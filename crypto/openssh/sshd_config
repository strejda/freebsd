<<<<<<< HEAD
#	$OpenBSD: sshd_config,v 1.87 2012/07/10 02:19:15 djm Exp $
=======
#	$OpenBSD: sshd_config,v 1.90 2013/05/16 04:09:14 dtucker Exp $
>>>>>>> e2af9768
#	$FreeBSD$

# This is the sshd server system-wide configuration file.  See
# sshd_config(5) for more information.

# This sshd was compiled with PATH=/usr/bin:/bin:/usr/sbin:/sbin

# The strategy used for options in the default sshd_config shipped with
# OpenSSH is to specify options with their default value where
# possible, but leave them commented.  Uncommented options override the
# default value.

# Note that some of FreeBSD's defaults differ from OpenBSD's, and
# FreeBSD has a few additional options.

#Port 22
#AddressFamily any
#ListenAddress 0.0.0.0
#ListenAddress ::

# The default requires explicit activation of protocol 1
#Protocol 2

# HostKey for protocol version 1
#HostKey /etc/ssh/ssh_host_key
# HostKeys for protocol version 2
#HostKey /etc/ssh/ssh_host_rsa_key
#HostKey /etc/ssh/ssh_host_dsa_key
#HostKey /etc/ssh/ssh_host_ecdsa_key

# Lifetime and size of ephemeral version 1 server key
#KeyRegenerationInterval 1h
#ServerKeyBits 1024

# Ciphers and keying
#RekeyLimit default none

# Logging
# obsoletes QuietMode and FascistLogging
#SyslogFacility AUTH
#LogLevel INFO

# Authentication:

#LoginGraceTime 2m
#PermitRootLogin no
#StrictModes yes
#MaxAuthTries 6
#MaxSessions 10

#RSAAuthentication yes
#PubkeyAuthentication yes

# The default is to check both .ssh/authorized_keys and .ssh/authorized_keys2
# but this is overridden so installations will only check .ssh/authorized_keys
AuthorizedKeysFile	.ssh/authorized_keys

#AuthorizedPrincipalsFile none

# For this to work you will also need host keys in /etc/ssh/ssh_known_hosts
#RhostsRSAAuthentication no
# similar for protocol version 2
#HostbasedAuthentication no
# Change to yes if you don't trust ~/.ssh/known_hosts for
# RhostsRSAAuthentication and HostbasedAuthentication
#IgnoreUserKnownHosts no
# Don't read the user's ~/.rhosts and ~/.shosts files
#IgnoreRhosts yes

# Change to yes to enable built-in password authentication.
#PasswordAuthentication no
#PermitEmptyPasswords no

# Change to no to disable PAM authentication
#ChallengeResponseAuthentication yes

# Kerberos options
#KerberosAuthentication no
#KerberosOrLocalPasswd yes
#KerberosTicketCleanup yes
#KerberosGetAFSToken no

# GSSAPI options
#GSSAPIAuthentication no
#GSSAPICleanupCredentials yes

# Set this to 'no' to disable PAM authentication, account processing,
# and session processing. If this is enabled, PAM authentication will 
# be allowed through the ChallengeResponseAuthentication and
# PasswordAuthentication.  Depending on your PAM configuration,
# PAM authentication via ChallengeResponseAuthentication may bypass
# the setting of "PermitRootLogin without-password".
# If you just want the PAM account and session checks to run without
# PAM authentication, then enable this but set PasswordAuthentication
# and ChallengeResponseAuthentication to 'no'.
#UsePAM yes

#AllowAgentForwarding yes
#AllowTcpForwarding yes
#GatewayPorts no
#X11Forwarding yes
#X11DisplayOffset 10
#X11UseLocalhost yes
#PrintMotd yes
#PrintLastLog yes
#TCPKeepAlive yes
#UseLogin no
#UsePrivilegeSeparation yes
#PermitUserEnvironment no
#Compression delayed
#ClientAliveInterval 0
#ClientAliveCountMax 3
#UseDNS yes
#PidFile /var/run/sshd.pid
#MaxStartups 10
#PermitTunnel no
#ChrootDirectory none
<<<<<<< HEAD
#VersionAddendum FreeBSD-20120901
=======
#VersionAddendum FreeBSD-20130918
>>>>>>> e2af9768

# no default banner path
#Banner none

# override default of no subsystems
Subsystem	sftp	/usr/libexec/sftp-server

# Disable HPN tuning improvements.
#HPNDisabled no

# Buffer size for HPN to non-HPN connections.
#HPNBufferSize 2048

# TCP receive socket buffer polling for HPN.  Disable on non autotuning kernels.
#TcpRcvBufPoll yes

# Allow the use of the NONE cipher.
#NoneEnabled no

# Example of overriding settings on a per-user basis
#Match User anoncvs
#	X11Forwarding no
#	AllowTcpForwarding no
#	ForceCommand cvs server<|MERGE_RESOLUTION|>--- conflicted
+++ resolved
@@ -1,8 +1,4 @@
-<<<<<<< HEAD
-#	$OpenBSD: sshd_config,v 1.87 2012/07/10 02:19:15 djm Exp $
-=======
 #	$OpenBSD: sshd_config,v 1.90 2013/05/16 04:09:14 dtucker Exp $
->>>>>>> e2af9768
 #	$FreeBSD$
 
 # This is the sshd server system-wide configuration file.  See
@@ -57,10 +53,12 @@
 #PubkeyAuthentication yes
 
 # The default is to check both .ssh/authorized_keys and .ssh/authorized_keys2
-# but this is overridden so installations will only check .ssh/authorized_keys
-AuthorizedKeysFile	.ssh/authorized_keys
+#AuthorizedKeysFile .ssh/authorized_keys .ssh/authorized_keys2
 
 #AuthorizedPrincipalsFile none
+
+#AuthorizedKeysCommand none
+#AuthorizedKeysCommandUser nobody
 
 # For this to work you will also need host keys in /etc/ssh/ssh_known_hosts
 #RhostsRSAAuthentication no
@@ -117,14 +115,10 @@
 #ClientAliveCountMax 3
 #UseDNS yes
 #PidFile /var/run/sshd.pid
-#MaxStartups 10
+#MaxStartups 10:30:100
 #PermitTunnel no
 #ChrootDirectory none
-<<<<<<< HEAD
-#VersionAddendum FreeBSD-20120901
-=======
 #VersionAddendum FreeBSD-20130918
->>>>>>> e2af9768
 
 # no default banner path
 #Banner none
