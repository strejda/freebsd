<<<<<<< HEAD
/* $OpenBSD: sshconnect2.c,v 1.189 2012/06/22 12:30:26 dtucker Exp $ */
=======
/* $OpenBSD: sshconnect2.c,v 1.198 2013/06/05 12:52:38 dtucker Exp $ */
>>>>>>> e2af9768
/* $FreeBSD$ */
/*
 * Copyright (c) 2000 Markus Friedl.  All rights reserved.
 * Copyright (c) 2008 Damien Miller.  All rights reserved.
 *
 * Redistribution and use in source and binary forms, with or without
 * modification, are permitted provided that the following conditions
 * are met:
 * 1. Redistributions of source code must retain the above copyright
 *    notice, this list of conditions and the following disclaimer.
 * 2. Redistributions in binary form must reproduce the above copyright
 *    notice, this list of conditions and the following disclaimer in the
 *    documentation and/or other materials provided with the distribution.
 *
 * THIS SOFTWARE IS PROVIDED BY THE AUTHOR ``AS IS'' AND ANY EXPRESS OR
 * IMPLIED WARRANTIES, INCLUDING, BUT NOT LIMITED TO, THE IMPLIED WARRANTIES
 * OF MERCHANTABILITY AND FITNESS FOR A PARTICULAR PURPOSE ARE DISCLAIMED.
 * IN NO EVENT SHALL THE AUTHOR BE LIABLE FOR ANY DIRECT, INDIRECT,
 * INCIDENTAL, SPECIAL, EXEMPLARY, OR CONSEQUENTIAL DAMAGES (INCLUDING, BUT
 * NOT LIMITED TO, PROCUREMENT OF SUBSTITUTE GOODS OR SERVICES; LOSS OF USE,
 * DATA, OR PROFITS; OR BUSINESS INTERRUPTION) HOWEVER CAUSED AND ON ANY
 * THEORY OF LIABILITY, WHETHER IN CONTRACT, STRICT LIABILITY, OR TORT
 * (INCLUDING NEGLIGENCE OR OTHERWISE) ARISING IN ANY WAY OUT OF THE USE OF
 * THIS SOFTWARE, EVEN IF ADVISED OF THE POSSIBILITY OF SUCH DAMAGE.
 */

#include "includes.h"

#include <sys/types.h>
#include <sys/socket.h>
#include <sys/wait.h>
#include <sys/stat.h>

#include <errno.h>
#include <fcntl.h>
#include <netdb.h>
#include <pwd.h>
#include <signal.h>
#include <stdarg.h>
#include <stdio.h>
#include <string.h>
#include <unistd.h>
#if defined(HAVE_STRNVIS) && defined(HAVE_VIS_H)
#include <vis.h>
#endif

#include "openbsd-compat/sys-queue.h"

#include "xmalloc.h"
#include "ssh.h"
#include "ssh2.h"
#include "buffer.h"
#include "packet.h"
#include "compat.h"
#include "cipher.h"
#include "key.h"
#include "kex.h"
#include "myproposal.h"
#include "sshconnect.h"
#include "authfile.h"
#include "dh.h"
#include "authfd.h"
#include "log.h"
#include "readconf.h"
#include "misc.h"
#include "match.h"
#include "dispatch.h"
#include "canohost.h"
#include "msg.h"
#include "pathnames.h"
#include "uidswap.h"
#include "hostfile.h"
#include "schnorr.h"
#include "jpake.h"

#ifdef GSSAPI
#include "ssh-gss.h"
#endif

/* import */
extern char *client_version_string;
extern char *server_version_string;
extern Options options;
#ifdef	NONE_CIPHER_ENABLED
extern Kex *xxx_kex;

/*
 * tty_flag is set in ssh.c so we can use it here.  If set then prevent
 * the switch to the null cipher.
 */

extern int tty_flag;
#endif

/*
 * SSH2 key exchange
 */

u_char *session_id2 = NULL;
u_int session_id2_len = 0;

char *xxx_host;
struct sockaddr *xxx_hostaddr;

Kex *xxx_kex = NULL;

static int
verify_host_key_callback(Key *hostkey)
{
	if (verify_host_key(xxx_host, xxx_hostaddr, hostkey) == -1)
		fatal("Host key verification failed.");
	return 0;
}

static char *
order_hostkeyalgs(char *host, struct sockaddr *hostaddr, u_short port)
{
	char *oavail, *avail, *first, *last, *alg, *hostname, *ret;
	size_t maxlen;
	struct hostkeys *hostkeys;
	int ktype;
	u_int i;

	/* Find all hostkeys for this hostname */
	get_hostfile_hostname_ipaddr(host, hostaddr, port, &hostname, NULL);
	hostkeys = init_hostkeys();
	for (i = 0; i < options.num_user_hostfiles; i++)
		load_hostkeys(hostkeys, hostname, options.user_hostfiles[i]);
	for (i = 0; i < options.num_system_hostfiles; i++)
		load_hostkeys(hostkeys, hostname, options.system_hostfiles[i]);

	oavail = avail = xstrdup(KEX_DEFAULT_PK_ALG);
	maxlen = strlen(avail) + 1;
	first = xmalloc(maxlen);
	last = xmalloc(maxlen);
	*first = *last = '\0';

#define ALG_APPEND(to, from) \
	do { \
		if (*to != '\0') \
			strlcat(to, ",", maxlen); \
		strlcat(to, from, maxlen); \
	} while (0)

	while ((alg = strsep(&avail, ",")) && *alg != '\0') {
		if ((ktype = key_type_from_name(alg)) == KEY_UNSPEC)
			fatal("%s: unknown alg %s", __func__, alg);
		if (lookup_key_in_hostkeys_by_type(hostkeys,
		    key_type_plain(ktype), NULL))
			ALG_APPEND(first, alg);
		else
			ALG_APPEND(last, alg);
	}
#undef ALG_APPEND
	xasprintf(&ret, "%s%s%s", first, *first == '\0' ? "" : ",", last);
	if (*first != '\0')
		debug3("%s: prefer hostkeyalgs: %s", __func__, first);

	free(first);
	free(last);
	free(hostname);
	free(oavail);
	free_hostkeys(hostkeys);

	return ret;
}

void
ssh_kex2(char *host, struct sockaddr *hostaddr, u_short port)
{
	Kex *kex;

	xxx_host = host;
	xxx_hostaddr = hostaddr;

	if (options.ciphers == (char *)-1) {
		logit("No valid ciphers for protocol version 2 given, using defaults.");
		options.ciphers = NULL;
	}
	if (options.ciphers != NULL) {
		myproposal[PROPOSAL_ENC_ALGS_CTOS] =
		myproposal[PROPOSAL_ENC_ALGS_STOC] = options.ciphers;
	}
	myproposal[PROPOSAL_ENC_ALGS_CTOS] =
	    compat_cipher_proposal(myproposal[PROPOSAL_ENC_ALGS_CTOS]);
	myproposal[PROPOSAL_ENC_ALGS_STOC] =
	    compat_cipher_proposal(myproposal[PROPOSAL_ENC_ALGS_STOC]);
	if (options.compression) {
		myproposal[PROPOSAL_COMP_ALGS_CTOS] =
		myproposal[PROPOSAL_COMP_ALGS_STOC] = "zlib@openssh.com,zlib,none";
	} else {
		myproposal[PROPOSAL_COMP_ALGS_CTOS] =
		myproposal[PROPOSAL_COMP_ALGS_STOC] = "none,zlib@openssh.com,zlib";
	}
	if (options.macs != NULL) {
		myproposal[PROPOSAL_MAC_ALGS_CTOS] =
		myproposal[PROPOSAL_MAC_ALGS_STOC] = options.macs;
	}
	if (options.hostkeyalgorithms != NULL)
		myproposal[PROPOSAL_SERVER_HOST_KEY_ALGS] =
		    options.hostkeyalgorithms;
	else {
		/* Prefer algorithms that we already have keys for */
		myproposal[PROPOSAL_SERVER_HOST_KEY_ALGS] =
		    order_hostkeyalgs(host, hostaddr, port);
	}
	if (options.kex_algorithms != NULL)
		myproposal[PROPOSAL_KEX_ALGS] = options.kex_algorithms;

	if (options.rekey_limit || options.rekey_interval)
		packet_set_rekey_limits((u_int32_t)options.rekey_limit,
		    (time_t)options.rekey_interval);

	/* start key exchange */
	kex = kex_setup(myproposal);
	kex->kex[KEX_DH_GRP1_SHA1] = kexdh_client;
	kex->kex[KEX_DH_GRP14_SHA1] = kexdh_client;
	kex->kex[KEX_DH_GEX_SHA1] = kexgex_client;
	kex->kex[KEX_DH_GEX_SHA256] = kexgex_client;
	kex->kex[KEX_ECDH_SHA2] = kexecdh_client;
	kex->client_version_string=client_version_string;
	kex->server_version_string=server_version_string;
	kex->verify_host_key=&verify_host_key_callback;

	xxx_kex = kex;

	dispatch_run(DISPATCH_BLOCK, &kex->done, kex);

	if (options.use_roaming && !kex->roaming) {
		debug("Roaming not allowed by server");
		options.use_roaming = 0;
	}

	session_id2 = kex->session_id;
	session_id2_len = kex->session_id_len;

#ifdef DEBUG_KEXDH
	/* send 1st encrypted/maced/compressed message */
	packet_start(SSH2_MSG_IGNORE);
	packet_put_cstring("markus");
	packet_send();
	packet_write_wait();
#endif
}

/*
 * Authenticate user
 */

typedef struct Authctxt Authctxt;
typedef struct Authmethod Authmethod;
typedef struct identity Identity;
typedef struct idlist Idlist;

struct identity {
	TAILQ_ENTRY(identity) next;
	AuthenticationConnection *ac;	/* set if agent supports key */
	Key	*key;			/* public/private key */
	char	*filename;		/* comment for agent-only keys */
	int	tried;
	int	isprivate;		/* key points to the private key */
};
TAILQ_HEAD(idlist, identity);

struct Authctxt {
	const char *server_user;
	const char *local_user;
	const char *host;
	const char *service;
	Authmethod *method;
	sig_atomic_t success;
	char *authlist;
	/* pubkey */
	Idlist keys;
	AuthenticationConnection *agent;
	/* hostbased */
	Sensitive *sensitive;
	/* kbd-interactive */
	int info_req_seen;
	/* generic */
	void *methoddata;
};
struct Authmethod {
	char	*name;		/* string to compare against server's list */
	int	(*userauth)(Authctxt *authctxt);
	void	(*cleanup)(Authctxt *authctxt);
	int	*enabled;	/* flag in option struct that enables method */
	int	*batch_flag;	/* flag in option struct that disables method */
};

void	input_userauth_success(int, u_int32_t, void *);
void	input_userauth_success_unexpected(int, u_int32_t, void *);
void	input_userauth_failure(int, u_int32_t, void *);
void	input_userauth_banner(int, u_int32_t, void *);
void	input_userauth_error(int, u_int32_t, void *);
void	input_userauth_info_req(int, u_int32_t, void *);
void	input_userauth_pk_ok(int, u_int32_t, void *);
void	input_userauth_passwd_changereq(int, u_int32_t, void *);
void	input_userauth_jpake_server_step1(int, u_int32_t, void *);
void	input_userauth_jpake_server_step2(int, u_int32_t, void *);
void	input_userauth_jpake_server_confirm(int, u_int32_t, void *);

int	userauth_none(Authctxt *);
int	userauth_pubkey(Authctxt *);
int	userauth_passwd(Authctxt *);
int	userauth_kbdint(Authctxt *);
int	userauth_hostbased(Authctxt *);
int	userauth_jpake(Authctxt *);

void	userauth_jpake_cleanup(Authctxt *);

#ifdef GSSAPI
int	userauth_gssapi(Authctxt *authctxt);
void	input_gssapi_response(int type, u_int32_t, void *);
void	input_gssapi_token(int type, u_int32_t, void *);
void	input_gssapi_hash(int type, u_int32_t, void *);
void	input_gssapi_error(int, u_int32_t, void *);
void	input_gssapi_errtok(int, u_int32_t, void *);
#endif

void	userauth(Authctxt *, char *);

static int sign_and_send_pubkey(Authctxt *, Identity *);
static void pubkey_prepare(Authctxt *);
static void pubkey_cleanup(Authctxt *);
static Key *load_identity_file(char *);

static Authmethod *authmethod_get(char *authlist);
static Authmethod *authmethod_lookup(const char *name);
static char *authmethods_get(void);

Authmethod authmethods[] = {
#ifdef GSSAPI
	{"gssapi-with-mic",
		userauth_gssapi,
		NULL,
		&options.gss_authentication,
		NULL},
#endif
	{"hostbased",
		userauth_hostbased,
		NULL,
		&options.hostbased_authentication,
		NULL},
	{"publickey",
		userauth_pubkey,
		NULL,
		&options.pubkey_authentication,
		NULL},
#ifdef JPAKE
	{"jpake-01@openssh.com",
		userauth_jpake,
		userauth_jpake_cleanup,
		&options.zero_knowledge_password_authentication,
		&options.batch_mode},
#endif
	{"keyboard-interactive",
		userauth_kbdint,
		NULL,
		&options.kbd_interactive_authentication,
		&options.batch_mode},
	{"password",
		userauth_passwd,
		NULL,
		&options.password_authentication,
		&options.batch_mode},
	{"none",
		userauth_none,
		NULL,
		NULL,
		NULL},
	{NULL, NULL, NULL, NULL, NULL}
};

void
ssh_userauth2(const char *local_user, const char *server_user, char *host,
    Sensitive *sensitive)
{
	Authctxt authctxt;
	int type;

	if (options.challenge_response_authentication)
		options.kbd_interactive_authentication = 1;

	packet_start(SSH2_MSG_SERVICE_REQUEST);
	packet_put_cstring("ssh-userauth");
	packet_send();
	debug("SSH2_MSG_SERVICE_REQUEST sent");
	packet_write_wait();
	type = packet_read();
	if (type != SSH2_MSG_SERVICE_ACCEPT)
		fatal("Server denied authentication request: %d", type);
	if (packet_remaining() > 0) {
		char *reply = packet_get_string(NULL);
		debug2("service_accept: %s", reply);
		free(reply);
	} else {
		debug2("buggy server: service_accept w/o service");
	}
	packet_check_eom();
	debug("SSH2_MSG_SERVICE_ACCEPT received");

	if (options.preferred_authentications == NULL)
		options.preferred_authentications = authmethods_get();

	/* setup authentication context */
	memset(&authctxt, 0, sizeof(authctxt));
	pubkey_prepare(&authctxt);
	authctxt.server_user = server_user;
	authctxt.local_user = local_user;
	authctxt.host = host;
	authctxt.service = "ssh-connection";		/* service name */
	authctxt.success = 0;
	authctxt.method = authmethod_lookup("none");
	authctxt.authlist = NULL;
	authctxt.methoddata = NULL;
	authctxt.sensitive = sensitive;
	authctxt.info_req_seen = 0;
	if (authctxt.method == NULL)
		fatal("ssh_userauth2: internal error: cannot send userauth none request");

	/* initial userauth request */
	userauth_none(&authctxt);

	dispatch_init(&input_userauth_error);
	dispatch_set(SSH2_MSG_USERAUTH_SUCCESS, &input_userauth_success);
	dispatch_set(SSH2_MSG_USERAUTH_FAILURE, &input_userauth_failure);
	dispatch_set(SSH2_MSG_USERAUTH_BANNER, &input_userauth_banner);
	dispatch_run(DISPATCH_BLOCK, &authctxt.success, &authctxt);	/* loop until success */

	pubkey_cleanup(&authctxt);
	dispatch_range(SSH2_MSG_USERAUTH_MIN, SSH2_MSG_USERAUTH_MAX, NULL);

#ifdef	NONE_CIPHER_ENABLED
	/*
	 * If the user explicitly requests to use the none cipher enable it
	 * post authentication and only if the right conditions are met: both
	 * of the NONE switches must be true and there must be no tty allocated.
	 */
	if (options.none_switch == 1 && options.none_enabled == 1) {
		if (!tty_flag) {
			debug("Requesting none cipher re-keying...");
			myproposal[PROPOSAL_ENC_ALGS_STOC] = "none";
			myproposal[PROPOSAL_ENC_ALGS_CTOS] = "none";
			kex_prop2buf(&xxx_kex->my, myproposal);
			packet_request_rekeying();
			fprintf(stderr, "WARNING: enabled NONE cipher\n");
		} else {
			/* Requested NONE cipher on an interactive session. */
			debug("Cannot switch to NONE cipher with tty "
			    "allocated");
			fprintf(stderr, "NONE cipher switch disabled given "
			    "a TTY is allocated\n");
		}
	}
#endif
	debug("Authentication succeeded (%s).", authctxt.method->name);
}

void
userauth(Authctxt *authctxt, char *authlist)
{
	if (authctxt->method != NULL && authctxt->method->cleanup != NULL)
		authctxt->method->cleanup(authctxt);

	free(authctxt->methoddata);
	authctxt->methoddata = NULL;
	if (authlist == NULL) {
		authlist = authctxt->authlist;
	} else {
		free(authctxt->authlist);
		authctxt->authlist = authlist;
	}
	for (;;) {
		Authmethod *method = authmethod_get(authlist);
		if (method == NULL)
			fatal("Permission denied (%s).", authlist);
		authctxt->method = method;

		/* reset the per method handler */
		dispatch_range(SSH2_MSG_USERAUTH_PER_METHOD_MIN,
		    SSH2_MSG_USERAUTH_PER_METHOD_MAX, NULL);

		/* and try new method */
		if (method->userauth(authctxt) != 0) {
			debug2("we sent a %s packet, wait for reply", method->name);
			break;
		} else {
			debug2("we did not send a packet, disable method");
			method->enabled = NULL;
		}
	}
}

/* ARGSUSED */
void
input_userauth_error(int type, u_int32_t seq, void *ctxt)
{
	fatal("input_userauth_error: bad message during authentication: "
	    "type %d", type);
}

/* ARGSUSED */
void
input_userauth_banner(int type, u_int32_t seq, void *ctxt)
{
	char *msg, *raw, *lang;
	u_int len;

	debug3("input_userauth_banner");
	raw = packet_get_string(&len);
	lang = packet_get_string(NULL);
	if (len > 0 && options.log_level >= SYSLOG_LEVEL_INFO) {
		if (len > 65536)
			len = 65536;
		msg = xmalloc(len * 4 + 1); /* max expansion from strnvis() */
		strnvis(msg, raw, len * 4 + 1, VIS_SAFE|VIS_OCTAL|VIS_NOSLASH);
		fprintf(stderr, "%s", msg);
		free(msg);
	}
	free(raw);
	free(lang);
}

/* ARGSUSED */
void
input_userauth_success(int type, u_int32_t seq, void *ctxt)
{
	Authctxt *authctxt = ctxt;

	if (authctxt == NULL)
		fatal("input_userauth_success: no authentication context");
	free(authctxt->authlist);
	authctxt->authlist = NULL;
	if (authctxt->method != NULL && authctxt->method->cleanup != NULL)
		authctxt->method->cleanup(authctxt);
	free(authctxt->methoddata);
	authctxt->methoddata = NULL;
	authctxt->success = 1;			/* break out */
}

void
input_userauth_success_unexpected(int type, u_int32_t seq, void *ctxt)
{
	Authctxt *authctxt = ctxt;

	if (authctxt == NULL)
		fatal("%s: no authentication context", __func__);

	fatal("Unexpected authentication success during %s.",
	    authctxt->method->name);
}

/* ARGSUSED */
void
input_userauth_failure(int type, u_int32_t seq, void *ctxt)
{
	Authctxt *authctxt = ctxt;
	char *authlist = NULL;
	int partial;

	if (authctxt == NULL)
		fatal("input_userauth_failure: no authentication context");

	authlist = packet_get_string(NULL);
	partial = packet_get_char();
	packet_check_eom();

	if (partial != 0) {
		logit("Authenticated with partial success.");
		/* reset state */
		pubkey_cleanup(authctxt);
		pubkey_prepare(authctxt);
	}
	debug("Authentications that can continue: %s", authlist);

	userauth(authctxt, authlist);
}

/* ARGSUSED */
void
input_userauth_pk_ok(int type, u_int32_t seq, void *ctxt)
{
	Authctxt *authctxt = ctxt;
	Key *key = NULL;
	Identity *id = NULL;
	Buffer b;
	int pktype, sent = 0;
	u_int alen, blen;
	char *pkalg, *fp;
	u_char *pkblob;

	if (authctxt == NULL)
		fatal("input_userauth_pk_ok: no authentication context");
	if (datafellows & SSH_BUG_PKOK) {
		/* this is similar to SSH_BUG_PKAUTH */
		debug2("input_userauth_pk_ok: SSH_BUG_PKOK");
		pkblob = packet_get_string(&blen);
		buffer_init(&b);
		buffer_append(&b, pkblob, blen);
		pkalg = buffer_get_string(&b, &alen);
		buffer_free(&b);
	} else {
		pkalg = packet_get_string(&alen);
		pkblob = packet_get_string(&blen);
	}
	packet_check_eom();

	debug("Server accepts key: pkalg %s blen %u", pkalg, blen);

	if ((pktype = key_type_from_name(pkalg)) == KEY_UNSPEC) {
		debug("unknown pkalg %s", pkalg);
		goto done;
	}
	if ((key = key_from_blob(pkblob, blen)) == NULL) {
		debug("no key from blob. pkalg %s", pkalg);
		goto done;
	}
	if (key->type != pktype) {
		error("input_userauth_pk_ok: type mismatch "
		    "for decoded key (received %d, expected %d)",
		    key->type, pktype);
		goto done;
	}
	fp = key_fingerprint(key, SSH_FP_MD5, SSH_FP_HEX);
	debug2("input_userauth_pk_ok: fp %s", fp);
	free(fp);

	/*
	 * search keys in the reverse order, because last candidate has been
	 * moved to the end of the queue.  this also avoids confusion by
	 * duplicate keys
	 */
	TAILQ_FOREACH_REVERSE(id, &authctxt->keys, idlist, next) {
		if (key_equal(key, id->key)) {
			sent = sign_and_send_pubkey(authctxt, id);
			break;
		}
	}
done:
	if (key != NULL)
		key_free(key);
	free(pkalg);
	free(pkblob);

	/* try another method if we did not send a packet */
	if (sent == 0)
		userauth(authctxt, NULL);
}

#ifdef GSSAPI
int
userauth_gssapi(Authctxt *authctxt)
{
	Gssctxt *gssctxt = NULL;
	static gss_OID_set gss_supported = NULL;
	static u_int mech = 0;
	OM_uint32 min;
	int ok = 0;

	/* Try one GSSAPI method at a time, rather than sending them all at
	 * once. */

	if (gss_supported == NULL)
		gss_indicate_mechs(&min, &gss_supported);

	/* Check to see if the mechanism is usable before we offer it */
	while (mech < gss_supported->count && !ok) {
		/* My DER encoding requires length<128 */
		if (gss_supported->elements[mech].length < 128 &&
		    ssh_gssapi_check_mechanism(&gssctxt, 
		    &gss_supported->elements[mech], authctxt->host)) {
			ok = 1; /* Mechanism works */
		} else {
			mech++;
		}
	}

	if (!ok)
		return 0;

	authctxt->methoddata=(void *)gssctxt;

	packet_start(SSH2_MSG_USERAUTH_REQUEST);
	packet_put_cstring(authctxt->server_user);
	packet_put_cstring(authctxt->service);
	packet_put_cstring(authctxt->method->name);

	packet_put_int(1);

	packet_put_int((gss_supported->elements[mech].length) + 2);
	packet_put_char(SSH_GSS_OIDTYPE);
	packet_put_char(gss_supported->elements[mech].length);
	packet_put_raw(gss_supported->elements[mech].elements,
	    gss_supported->elements[mech].length);

	packet_send();

	dispatch_set(SSH2_MSG_USERAUTH_GSSAPI_RESPONSE, &input_gssapi_response);
	dispatch_set(SSH2_MSG_USERAUTH_GSSAPI_TOKEN, &input_gssapi_token);
	dispatch_set(SSH2_MSG_USERAUTH_GSSAPI_ERROR, &input_gssapi_error);
	dispatch_set(SSH2_MSG_USERAUTH_GSSAPI_ERRTOK, &input_gssapi_errtok);

	mech++; /* Move along to next candidate */

	return 1;
}

static OM_uint32
process_gssapi_token(void *ctxt, gss_buffer_t recv_tok)
{
	Authctxt *authctxt = ctxt;
	Gssctxt *gssctxt = authctxt->methoddata;
	gss_buffer_desc send_tok = GSS_C_EMPTY_BUFFER;
	gss_buffer_desc mic = GSS_C_EMPTY_BUFFER;
	gss_buffer_desc gssbuf;
	OM_uint32 status, ms, flags;
	Buffer b;

	status = ssh_gssapi_init_ctx(gssctxt, options.gss_deleg_creds,
	    recv_tok, &send_tok, &flags);

	if (send_tok.length > 0) {
		if (GSS_ERROR(status))
			packet_start(SSH2_MSG_USERAUTH_GSSAPI_ERRTOK);
		else
			packet_start(SSH2_MSG_USERAUTH_GSSAPI_TOKEN);

		packet_put_string(send_tok.value, send_tok.length);
		packet_send();
		gss_release_buffer(&ms, &send_tok);
	}

	if (status == GSS_S_COMPLETE) {
		/* send either complete or MIC, depending on mechanism */
		if (!(flags & GSS_C_INTEG_FLAG)) {
			packet_start(SSH2_MSG_USERAUTH_GSSAPI_EXCHANGE_COMPLETE);
			packet_send();
		} else {
			ssh_gssapi_buildmic(&b, authctxt->server_user,
			    authctxt->service, "gssapi-with-mic");

			gssbuf.value = buffer_ptr(&b);
			gssbuf.length = buffer_len(&b);

			status = ssh_gssapi_sign(gssctxt, &gssbuf, &mic);

			if (!GSS_ERROR(status)) {
				packet_start(SSH2_MSG_USERAUTH_GSSAPI_MIC);
				packet_put_string(mic.value, mic.length);

				packet_send();
			}

			buffer_free(&b);
			gss_release_buffer(&ms, &mic);
		}
	}

	return status;
}

/* ARGSUSED */
void
input_gssapi_response(int type, u_int32_t plen, void *ctxt)
{
	Authctxt *authctxt = ctxt;
	Gssctxt *gssctxt;
	int oidlen;
	char *oidv;

	if (authctxt == NULL)
		fatal("input_gssapi_response: no authentication context");
	gssctxt = authctxt->methoddata;

	/* Setup our OID */
	oidv = packet_get_string(&oidlen);

	if (oidlen <= 2 ||
	    oidv[0] != SSH_GSS_OIDTYPE ||
	    oidv[1] != oidlen - 2) {
		free(oidv);
		debug("Badly encoded mechanism OID received");
		userauth(authctxt, NULL);
		return;
	}

	if (!ssh_gssapi_check_oid(gssctxt, oidv + 2, oidlen - 2))
		fatal("Server returned different OID than expected");

	packet_check_eom();

	free(oidv);

	if (GSS_ERROR(process_gssapi_token(ctxt, GSS_C_NO_BUFFER))) {
		/* Start again with next method on list */
		debug("Trying to start again");
		userauth(authctxt, NULL);
		return;
	}
}

/* ARGSUSED */
void
input_gssapi_token(int type, u_int32_t plen, void *ctxt)
{
	Authctxt *authctxt = ctxt;
	gss_buffer_desc recv_tok;
	OM_uint32 status;
	u_int slen;

	if (authctxt == NULL)
		fatal("input_gssapi_response: no authentication context");

	recv_tok.value = packet_get_string(&slen);
	recv_tok.length = slen;	/* safe typecast */

	packet_check_eom();

	status = process_gssapi_token(ctxt, &recv_tok);

	free(recv_tok.value);

	if (GSS_ERROR(status)) {
		/* Start again with the next method in the list */
		userauth(authctxt, NULL);
		return;
	}
}

/* ARGSUSED */
void
input_gssapi_errtok(int type, u_int32_t plen, void *ctxt)
{
	Authctxt *authctxt = ctxt;
	Gssctxt *gssctxt;
	gss_buffer_desc send_tok = GSS_C_EMPTY_BUFFER;
	gss_buffer_desc recv_tok;
	OM_uint32 ms;
	u_int len;

	if (authctxt == NULL)
		fatal("input_gssapi_response: no authentication context");
	gssctxt = authctxt->methoddata;

	recv_tok.value = packet_get_string(&len);
	recv_tok.length = len;

	packet_check_eom();

	/* Stick it into GSSAPI and see what it says */
	(void)ssh_gssapi_init_ctx(gssctxt, options.gss_deleg_creds,
	    &recv_tok, &send_tok, NULL);

	free(recv_tok.value);
	gss_release_buffer(&ms, &send_tok);

	/* Server will be returning a failed packet after this one */
}

/* ARGSUSED */
void
input_gssapi_error(int type, u_int32_t plen, void *ctxt)
{
	char *msg;
	char *lang;

	/* maj */(void)packet_get_int();
	/* min */(void)packet_get_int();
	msg=packet_get_string(NULL);
	lang=packet_get_string(NULL);

	packet_check_eom();

	debug("Server GSSAPI Error:\n%s", msg);
	free(msg);
	free(lang);
}
#endif /* GSSAPI */

int
userauth_none(Authctxt *authctxt)
{
	/* initial userauth request */
	packet_start(SSH2_MSG_USERAUTH_REQUEST);
	packet_put_cstring(authctxt->server_user);
	packet_put_cstring(authctxt->service);
	packet_put_cstring(authctxt->method->name);
	packet_send();
	return 1;
}

int
userauth_passwd(Authctxt *authctxt)
{
	static int attempt = 0;
	char prompt[150];
	char *password;
	const char *host = options.host_key_alias ?  options.host_key_alias :
	    authctxt->host;

	if (attempt++ >= options.number_of_password_prompts)
		return 0;

	if (attempt != 1)
		error("Permission denied, please try again.");

	snprintf(prompt, sizeof(prompt), "%.30s@%.128s's password: ",
	    authctxt->server_user, host);
	password = read_passphrase(prompt, 0);
	packet_start(SSH2_MSG_USERAUTH_REQUEST);
	packet_put_cstring(authctxt->server_user);
	packet_put_cstring(authctxt->service);
	packet_put_cstring(authctxt->method->name);
	packet_put_char(0);
	packet_put_cstring(password);
	memset(password, 0, strlen(password));
	free(password);
	packet_add_padding(64);
	packet_send();

	dispatch_set(SSH2_MSG_USERAUTH_PASSWD_CHANGEREQ,
	    &input_userauth_passwd_changereq);

	return 1;
}

/*
 * parse PASSWD_CHANGEREQ, prompt user and send SSH2_MSG_USERAUTH_REQUEST
 */
/* ARGSUSED */
void
input_userauth_passwd_changereq(int type, u_int32_t seqnr, void *ctxt)
{
	Authctxt *authctxt = ctxt;
	char *info, *lang, *password = NULL, *retype = NULL;
	char prompt[150];
	const char *host = options.host_key_alias ? options.host_key_alias :
	    authctxt->host;

	debug2("input_userauth_passwd_changereq");

	if (authctxt == NULL)
		fatal("input_userauth_passwd_changereq: "
		    "no authentication context");

	info = packet_get_string(NULL);
	lang = packet_get_string(NULL);
	if (strlen(info) > 0)
		logit("%s", info);
	free(info);
	free(lang);
	packet_start(SSH2_MSG_USERAUTH_REQUEST);
	packet_put_cstring(authctxt->server_user);
	packet_put_cstring(authctxt->service);
	packet_put_cstring(authctxt->method->name);
	packet_put_char(1);			/* additional info */
	snprintf(prompt, sizeof(prompt),
	    "Enter %.30s@%.128s's old password: ",
	    authctxt->server_user, host);
	password = read_passphrase(prompt, 0);
	packet_put_cstring(password);
	memset(password, 0, strlen(password));
	free(password);
	password = NULL;
	while (password == NULL) {
		snprintf(prompt, sizeof(prompt),
		    "Enter %.30s@%.128s's new password: ",
		    authctxt->server_user, host);
		password = read_passphrase(prompt, RP_ALLOW_EOF);
		if (password == NULL) {
			/* bail out */
			return;
		}
		snprintf(prompt, sizeof(prompt),
		    "Retype %.30s@%.128s's new password: ",
		    authctxt->server_user, host);
		retype = read_passphrase(prompt, 0);
		if (strcmp(password, retype) != 0) {
			memset(password, 0, strlen(password));
			free(password);
			logit("Mismatch; try again, EOF to quit.");
			password = NULL;
		}
		memset(retype, 0, strlen(retype));
		free(retype);
	}
	packet_put_cstring(password);
	memset(password, 0, strlen(password));
	free(password);
	packet_add_padding(64);
	packet_send();

	dispatch_set(SSH2_MSG_USERAUTH_PASSWD_CHANGEREQ,
	    &input_userauth_passwd_changereq);
}

#ifdef JPAKE
static char *
pw_encrypt(const char *password, const char *crypt_scheme, const char *salt)
{
	/* OpenBSD crypt(3) handles all of these */
	if (strcmp(crypt_scheme, "crypt") == 0 ||
	    strcmp(crypt_scheme, "bcrypt") == 0 ||
	    strcmp(crypt_scheme, "md5crypt") == 0 ||
	    strcmp(crypt_scheme, "crypt-extended") == 0)
		return xstrdup(crypt(password, salt));
	error("%s: unsupported password encryption scheme \"%.100s\"",
	    __func__, crypt_scheme);
	return NULL;
}

static BIGNUM *
jpake_password_to_secret(Authctxt *authctxt, const char *crypt_scheme,
    const char *salt)
{
	char prompt[256], *password, *crypted;
	u_char *secret;
	u_int secret_len;
	BIGNUM *ret;

	snprintf(prompt, sizeof(prompt), "%.30s@%.128s's password (JPAKE): ",
	    authctxt->server_user, authctxt->host);
	password = read_passphrase(prompt, 0);

	if ((crypted = pw_encrypt(password, crypt_scheme, salt)) == NULL) {
		logit("Disabling %s authentication", authctxt->method->name);
		authctxt->method->enabled = NULL;
		/* Continue with an empty password to fail gracefully */
		crypted = xstrdup("");
	}

#ifdef JPAKE_DEBUG
	debug3("%s: salt = %s", __func__, salt);
	debug3("%s: scheme = %s", __func__, crypt_scheme);
	debug3("%s: crypted = %s", __func__, crypted);
#endif

	if (hash_buffer(crypted, strlen(crypted), EVP_sha256(),
	    &secret, &secret_len) != 0)
		fatal("%s: hash_buffer", __func__);

	bzero(password, strlen(password));
	bzero(crypted, strlen(crypted));
	free(password);
	free(crypted);

	if ((ret = BN_bin2bn(secret, secret_len, NULL)) == NULL)
		fatal("%s: BN_bin2bn (secret)", __func__);
	bzero(secret, secret_len);
	free(secret);

	return ret;
}

/* ARGSUSED */
void
input_userauth_jpake_server_step1(int type, u_int32_t seq, void *ctxt)
{
	Authctxt *authctxt = ctxt;
	struct jpake_ctx *pctx = authctxt->methoddata;
	u_char *x3_proof, *x4_proof, *x2_s_proof;
	u_int x3_proof_len, x4_proof_len, x2_s_proof_len;
	char *crypt_scheme, *salt;

	/* Disable this message */
	dispatch_set(SSH2_MSG_USERAUTH_JPAKE_SERVER_STEP1, NULL);

	if ((pctx->g_x3 = BN_new()) == NULL ||
	    (pctx->g_x4 = BN_new()) == NULL)
		fatal("%s: BN_new", __func__);

	/* Fetch step 1 values */
	crypt_scheme = packet_get_string(NULL);
	salt = packet_get_string(NULL);
	pctx->server_id = packet_get_string(&pctx->server_id_len);
	packet_get_bignum2(pctx->g_x3);
	packet_get_bignum2(pctx->g_x4);
	x3_proof = packet_get_string(&x3_proof_len);
	x4_proof = packet_get_string(&x4_proof_len);
	packet_check_eom();

	JPAKE_DEBUG_CTX((pctx, "step 1 received in %s", __func__));

	/* Obtain password and derive secret */
	pctx->s = jpake_password_to_secret(authctxt, crypt_scheme, salt);
	bzero(crypt_scheme, strlen(crypt_scheme));
	bzero(salt, strlen(salt));
	free(crypt_scheme);
	free(salt);
	JPAKE_DEBUG_BN((pctx->s, "%s: s = ", __func__));

	/* Calculate step 2 values */
	jpake_step2(pctx->grp, pctx->s, pctx->g_x1,
	    pctx->g_x3, pctx->g_x4, pctx->x2,
	    pctx->server_id, pctx->server_id_len,
	    pctx->client_id, pctx->client_id_len,
	    x3_proof, x3_proof_len,
	    x4_proof, x4_proof_len,
	    &pctx->a,
	    &x2_s_proof, &x2_s_proof_len);

	bzero(x3_proof, x3_proof_len);
	bzero(x4_proof, x4_proof_len);
	free(x3_proof);
	free(x4_proof);

	JPAKE_DEBUG_CTX((pctx, "step 2 sending in %s", __func__));

	/* Send values for step 2 */
	packet_start(SSH2_MSG_USERAUTH_JPAKE_CLIENT_STEP2);
	packet_put_bignum2(pctx->a);
	packet_put_string(x2_s_proof, x2_s_proof_len);
	packet_send();

	bzero(x2_s_proof, x2_s_proof_len);
	free(x2_s_proof);

	/* Expect step 2 packet from peer */
	dispatch_set(SSH2_MSG_USERAUTH_JPAKE_SERVER_STEP2,
	    input_userauth_jpake_server_step2);
}

/* ARGSUSED */
void
input_userauth_jpake_server_step2(int type, u_int32_t seq, void *ctxt)
{
	Authctxt *authctxt = ctxt;
	struct jpake_ctx *pctx = authctxt->methoddata;
	u_char *x4_s_proof;
	u_int x4_s_proof_len;

	/* Disable this message */
	dispatch_set(SSH2_MSG_USERAUTH_JPAKE_SERVER_STEP2, NULL);

	if ((pctx->b = BN_new()) == NULL)
		fatal("%s: BN_new", __func__);

	/* Fetch step 2 values */
	packet_get_bignum2(pctx->b);
	x4_s_proof = packet_get_string(&x4_s_proof_len);
	packet_check_eom();

	JPAKE_DEBUG_CTX((pctx, "step 2 received in %s", __func__));

	/* Derive shared key and calculate confirmation hash */
	jpake_key_confirm(pctx->grp, pctx->s, pctx->b,
	    pctx->x2, pctx->g_x1, pctx->g_x2, pctx->g_x3, pctx->g_x4,
	    pctx->client_id, pctx->client_id_len,
	    pctx->server_id, pctx->server_id_len,
	    session_id2, session_id2_len,
	    x4_s_proof, x4_s_proof_len,
	    &pctx->k,
	    &pctx->h_k_cid_sessid, &pctx->h_k_cid_sessid_len);

	bzero(x4_s_proof, x4_s_proof_len);
	free(x4_s_proof);

	JPAKE_DEBUG_CTX((pctx, "confirm sending in %s", __func__));

	/* Send key confirmation proof */
	packet_start(SSH2_MSG_USERAUTH_JPAKE_CLIENT_CONFIRM);
	packet_put_string(pctx->h_k_cid_sessid, pctx->h_k_cid_sessid_len);
	packet_send();

	/* Expect confirmation from peer */
	dispatch_set(SSH2_MSG_USERAUTH_JPAKE_SERVER_CONFIRM,
	    input_userauth_jpake_server_confirm);
}

/* ARGSUSED */
void
input_userauth_jpake_server_confirm(int type, u_int32_t seq, void *ctxt)
{
	Authctxt *authctxt = ctxt;
	struct jpake_ctx *pctx = authctxt->methoddata;

	/* Disable this message */
	dispatch_set(SSH2_MSG_USERAUTH_JPAKE_SERVER_CONFIRM, NULL);

	pctx->h_k_sid_sessid = packet_get_string(&pctx->h_k_sid_sessid_len);
	packet_check_eom();

	JPAKE_DEBUG_CTX((pctx, "confirm received in %s", __func__));

	/* Verify expected confirmation hash */
	if (jpake_check_confirm(pctx->k,
	    pctx->server_id, pctx->server_id_len,
	    session_id2, session_id2_len,
	    pctx->h_k_sid_sessid, pctx->h_k_sid_sessid_len) == 1)
		debug("%s: %s success", __func__, authctxt->method->name);
	else {
		debug("%s: confirmation mismatch", __func__);
		/* XXX stash this so if auth succeeds then we can warn/kill */
	}

	userauth_jpake_cleanup(authctxt);
}
#endif /* JPAKE */

static int
identity_sign(Identity *id, u_char **sigp, u_int *lenp,
    u_char *data, u_int datalen)
{
	Key *prv;
	int ret;

	/* the agent supports this key */
	if (id->ac)
		return (ssh_agent_sign(id->ac, id->key, sigp, lenp,
		    data, datalen));
	/*
	 * we have already loaded the private key or
	 * the private key is stored in external hardware
	 */
	if (id->isprivate || (id->key->flags & KEY_FLAG_EXT))
		return (key_sign(id->key, sigp, lenp, data, datalen));
	/* load the private key from the file */
	if ((prv = load_identity_file(id->filename)) == NULL)
		return (-1);
	ret = key_sign(prv, sigp, lenp, data, datalen);
	key_free(prv);
	return (ret);
}

static int
sign_and_send_pubkey(Authctxt *authctxt, Identity *id)
{
	Buffer b;
	u_char *blob, *signature;
	u_int bloblen, slen;
	u_int skip = 0;
	int ret = -1;
	int have_sig = 1;
	char *fp;

	fp = key_fingerprint(id->key, SSH_FP_MD5, SSH_FP_HEX);
	debug3("sign_and_send_pubkey: %s %s", key_type(id->key), fp);
	free(fp);

	if (key_to_blob(id->key, &blob, &bloblen) == 0) {
		/* we cannot handle this key */
		debug3("sign_and_send_pubkey: cannot handle key");
		return 0;
	}
	/* data to be signed */
	buffer_init(&b);
	if (datafellows & SSH_OLD_SESSIONID) {
		buffer_append(&b, session_id2, session_id2_len);
		skip = session_id2_len;
	} else {
		buffer_put_string(&b, session_id2, session_id2_len);
		skip = buffer_len(&b);
	}
	buffer_put_char(&b, SSH2_MSG_USERAUTH_REQUEST);
	buffer_put_cstring(&b, authctxt->server_user);
	buffer_put_cstring(&b,
	    datafellows & SSH_BUG_PKSERVICE ?
	    "ssh-userauth" :
	    authctxt->service);
	if (datafellows & SSH_BUG_PKAUTH) {
		buffer_put_char(&b, have_sig);
	} else {
		buffer_put_cstring(&b, authctxt->method->name);
		buffer_put_char(&b, have_sig);
		buffer_put_cstring(&b, key_ssh_name(id->key));
	}
	buffer_put_string(&b, blob, bloblen);

	/* generate signature */
	ret = identity_sign(id, &signature, &slen,
	    buffer_ptr(&b), buffer_len(&b));
	if (ret == -1) {
		free(blob);
		buffer_free(&b);
		return 0;
	}
#ifdef DEBUG_PK
	buffer_dump(&b);
#endif
	if (datafellows & SSH_BUG_PKSERVICE) {
		buffer_clear(&b);
		buffer_append(&b, session_id2, session_id2_len);
		skip = session_id2_len;
		buffer_put_char(&b, SSH2_MSG_USERAUTH_REQUEST);
		buffer_put_cstring(&b, authctxt->server_user);
		buffer_put_cstring(&b, authctxt->service);
		buffer_put_cstring(&b, authctxt->method->name);
		buffer_put_char(&b, have_sig);
		if (!(datafellows & SSH_BUG_PKAUTH))
			buffer_put_cstring(&b, key_ssh_name(id->key));
		buffer_put_string(&b, blob, bloblen);
	}
	free(blob);

	/* append signature */
	buffer_put_string(&b, signature, slen);
	free(signature);

	/* skip session id and packet type */
	if (buffer_len(&b) < skip + 1)
		fatal("userauth_pubkey: internal error");
	buffer_consume(&b, skip + 1);

	/* put remaining data from buffer into packet */
	packet_start(SSH2_MSG_USERAUTH_REQUEST);
	packet_put_raw(buffer_ptr(&b), buffer_len(&b));
	buffer_free(&b);
	packet_send();

	return 1;
}

static int
send_pubkey_test(Authctxt *authctxt, Identity *id)
{
	u_char *blob;
	u_int bloblen, have_sig = 0;

	debug3("send_pubkey_test");

	if (key_to_blob(id->key, &blob, &bloblen) == 0) {
		/* we cannot handle this key */
		debug3("send_pubkey_test: cannot handle key");
		return 0;
	}
	/* register callback for USERAUTH_PK_OK message */
	dispatch_set(SSH2_MSG_USERAUTH_PK_OK, &input_userauth_pk_ok);

	packet_start(SSH2_MSG_USERAUTH_REQUEST);
	packet_put_cstring(authctxt->server_user);
	packet_put_cstring(authctxt->service);
	packet_put_cstring(authctxt->method->name);
	packet_put_char(have_sig);
	if (!(datafellows & SSH_BUG_PKAUTH))
		packet_put_cstring(key_ssh_name(id->key));
	packet_put_string(blob, bloblen);
	free(blob);
	packet_send();
	return 1;
}

static Key *
load_identity_file(char *filename)
{
	Key *private;
	char prompt[300], *passphrase;
	int perm_ok = 0, quit, i;
	struct stat st;

	if (stat(filename, &st) < 0) {
		debug3("no such identity: %s", filename);
		return NULL;
	}
	private = key_load_private_type(KEY_UNSPEC, filename, "", NULL, &perm_ok);
	if (!perm_ok) {
		if (private != NULL)
			key_free(private);
		return NULL;
	}
	if (private == NULL) {
		if (options.batch_mode)
			return NULL;
		snprintf(prompt, sizeof prompt,
		    "Enter passphrase for key '%.100s': ", filename);
		for (i = 0; i < options.number_of_password_prompts; i++) {
			passphrase = read_passphrase(prompt, 0);
			if (strcmp(passphrase, "") != 0) {
				private = key_load_private_type(KEY_UNSPEC,
				    filename, passphrase, NULL, NULL);
				quit = 0;
			} else {
				debug2("no passphrase given, try next key");
				quit = 1;
			}
			memset(passphrase, 0, strlen(passphrase));
			free(passphrase);
			if (private != NULL || quit)
				break;
			debug2("bad passphrase given, try again...");
		}
	}
	return private;
}

/*
 * try keys in the following order:
 *	1. agent keys that are found in the config file
 *	2. other agent keys
 *	3. keys that are only listed in the config file
 */
static void
pubkey_prepare(Authctxt *authctxt)
{
	Identity *id;
	Idlist agent, files, *preferred;
	Key *key;
	AuthenticationConnection *ac;
	char *comment;
	int i, found;

	TAILQ_INIT(&agent);	/* keys from the agent */
	TAILQ_INIT(&files);	/* keys from the config file */
	preferred = &authctxt->keys;
	TAILQ_INIT(preferred);	/* preferred order of keys */

	/* list of keys stored in the filesystem */
	for (i = 0; i < options.num_identity_files; i++) {
		key = options.identity_keys[i];
		if (key && key->type == KEY_RSA1)
			continue;
		if (key && key->cert && key->cert->type != SSH2_CERT_TYPE_USER)
			continue;
		options.identity_keys[i] = NULL;
		id = xcalloc(1, sizeof(*id));
		id->key = key;
		id->filename = xstrdup(options.identity_files[i]);
		TAILQ_INSERT_TAIL(&files, id, next);
	}
<<<<<<< HEAD
=======
	/* Prefer PKCS11 keys that are explicitly listed */
	TAILQ_FOREACH_SAFE(id, &files, next, tmp) {
		if (id->key == NULL || (id->key->flags & KEY_FLAG_EXT) == 0)
			continue;
		found = 0;
		TAILQ_FOREACH(id2, &files, next) {
			if (id2->key == NULL ||
			    (id2->key->flags & KEY_FLAG_EXT) != 0)
				continue;
			if (key_equal(id->key, id2->key)) {
				TAILQ_REMOVE(&files, id, next);
				TAILQ_INSERT_TAIL(preferred, id, next);
				found = 1;
				break;
			}
		}
		/* If IdentitiesOnly set and key not found then don't use it */
		if (!found && options.identities_only) {
			TAILQ_REMOVE(&files, id, next);
			bzero(id, sizeof(*id));
			free(id);
		}
	}
>>>>>>> e2af9768
	/* list of keys supported by the agent */
	if ((ac = ssh_get_authentication_connection())) {
		for (key = ssh_get_first_identity(ac, &comment, 2);
		    key != NULL;
		    key = ssh_get_next_identity(ac, &comment, 2)) {
			found = 0;
			TAILQ_FOREACH(id, &files, next) {
				/* agent keys from the config file are preferred */
				if (key_equal(key, id->key)) {
					key_free(key);
					free(comment);
					TAILQ_REMOVE(&files, id, next);
					TAILQ_INSERT_TAIL(preferred, id, next);
					id->ac = ac;
					found = 1;
					break;
				}
			}
			if (!found && !options.identities_only) {
				id = xcalloc(1, sizeof(*id));
				id->key = key;
				id->filename = comment;
				id->ac = ac;
				TAILQ_INSERT_TAIL(&agent, id, next);
			}
		}
		/* append remaining agent keys */
		for (id = TAILQ_FIRST(&agent); id; id = TAILQ_FIRST(&agent)) {
			TAILQ_REMOVE(&agent, id, next);
			TAILQ_INSERT_TAIL(preferred, id, next);
		}
		authctxt->agent = ac;
	}
	/* append remaining keys from the config file */
	for (id = TAILQ_FIRST(&files); id; id = TAILQ_FIRST(&files)) {
		TAILQ_REMOVE(&files, id, next);
		TAILQ_INSERT_TAIL(preferred, id, next);
	}
	TAILQ_FOREACH(id, preferred, next) {
		debug2("key: %s (%p)", id->filename, id->key);
	}
}

static void
pubkey_cleanup(Authctxt *authctxt)
{
	Identity *id;

	if (authctxt->agent != NULL)
		ssh_close_authentication_connection(authctxt->agent);
	for (id = TAILQ_FIRST(&authctxt->keys); id;
	    id = TAILQ_FIRST(&authctxt->keys)) {
		TAILQ_REMOVE(&authctxt->keys, id, next);
		if (id->key)
			key_free(id->key);
		free(id->filename);
		free(id);
	}
}

int
userauth_pubkey(Authctxt *authctxt)
{
	Identity *id;
	int sent = 0;

	while ((id = TAILQ_FIRST(&authctxt->keys))) {
		if (id->tried++)
			return (0);
		/* move key to the end of the queue */
		TAILQ_REMOVE(&authctxt->keys, id, next);
		TAILQ_INSERT_TAIL(&authctxt->keys, id, next);
		/*
		 * send a test message if we have the public key. for
		 * encrypted keys we cannot do this and have to load the
		 * private key instead
		 */
		if (id->key && id->key->type != KEY_RSA1) {
			debug("Offering %s public key: %s", key_type(id->key),
			    id->filename);
			sent = send_pubkey_test(authctxt, id);
		} else if (id->key == NULL) {
			debug("Trying private key: %s", id->filename);
			id->key = load_identity_file(id->filename);
			if (id->key != NULL) {
				id->isprivate = 1;
				sent = sign_and_send_pubkey(authctxt, id);
				key_free(id->key);
				id->key = NULL;
			}
		}
		if (sent)
			return (sent);
	}
	return (0);
}

/*
 * Send userauth request message specifying keyboard-interactive method.
 */
int
userauth_kbdint(Authctxt *authctxt)
{
	static int attempt = 0;

	if (attempt++ >= options.number_of_password_prompts)
		return 0;
	/* disable if no SSH2_MSG_USERAUTH_INFO_REQUEST has been seen */
	if (attempt > 1 && !authctxt->info_req_seen) {
		debug3("userauth_kbdint: disable: no info_req_seen");
		dispatch_set(SSH2_MSG_USERAUTH_INFO_REQUEST, NULL);
		return 0;
	}

	debug2("userauth_kbdint");
	packet_start(SSH2_MSG_USERAUTH_REQUEST);
	packet_put_cstring(authctxt->server_user);
	packet_put_cstring(authctxt->service);
	packet_put_cstring(authctxt->method->name);
	packet_put_cstring("");					/* lang */
	packet_put_cstring(options.kbd_interactive_devices ?
	    options.kbd_interactive_devices : "");
	packet_send();

	dispatch_set(SSH2_MSG_USERAUTH_INFO_REQUEST, &input_userauth_info_req);
	return 1;
}

/*
 * parse INFO_REQUEST, prompt user and send INFO_RESPONSE
 */
void
input_userauth_info_req(int type, u_int32_t seq, void *ctxt)
{
	Authctxt *authctxt = ctxt;
	char *name, *inst, *lang, *prompt, *response;
	u_int num_prompts, i;
	int echo = 0;

	debug2("input_userauth_info_req");

	if (authctxt == NULL)
		fatal("input_userauth_info_req: no authentication context");

	authctxt->info_req_seen = 1;

	name = packet_get_string(NULL);
	inst = packet_get_string(NULL);
	lang = packet_get_string(NULL);
	if (strlen(name) > 0)
		logit("%s", name);
	if (strlen(inst) > 0)
		logit("%s", inst);
	free(name);
	free(inst);
	free(lang);

	num_prompts = packet_get_int();
	/*
	 * Begin to build info response packet based on prompts requested.
	 * We commit to providing the correct number of responses, so if
	 * further on we run into a problem that prevents this, we have to
	 * be sure and clean this up and send a correct error response.
	 */
	packet_start(SSH2_MSG_USERAUTH_INFO_RESPONSE);
	packet_put_int(num_prompts);

	debug2("input_userauth_info_req: num_prompts %d", num_prompts);
	for (i = 0; i < num_prompts; i++) {
		prompt = packet_get_string(NULL);
		echo = packet_get_char();

		response = read_passphrase(prompt, echo ? RP_ECHO : 0);

		packet_put_cstring(response);
		memset(response, 0, strlen(response));
		free(response);
		free(prompt);
	}
	packet_check_eom(); /* done with parsing incoming message. */

	packet_add_padding(64);
	packet_send();
}

static int
ssh_keysign(Key *key, u_char **sigp, u_int *lenp,
    u_char *data, u_int datalen)
{
	Buffer b;
	struct stat st;
	pid_t pid;
	int to[2], from[2], status, version = 2;

	debug2("ssh_keysign called");

	if (stat(_PATH_SSH_KEY_SIGN, &st) < 0) {
		error("ssh_keysign: not installed: %s", strerror(errno));
		return -1;
	}
	if (fflush(stdout) != 0)
		error("ssh_keysign: fflush: %s", strerror(errno));
	if (pipe(to) < 0) {
		error("ssh_keysign: pipe: %s", strerror(errno));
		return -1;
	}
	if (pipe(from) < 0) {
		error("ssh_keysign: pipe: %s", strerror(errno));
		return -1;
	}
	if ((pid = fork()) < 0) {
		error("ssh_keysign: fork: %s", strerror(errno));
		return -1;
	}
	if (pid == 0) {
		/* keep the socket on exec */
		fcntl(packet_get_connection_in(), F_SETFD, 0);
		permanently_drop_suid(getuid());
		close(from[0]);
		if (dup2(from[1], STDOUT_FILENO) < 0)
			fatal("ssh_keysign: dup2: %s", strerror(errno));
		close(to[1]);
		if (dup2(to[0], STDIN_FILENO) < 0)
			fatal("ssh_keysign: dup2: %s", strerror(errno));
		close(from[1]);
		close(to[0]);
		execl(_PATH_SSH_KEY_SIGN, _PATH_SSH_KEY_SIGN, (char *) 0);
		fatal("ssh_keysign: exec(%s): %s", _PATH_SSH_KEY_SIGN,
		    strerror(errno));
	}
	close(from[1]);
	close(to[0]);

	buffer_init(&b);
	buffer_put_int(&b, packet_get_connection_in()); /* send # of socket */
	buffer_put_string(&b, data, datalen);
	if (ssh_msg_send(to[1], version, &b) == -1)
		fatal("ssh_keysign: couldn't send request");

	if (ssh_msg_recv(from[0], &b) < 0) {
		error("ssh_keysign: no reply");
		buffer_free(&b);
		return -1;
	}
	close(from[0]);
	close(to[1]);

	while (waitpid(pid, &status, 0) < 0)
		if (errno != EINTR)
			break;

	if (buffer_get_char(&b) != version) {
		error("ssh_keysign: bad version");
		buffer_free(&b);
		return -1;
	}
	*sigp = buffer_get_string(&b, lenp);
	buffer_free(&b);

	return 0;
}

int
userauth_hostbased(Authctxt *authctxt)
{
	Key *private = NULL;
	Sensitive *sensitive = authctxt->sensitive;
	Buffer b;
	u_char *signature, *blob;
	char *chost, *pkalg, *p;
	const char *service;
	u_int blen, slen;
	int ok, i, found = 0;

	/* check for a useful key */
	for (i = 0; i < sensitive->nkeys; i++) {
		private = sensitive->keys[i];
		if (private && private->type != KEY_RSA1) {
			found = 1;
			/* we take and free the key */
			sensitive->keys[i] = NULL;
			break;
		}
	}
	if (!found) {
		debug("No more client hostkeys for hostbased authentication.");
		return 0;
	}
	if (key_to_blob(private, &blob, &blen) == 0) {
		key_free(private);
		return 0;
	}
	/* figure out a name for the client host */
	p = get_local_name(packet_get_connection_in());
	if (p == NULL) {
		error("userauth_hostbased: cannot get local ipaddr/name");
		key_free(private);
		free(blob);
		return 0;
	}
	xasprintf(&chost, "%s.", p);
	debug2("userauth_hostbased: chost %s", chost);
	free(p);

	service = datafellows & SSH_BUG_HBSERVICE ? "ssh-userauth" :
	    authctxt->service;
	pkalg = xstrdup(key_ssh_name(private));
	buffer_init(&b);
	/* construct data */
	buffer_put_string(&b, session_id2, session_id2_len);
	buffer_put_char(&b, SSH2_MSG_USERAUTH_REQUEST);
	buffer_put_cstring(&b, authctxt->server_user);
	buffer_put_cstring(&b, service);
	buffer_put_cstring(&b, authctxt->method->name);
	buffer_put_cstring(&b, pkalg);
	buffer_put_string(&b, blob, blen);
	buffer_put_cstring(&b, chost);
	buffer_put_cstring(&b, authctxt->local_user);
#ifdef DEBUG_PK
	buffer_dump(&b);
#endif
	if (sensitive->external_keysign)
		ok = ssh_keysign(private, &signature, &slen,
		    buffer_ptr(&b), buffer_len(&b));
	else
		ok = key_sign(private, &signature, &slen,
		    buffer_ptr(&b), buffer_len(&b));
	key_free(private);
	buffer_free(&b);
	if (ok != 0) {
		error("key_sign failed");
		free(chost);
		free(pkalg);
		free(blob);
		return 0;
	}
	packet_start(SSH2_MSG_USERAUTH_REQUEST);
	packet_put_cstring(authctxt->server_user);
	packet_put_cstring(authctxt->service);
	packet_put_cstring(authctxt->method->name);
	packet_put_cstring(pkalg);
	packet_put_string(blob, blen);
	packet_put_cstring(chost);
	packet_put_cstring(authctxt->local_user);
	packet_put_string(signature, slen);
	memset(signature, 's', slen);
	free(signature);
	free(chost);
	free(pkalg);
	free(blob);

	packet_send();
	return 1;
}

#ifdef JPAKE
int
userauth_jpake(Authctxt *authctxt)
{
	struct jpake_ctx *pctx;
	u_char *x1_proof, *x2_proof;
	u_int x1_proof_len, x2_proof_len;
	static int attempt = 0; /* XXX share with userauth_password's? */

	if (attempt++ >= options.number_of_password_prompts)
		return 0;
	if (attempt != 1)
		error("Permission denied, please try again.");

	if (authctxt->methoddata != NULL)
		fatal("%s: authctxt->methoddata already set (%p)",
		    __func__, authctxt->methoddata);

	authctxt->methoddata = pctx = jpake_new();

	/*
	 * Send request immediately, to get the protocol going while
	 * we do the initial computations.
	 */
	packet_start(SSH2_MSG_USERAUTH_REQUEST);
	packet_put_cstring(authctxt->server_user);
	packet_put_cstring(authctxt->service);
	packet_put_cstring(authctxt->method->name);
	packet_send();
	packet_write_wait();

	jpake_step1(pctx->grp,
	    &pctx->client_id, &pctx->client_id_len,
	    &pctx->x1, &pctx->x2, &pctx->g_x1, &pctx->g_x2,
	    &x1_proof, &x1_proof_len,
	    &x2_proof, &x2_proof_len);

	JPAKE_DEBUG_CTX((pctx, "step 1 sending in %s", __func__));

	packet_start(SSH2_MSG_USERAUTH_JPAKE_CLIENT_STEP1);
	packet_put_string(pctx->client_id, pctx->client_id_len);
	packet_put_bignum2(pctx->g_x1);
	packet_put_bignum2(pctx->g_x2);
	packet_put_string(x1_proof, x1_proof_len);
	packet_put_string(x2_proof, x2_proof_len);
	packet_send();

	bzero(x1_proof, x1_proof_len);
	bzero(x2_proof, x2_proof_len);
	free(x1_proof);
	free(x2_proof);

	/* Expect step 1 packet from peer */
	dispatch_set(SSH2_MSG_USERAUTH_JPAKE_SERVER_STEP1,
	    input_userauth_jpake_server_step1);
	dispatch_set(SSH2_MSG_USERAUTH_SUCCESS,
	    &input_userauth_success_unexpected);

	return 1;
}

void
userauth_jpake_cleanup(Authctxt *authctxt)
{
	debug3("%s: clean up", __func__);
	if (authctxt->methoddata != NULL) {
		jpake_free(authctxt->methoddata);
		authctxt->methoddata = NULL;
	}
	dispatch_set(SSH2_MSG_USERAUTH_SUCCESS, &input_userauth_success);
}
#endif /* JPAKE */

/* find auth method */

/*
 * given auth method name, if configurable options permit this method fill
 * in auth_ident field and return true, otherwise return false.
 */
static int
authmethod_is_enabled(Authmethod *method)
{
	if (method == NULL)
		return 0;
	/* return false if options indicate this method is disabled */
	if  (method->enabled == NULL || *method->enabled == 0)
		return 0;
	/* return false if batch mode is enabled but method needs interactive mode */
	if  (method->batch_flag != NULL && *method->batch_flag != 0)
		return 0;
	return 1;
}

static Authmethod *
authmethod_lookup(const char *name)
{
	Authmethod *method = NULL;
	if (name != NULL)
		for (method = authmethods; method->name != NULL; method++)
			if (strcmp(name, method->name) == 0)
				return method;
	debug2("Unrecognized authentication method name: %s", name ? name : "NULL");
	return NULL;
}

/* XXX internal state */
static Authmethod *current = NULL;
static char *supported = NULL;
static char *preferred = NULL;

/*
 * Given the authentication method list sent by the server, return the
 * next method we should try.  If the server initially sends a nil list,
 * use a built-in default list.
 */
static Authmethod *
authmethod_get(char *authlist)
{
	char *name = NULL;
	u_int next;

	/* Use a suitable default if we're passed a nil list.  */
	if (authlist == NULL || strlen(authlist) == 0)
		authlist = options.preferred_authentications;

	if (supported == NULL || strcmp(authlist, supported) != 0) {
		debug3("start over, passed a different list %s", authlist);
		free(supported);
		supported = xstrdup(authlist);
		preferred = options.preferred_authentications;
		debug3("preferred %s", preferred);
		current = NULL;
	} else if (current != NULL && authmethod_is_enabled(current))
		return current;

	for (;;) {
		if ((name = match_list(preferred, supported, &next)) == NULL) {
			debug("No more authentication methods to try.");
			current = NULL;
			return NULL;
		}
		preferred += next;
		debug3("authmethod_lookup %s", name);
		debug3("remaining preferred: %s", preferred);
		if ((current = authmethod_lookup(name)) != NULL &&
		    authmethod_is_enabled(current)) {
			debug3("authmethod_is_enabled %s", name);
			debug("Next authentication method: %s", name);
			free(name);
			return current;
		}
		free(name);
	}
}

static char *
authmethods_get(void)
{
	Authmethod *method = NULL;
	Buffer b;
	char *list;

	buffer_init(&b);
	for (method = authmethods; method->name != NULL; method++) {
		if (authmethod_is_enabled(method)) {
			if (buffer_len(&b) > 0)
				buffer_append(&b, ",", 1);
			buffer_append(&b, method->name, strlen(method->name));
		}
	}
	buffer_append(&b, "\0", 1);
	list = xstrdup(buffer_ptr(&b));
	buffer_free(&b);
	return list;
}
<|MERGE_RESOLUTION|>--- conflicted
+++ resolved
@@ -1,8 +1,4 @@
-<<<<<<< HEAD
-/* $OpenBSD: sshconnect2.c,v 1.189 2012/06/22 12:30:26 dtucker Exp $ */
-=======
 /* $OpenBSD: sshconnect2.c,v 1.198 2013/06/05 12:52:38 dtucker Exp $ */
->>>>>>> e2af9768
 /* $FreeBSD$ */
 /*
  * Copyright (c) 2000 Markus Friedl.  All rights reserved.
@@ -45,7 +41,7 @@
 #include <stdio.h>
 #include <string.h>
 #include <unistd.h>
-#if defined(HAVE_STRNVIS) && defined(HAVE_VIS_H)
+#if defined(HAVE_STRNVIS) && defined(HAVE_VIS_H) && !defined(BROKEN_STRNVIS)
 #include <vis.h>
 #endif
 
@@ -264,6 +260,7 @@
 	char	*filename;		/* comment for agent-only keys */
 	int	tried;
 	int	isprivate;		/* key points to the private key */
+	int	userprovided;
 };
 TAILQ_HEAD(idlist, identity);
 
@@ -328,7 +325,7 @@
 static int sign_and_send_pubkey(Authctxt *, Identity *);
 static void pubkey_prepare(Authctxt *);
 static void pubkey_cleanup(Authctxt *);
-static Key *load_identity_file(char *);
+static Key *load_identity_file(char *, int);
 
 static Authmethod *authmethod_get(char *authlist);
 static Authmethod *authmethod_lookup(const char *name);
@@ -1221,7 +1218,7 @@
 	if (id->isprivate || (id->key->flags & KEY_FLAG_EXT))
 		return (key_sign(id->key, sigp, lenp, data, datalen));
 	/* load the private key from the file */
-	if ((prv = load_identity_file(id->filename)) == NULL)
+	if ((prv = load_identity_file(id->filename, id->userprovided)) == NULL)
 		return (-1);
 	ret = key_sign(prv, sigp, lenp, data, datalen);
 	key_free(prv);
@@ -1346,7 +1343,7 @@
 }
 
 static Key *
-load_identity_file(char *filename)
+load_identity_file(char *filename, int userprovided)
 {
 	Key *private;
 	char prompt[300], *passphrase;
@@ -1354,7 +1351,8 @@
 	struct stat st;
 
 	if (stat(filename, &st) < 0) {
-		debug3("no such identity: %s", filename);
+		(userprovided ? logit : debug3)("no such identity: %s: %s",
+		    filename, strerror(errno));
 		return NULL;
 	}
 	private = key_load_private_type(KEY_UNSPEC, filename, "", NULL, &perm_ok);
@@ -1397,7 +1395,7 @@
 static void
 pubkey_prepare(Authctxt *authctxt)
 {
-	Identity *id;
+	Identity *id, *id2, *tmp;
 	Idlist agent, files, *preferred;
 	Key *key;
 	AuthenticationConnection *ac;
@@ -1409,7 +1407,7 @@
 	preferred = &authctxt->keys;
 	TAILQ_INIT(preferred);	/* preferred order of keys */
 
-	/* list of keys stored in the filesystem */
+	/* list of keys stored in the filesystem and PKCS#11 */
 	for (i = 0; i < options.num_identity_files; i++) {
 		key = options.identity_keys[i];
 		if (key && key->type == KEY_RSA1)
@@ -1420,10 +1418,9 @@
 		id = xcalloc(1, sizeof(*id));
 		id->key = key;
 		id->filename = xstrdup(options.identity_files[i]);
+		id->userprovided = options.identity_file_userprovided[i];
 		TAILQ_INSERT_TAIL(&files, id, next);
 	}
-<<<<<<< HEAD
-=======
 	/* Prefer PKCS11 keys that are explicitly listed */
 	TAILQ_FOREACH_SAFE(id, &files, next, tmp) {
 		if (id->key == NULL || (id->key->flags & KEY_FLAG_EXT) == 0)
@@ -1447,7 +1444,6 @@
 			free(id);
 		}
 	}
->>>>>>> e2af9768
 	/* list of keys supported by the agent */
 	if ((ac = ssh_get_authentication_connection())) {
 		for (key = ssh_get_first_identity(ac, &comment, 2);
@@ -1487,7 +1483,8 @@
 		TAILQ_INSERT_TAIL(preferred, id, next);
 	}
 	TAILQ_FOREACH(id, preferred, next) {
-		debug2("key: %s (%p)", id->filename, id->key);
+		debug2("key: %s (%p),%s", id->filename, id->key,
+		    id->userprovided ? " explicit" : "");
 	}
 }
 
@@ -1531,7 +1528,8 @@
 			sent = send_pubkey_test(authctxt, id);
 		} else if (id->key == NULL) {
 			debug("Trying private key: %s", id->filename);
-			id->key = load_identity_file(id->filename);
+			id->key = load_identity_file(id->filename,
+			    id->userprovided);
 			if (id->key != NULL) {
 				id->isprivate = 1;
 				sent = sign_and_send_pubkey(authctxt, id);
