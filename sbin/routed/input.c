/*
 * Copyright (c) 1983, 1988, 1993
 *	The Regents of the University of California.  All rights reserved.
 *
 * Redistribution and use in source and binary forms, with or without
 * modification, are permitted provided that the following conditions
 * are met:
 * 1. Redistributions of source code must retain the above copyright
 *    notice, this list of conditions and the following disclaimer.
 * 2. Redistributions in binary form must reproduce the above copyright
 *    notice, this list of conditions and the following disclaimer in the
 *    documentation and/or other materials provided with the distribution.
 * 3. All advertising materials mentioning features or use of this software
 *    must display the following acknowledgment:
 *	This product includes software developed by the University of
 *	California, Berkeley and its contributors.
 * 4. Neither the name of the University nor the names of its contributors
 *    may be used to endorse or promote products derived from this software
 *    without specific prior written permission.
 *
 * THIS SOFTWARE IS PROVIDED BY THE REGENTS AND CONTRIBUTORS ``AS IS'' AND
 * ANY EXPRESS OR IMPLIED WARRANTIES, INCLUDING, BUT NOT LIMITED TO, THE
 * IMPLIED WARRANTIES OF MERCHANTABILITY AND FITNESS FOR A PARTICULAR PURPOSE
 * ARE DISCLAIMED.  IN NO EVENT SHALL THE REGENTS OR CONTRIBUTORS BE LIABLE
 * FOR ANY DIRECT, INDIRECT, INCIDENTAL, SPECIAL, EXEMPLARY, OR CONSEQUENTIAL
 * DAMAGES (INCLUDING, BUT NOT LIMITED TO, PROCUREMENT OF SUBSTITUTE GOODS
 * OR SERVICES; LOSS OF USE, DATA, OR PROFITS; OR BUSINESS INTERRUPTION)
 * HOWEVER CAUSED AND ON ANY THEORY OF LIABILITY, WHETHER IN CONTRACT, STRICT
 * LIABILITY, OR TORT (INCLUDING NEGLIGENCE OR OTHERWISE) ARISING IN ANY WAY
 * OUT OF THE USE OF THIS SOFTWARE, EVEN IF ADVISED OF THE POSSIBILITY OF
 * SUCH DAMAGE.
 *
 * $FreeBSD$
 */

#include "defs.h"

#ifdef __NetBSD__
__RCSID("$NetBSD$");
#elif defined(__FreeBSD__)
__RCSID("$FreeBSD$");
#else
__RCSID("$Revision: 2.26 $");
#ident "$Revision: 2.26 $"
#endif
<<<<<<< HEAD
#ident "$FreeBSD$"
=======
>>>>>>> caa79e36

static void input(struct sockaddr_in *, struct interface *, struct interface *,
		  struct rip *, int);
static void input_route(naddr, naddr, struct rt_spare *, struct netinfo *);
static int ck_passwd(struct interface *, struct rip *, void *,
		     naddr, struct msg_limit *);


/* process RIP input
 */
void
read_rip(int sock,
	 struct interface *sifp)
{
	struct sockaddr_in from;
	struct interface *aifp;
	int fromlen, cc;
#ifdef USE_PASSIFNAME
	static struct msg_limit  bad_name;
	struct {
		char	ifname[IFNAMSIZ];
		union pkt_buf pbuf;
	} inbuf;
#else
	struct {
		union pkt_buf pbuf;
	} inbuf;
#endif


	for (;;) {
		fromlen = sizeof(from);
		cc = recvfrom(sock, &inbuf, sizeof(inbuf), 0,
			      (struct sockaddr*)&from, &fromlen);
		if (cc <= 0) {
			if (cc < 0 && errno != EWOULDBLOCK)
				LOGERR("recvfrom(rip)");
			break;
		}
		if (fromlen != sizeof(struct sockaddr_in))
			logbad(1,"impossible recvfrom(rip) fromlen=%d",
			       fromlen);

		/* aifp is the "authenticated" interface via which the packet
		 *	arrived.  In fact, it is only the interface on which
		 *	the packet should have arrived based on is source
		 *	address.
		 * sifp is interface associated with the socket through which
		 *	the packet was received.
		 */
#ifdef USE_PASSIFNAME
		if ((cc -= sizeof(inbuf.ifname)) < 0)
			logbad(0,"missing USE_PASSIFNAME; only %d bytes",
			       cc+sizeof(inbuf.ifname));

		/* check the remote interfaces first */
		for (aifp = remote_if; aifp; aifp = aifp->int_rlink) {
			if (aifp->int_addr == from.sin_addr.s_addr)
				break;
		}
		if (aifp == 0) {
			aifp = ifwithname(inbuf.ifname, 0);
			if (aifp == 0) {
				msglim(&bad_name, from.sin_addr.s_addr,
				       "impossible interface name %.*s",
				       IFNAMSIZ, inbuf.ifname);
			} else if (((aifp->int_if_flags & IFF_POINTOPOINT)
				    && aifp->int_dstaddr!=from.sin_addr.s_addr)
				   || (!(aifp->int_if_flags & IFF_POINTOPOINT)
				       && !on_net(from.sin_addr.s_addr,
						  aifp->int_net,
						  aifp->int_mask))) {
				/* If it came via the wrong interface, do not
				 * trust it.
				 */
				aifp = 0;
			}
		}
#else
		aifp = iflookup(from.sin_addr.s_addr);
#endif
		if (sifp == 0)
			sifp = aifp;

		input(&from, sifp, aifp, &inbuf.pbuf.rip, cc);
	}
}


/* Process a RIP packet
 */
static void
input(struct sockaddr_in *from,		/* received from this IP address */
      struct interface *sifp,		/* interface of incoming socket */
      struct interface *aifp,		/* "authenticated" interface */
      struct rip *rip,
      int cc)
{
#	define FROM_NADDR from->sin_addr.s_addr
	static struct msg_limit use_auth, bad_len, bad_mask;
	static struct msg_limit unk_router, bad_router, bad_nhop;

	struct rt_entry *rt;
	struct rt_spare new;
	struct netinfo *n, *lim;
	struct interface *ifp1;
	naddr gate, mask, v1_mask, dst, ddst_h = 0;
	struct auth *ap;
	struct tgate *tg = 0;
	struct tgate_net *tn;
	int i, j;

	/* Notice when we hear from a remote gateway
	 */
	if (aifp != 0
	    && (aifp->int_state & IS_REMOTE))
		aifp->int_act_time = now.tv_sec;

	trace_rip("Recv", "from", from, sifp, rip, cc);

	if (rip->rip_vers == 0) {
		msglim(&bad_router, FROM_NADDR,
		       "RIP version 0, cmd %d, packet received from %s",
		       rip->rip_cmd, naddr_ntoa(FROM_NADDR));
		return;
	} else if (rip->rip_vers > RIPv2) {
		rip->rip_vers = RIPv2;
	}
	if (cc > (int)OVER_MAXPACKETSIZE) {
		msglim(&bad_router, FROM_NADDR,
		       "packet at least %d bytes too long received from %s",
		       cc-MAXPACKETSIZE, naddr_ntoa(FROM_NADDR));
		return;
	}

	n = rip->rip_nets;
	lim = (struct netinfo *)((char*)rip + cc);

	/* Notice authentication.
	 * As required by section 4.2 in RFC 1723, discard authenticated
	 * RIPv2 messages, but only if configured for that silliness.
	 *
	 * RIPv2 authentication is lame.  Why authenticate queries?
	 * Why should a RIPv2 implementation with authentication disabled
	 * not be able to listen to RIPv2 packets with authentication, while
	 * RIPv1 systems will listen?  Crazy!
	 */
	if (!auth_ok
	    && rip->rip_vers == RIPv2
	    && n < lim && n->n_family == RIP_AF_AUTH) {
		msglim(&use_auth, FROM_NADDR,
		       "RIPv2 message with authentication from %s discarded",
		       naddr_ntoa(FROM_NADDR));
		return;
	}

	switch (rip->rip_cmd) {
	case RIPCMD_REQUEST:
		/* For mere requests, be a little sloppy about the source
		 */
		if (aifp == 0)
			aifp = sifp;

		/* Are we talking to ourself or a remote gateway?
		 */
		ifp1 = ifwithaddr(FROM_NADDR, 0, 1);
		if (ifp1) {
			if (ifp1->int_state & IS_REMOTE) {
				/* remote gateway */
				aifp = ifp1;
				if (check_remote(aifp)) {
					aifp->int_act_time = now.tv_sec;
					(void)if_ok(aifp, "remote ");
				}
			} else if (from->sin_port == htons(RIP_PORT)) {
				trace_pkt("    discard our own RIP request");
				return;
			}
		}

		/* did the request come from a router?
		 */
		if (from->sin_port == htons(RIP_PORT)) {
			/* yes, ignore the request if RIP is off so that
			 * the router does not depend on us.
			 */
			if (rip_sock < 0
			    || (aifp != 0
				&& IS_RIP_OUT_OFF(aifp->int_state))) {
				trace_pkt("    discard request while RIP off");
				return;
			}
		}

		/* According to RFC 1723, we should ignore unauthenticated
		 * queries.  That is too silly to bother with.  Sheesh!
		 * Are forwarding tables supposed to be secret, when
		 * a bad guy can infer them with test traffic?  When RIP
		 * is still the most common router-discovery protocol
		 * and so hosts need to send queries that will be answered?
		 * What about `rtquery`?
		 * Maybe on firewalls you'd care, but not enough to
		 * give up the diagnostic facilities of remote probing.
		 */

		if (n >= lim) {
			msglim(&bad_len, FROM_NADDR, "empty request from %s",
			       naddr_ntoa(FROM_NADDR));
			return;
		}
		if (cc%sizeof(*n) != sizeof(struct rip)%sizeof(*n)) {
			msglim(&bad_len, FROM_NADDR,
			       "request of bad length (%d) from %s",
			       cc, naddr_ntoa(FROM_NADDR));
		}

		if (rip->rip_vers == RIPv2
		    && (aifp == 0 || (aifp->int_state & IS_NO_RIPV1_OUT))) {
			v12buf.buf->rip_vers = RIPv2;
			/* If we have a secret but it is a cleartext secret,
			 * do not disclose our secret unless the other guy
			 * already knows it.
			 */
			ap = find_auth(aifp);
			if (ap != 0 && ap->type == RIP_AUTH_PW
			    && n->n_family == RIP_AF_AUTH
			    && !ck_passwd(aifp,rip,lim,FROM_NADDR,&use_auth))
				ap = 0;
		} else {
			v12buf.buf->rip_vers = RIPv1;
			ap = 0;
		}
		clr_ws_buf(&v12buf, ap);

		do {
			n->n_metric = ntohl(n->n_metric);

			/* A single entry with family RIP_AF_UNSPEC and
			 * metric HOPCNT_INFINITY means "all routes".
			 * We respond to routers only if we are acting
			 * as a supplier, or to anyone other than a router
			 * (i.e. a query).
			 */
			if (n->n_family == RIP_AF_UNSPEC
			    && n->n_metric == HOPCNT_INFINITY) {
				/* Answer a query from a utility program
				 * with all we know.
				 */
				if (from->sin_port != htons(RIP_PORT)) {
					supply(from, aifp, OUT_QUERY, 0,
					       rip->rip_vers, ap != 0);
					return;
				}

				/* A router trying to prime its tables.
				 * Filter the answer in the about same way
				 * broadcasts are filtered.
				 *
				 * Only answer a router if we are a supplier
				 * to keep an unwary host that is just starting
				 * from picking us as a router.
				 */
				if (aifp == 0) {
					trace_pkt("ignore distant router");
					return;
				}
				if (!supplier
				    || IS_RIP_OFF(aifp->int_state)) {
					trace_pkt("ignore; not supplying");
					return;
				}

				/* Do not answer a RIPv1 router if
				 * we are sending RIPv2.  But do offer
				 * poor man's router discovery.
				 */
				if ((aifp->int_state & IS_NO_RIPV1_OUT)
				    && rip->rip_vers == RIPv1) {
					if (!(aifp->int_state & IS_PM_RDISC)) {
					    trace_pkt("ignore; sending RIPv2");
					    return;
					}

					v12buf.n->n_family = RIP_AF_INET;
					v12buf.n->n_dst = RIP_DEFAULT;
					i = aifp->int_d_metric;
					if (0 != (rt = rtget(RIP_DEFAULT, 0))) {
					    j = (rt->rt_metric
						 +aifp->int_metric
						 +aifp->int_adj_outmetric
						 +1);
					    if (i > j)
						i = j;
					}
					v12buf.n->n_metric = htonl(i);
					v12buf.n++;
					break;
				}

				/* Respond with RIPv1 instead of RIPv2 if
				 * that is what we are broadcasting on the
				 * interface to keep the remote router from
				 * getting the wrong initial idea of the
				 * routes we send.
				 */
				supply(from, aifp, OUT_UNICAST, 0,
				       (aifp->int_state & IS_NO_RIPV1_OUT)
				       ? RIPv2 : RIPv1,
				       ap != 0);
				return;
			}

			/* Ignore authentication */
			if (n->n_family == RIP_AF_AUTH)
				continue;

			if (n->n_family != RIP_AF_INET) {
				msglim(&bad_router, FROM_NADDR,
				       "request from %s for unsupported"
				       " (af %d) %s",
				       naddr_ntoa(FROM_NADDR),
				       ntohs(n->n_family),
				       naddr_ntoa(n->n_dst));
				return;
			}

			/* We are being asked about a specific destination.
			 */
			dst = n->n_dst;
			if (!check_dst(dst)) {
				msglim(&bad_router, FROM_NADDR,
				       "bad queried destination %s from %s",
				       naddr_ntoa(dst),
				       naddr_ntoa(FROM_NADDR));
				return;
			}

			/* decide what mask was intended */
			if (rip->rip_vers == RIPv1
			    || 0 == (mask = ntohl(n->n_mask))
			    || 0 != (ntohl(dst) & ~mask))
				mask = ripv1_mask_host(dst, aifp);

			/* try to find the answer */
			rt = rtget(dst, mask);
			if (!rt && dst != RIP_DEFAULT)
				rt = rtfind(n->n_dst);

			if (v12buf.buf->rip_vers != RIPv1)
				v12buf.n->n_mask = mask;
			if (rt == 0) {
				/* we do not have the answer */
				v12buf.n->n_metric = HOPCNT_INFINITY;
			} else {
				/* we have the answer, so compute the
				 * right metric and next hop.
				 */
				v12buf.n->n_family = RIP_AF_INET;
				v12buf.n->n_dst = dst;
				j = rt->rt_metric+1;
				if (!aifp)
					++j;
				else
					j += (aifp->int_metric
					      + aifp->int_adj_outmetric);
				if (j < HOPCNT_INFINITY)
					v12buf.n->n_metric = j;
				else
					v12buf.n->n_metric = HOPCNT_INFINITY;
				if (v12buf.buf->rip_vers != RIPv1) {
					v12buf.n->n_tag = rt->rt_tag;
					v12buf.n->n_mask = mask;
					if (aifp != 0
					    && on_net(rt->rt_gate,
						      aifp->int_net,
						      aifp->int_mask)
					    && rt->rt_gate != aifp->int_addr)
					    v12buf.n->n_nhop = rt->rt_gate;
				}
			}
			v12buf.n->n_metric = htonl(v12buf.n->n_metric);

			/* Stop paying attention if we fill the output buffer.
			 */
			if (++v12buf.n >= v12buf.lim)
				break;
		} while (++n < lim);

		/* Send the answer about specific routes.
		 */
		if (ap != 0 && ap->type == RIP_AUTH_MD5)
			end_md5_auth(&v12buf, ap);

		if (from->sin_port != htons(RIP_PORT)) {
			/* query */
			(void)output(OUT_QUERY, from, aifp,
				     v12buf.buf,
				     ((char *)v12buf.n - (char*)v12buf.buf));
		} else if (supplier) {
			(void)output(OUT_UNICAST, from, aifp,
				     v12buf.buf,
				     ((char *)v12buf.n - (char*)v12buf.buf));
		} else {
			/* Only answer a router if we are a supplier
			 * to keep an unwary host that is just starting
			 * from picking us an a router.
			 */
			;
		}
		return;

	case RIPCMD_TRACEON:
	case RIPCMD_TRACEOFF:
		/* Notice that trace messages are turned off for all possible
		 * abuse if _PATH_TRACE is undefined in pathnames.h.
		 * Notice also that because of the way the trace file is
		 * handled in trace.c, no abuse is plausible even if
		 * _PATH_TRACE_ is defined.
		 *
		 * First verify message came from a privileged port. */
		if (ntohs(from->sin_port) > IPPORT_RESERVED) {
			msglog("trace command from untrusted port on %s",
			       naddr_ntoa(FROM_NADDR));
			return;
		}
		if (aifp == 0) {
			msglog("trace command from unknown router %s",
			       naddr_ntoa(FROM_NADDR));
			return;
		}
		if (rip->rip_cmd == RIPCMD_TRACEON) {
			rip->rip_tracefile[cc-4] = '\0';
			set_tracefile((char*)rip->rip_tracefile,
				      "trace command: %s\n", 0);
		} else {
			trace_off("tracing turned off by %s",
				  naddr_ntoa(FROM_NADDR));
		}
		return;

	case RIPCMD_RESPONSE:
		if (cc%sizeof(*n) != sizeof(struct rip)%sizeof(*n)) {
			msglim(&bad_len, FROM_NADDR,
			       "response of bad length (%d) from %s",
			       cc, naddr_ntoa(FROM_NADDR));
		}

		/* verify message came from a router */
		if (from->sin_port != ntohs(RIP_PORT)) {
			msglim(&bad_router, FROM_NADDR,
			       "    discard RIP response from unknown port"
<<<<<<< HEAD
			       " %d on host %s", ntohs(from->sin_port),
				naddr_ntoa(FROM_NADDR));
=======
			       " %d on %s",
			       ntohs(from->sin_port), naddr_ntoa(FROM_NADDR));
>>>>>>> caa79e36
			return;
		}

		if (rip_sock < 0) {
			trace_pkt("    discard response while RIP off");
			return;
		}

		/* Are we talking to ourself or a remote gateway?
		 */
		ifp1 = ifwithaddr(FROM_NADDR, 0, 1);
		if (ifp1) {
			if (ifp1->int_state & IS_REMOTE) {
				/* remote gateway */
				aifp = ifp1;
				if (check_remote(aifp)) {
					aifp->int_act_time = now.tv_sec;
					(void)if_ok(aifp, "remote ");
				}
			} else {
				trace_pkt("    discard our own RIP response");
				return;
			}
		}

		/* Accept routing packets from routers directly connected
		 * via broadcast or point-to-point networks, and from
		 * those listed in /etc/gateways.
		 */
		if (aifp == 0) {
			msglim(&unk_router, FROM_NADDR,
			       "   discard response from %s"
			       " via unexpected interface",
			       naddr_ntoa(FROM_NADDR));
			return;
		}
		if (IS_RIP_IN_OFF(aifp->int_state)) {
			trace_pkt("    discard RIPv%d response"
				  " via disabled interface %s",
				  rip->rip_vers, aifp->int_name);
			return;
		}

		if (n >= lim) {
			msglim(&bad_len, FROM_NADDR, "empty response from %s",
			       naddr_ntoa(FROM_NADDR));
			return;
		}

		if (((aifp->int_state & IS_NO_RIPV1_IN)
		     && rip->rip_vers == RIPv1)
		    || ((aifp->int_state & IS_NO_RIPV2_IN)
			&& rip->rip_vers != RIPv1)) {
			trace_pkt("    discard RIPv%d response",
				  rip->rip_vers);
			return;
		}

		/* Ignore routes via dead interface.
		 */
		if (aifp->int_state & IS_BROKE) {
			trace_pkt("discard response via broken interface %s",
				  aifp->int_name);
			return;
		}

		/* If the interface cares, ignore bad routers.
		 * Trace but do not log this problem, because where it
		 * happens, it happens frequently.
		 */
		if (aifp->int_state & IS_DISTRUST) {
			tg = tgates;
			while (tg->tgate_addr != FROM_NADDR) {
				tg = tg->tgate_next;
				if (tg == 0) {
					trace_pkt("    discard RIP response"
						  " from untrusted router %s",
						  naddr_ntoa(FROM_NADDR));
					return;
				}
			}
		}

		/* Authenticate the packet if we have a secret.
		 * If we do not have any secrets, ignore the error in
		 * RFC 1723 and accept it regardless.
		 */
		if (aifp->int_auth[0].type != RIP_AUTH_NONE
		    && rip->rip_vers != RIPv1
		    && !ck_passwd(aifp,rip,lim,FROM_NADDR,&use_auth))
			return;

		do {
			if (n->n_family == RIP_AF_AUTH)
				continue;

			n->n_metric = ntohl(n->n_metric);
			dst = n->n_dst;
			if (n->n_family != RIP_AF_INET
			    && (n->n_family != RIP_AF_UNSPEC
				|| dst != RIP_DEFAULT)) {
				msglim(&bad_router, FROM_NADDR,
				       "route from %s to unsupported"
				       " address family=%d destination=%s",
				       naddr_ntoa(FROM_NADDR),
				       n->n_family,
				       naddr_ntoa(dst));
				continue;
			}
			if (!check_dst(dst)) {
				msglim(&bad_router, FROM_NADDR,
				       "bad destination %s from %s",
				       naddr_ntoa(dst),
				       naddr_ntoa(FROM_NADDR));
				return;
			}
			if (n->n_metric == 0
			    || n->n_metric > HOPCNT_INFINITY) {
				msglim(&bad_router, FROM_NADDR,
				       "bad metric %d from %s"
				       " for destination %s",
				       n->n_metric,
				       naddr_ntoa(FROM_NADDR),
				       naddr_ntoa(dst));
				return;
			}

			/* Notice the next-hop.
			 */
			gate = FROM_NADDR;
			if (n->n_nhop != 0) {
				if (rip->rip_vers == RIPv1) {
					n->n_nhop = 0;
				} else {
				    /* Use it only if it is valid. */
				    if (on_net(n->n_nhop,
					       aifp->int_net, aifp->int_mask)
					&& check_dst(n->n_nhop)) {
					    gate = n->n_nhop;
				    } else {
					    msglim(&bad_nhop, FROM_NADDR,
						   "router %s to %s"
						   " has bad next hop %s",
						   naddr_ntoa(FROM_NADDR),
						   naddr_ntoa(dst),
						   naddr_ntoa(n->n_nhop));
					    n->n_nhop = 0;
				    }
				}
			}

			if (rip->rip_vers == RIPv1
			    || 0 == (mask = ntohl(n->n_mask))) {
				mask = ripv1_mask_host(dst,aifp);
			} else if ((ntohl(dst) & ~mask) != 0) {
				msglim(&bad_mask, FROM_NADDR,
				       "router %s sent bad netmask"
				       " %#lx with %s",
				       naddr_ntoa(FROM_NADDR),
				       (u_long)mask,
				       naddr_ntoa(dst));
				continue;
			}
			if (rip->rip_vers == RIPv1)
				n->n_tag = 0;

			/* Adjust metric according to incoming interface..
			 */
			n->n_metric += (aifp->int_metric
					+ aifp->int_adj_inmetric);
			if (n->n_metric > HOPCNT_INFINITY)
				n->n_metric = HOPCNT_INFINITY;

			/* Should we trust this route from this router? */
			if (tg && (tn = tg->tgate_nets)->mask != 0) {
				for (i = 0; i < MAX_TGATE_NETS; i++, tn++) {
					if (on_net(dst, tn->net, tn->mask)
					    && tn->mask <= mask)
					    break;
				}
				if (i >= MAX_TGATE_NETS || tn->mask == 0) {
					trace_pkt("   ignored unauthorized %s",
						  addrname(dst,mask,0));
					continue;
				}
			}

			/* Recognize and ignore a default route we faked
			 * which is being sent back to us by a machine with
			 * broken split-horizon.
			 * Be a little more paranoid than that, and reject
			 * default routes with the same metric we advertised.
			 */
			if (aifp->int_d_metric != 0
			    && dst == RIP_DEFAULT
			    && (int)n->n_metric >= aifp->int_d_metric)
				continue;

			/* We can receive aggregated RIPv2 routes that must
			 * be broken down before they are transmitted by
			 * RIPv1 via an interface on a subnet.
			 * We might also receive the same routes aggregated
			 * via other RIPv2 interfaces.
			 * This could cause duplicate routes to be sent on
			 * the RIPv1 interfaces.  "Longest matching variable
			 * length netmasks" lets RIPv2 listeners understand,
			 * but breaking down the aggregated routes for RIPv1
			 * listeners can produce duplicate routes.
			 *
			 * Breaking down aggregated routes here bloats
			 * the daemon table, but does not hurt the kernel
			 * table, since routes are always aggregated for
			 * the kernel.
			 *
			 * Notice that this does not break down network
			 * routes corresponding to subnets.  This is part
			 * of the defense against RS_NET_SYN.
			 */
			if (have_ripv1_out
			    && (((rt = rtget(dst,mask)) == 0
				 || !(rt->rt_state & RS_NET_SYN)))
			    && (v1_mask = ripv1_mask_net(dst,0)) > mask) {
				ddst_h = v1_mask & -v1_mask;
				i = (v1_mask & ~mask)/ddst_h;
				if (i >= 511) {
					/* Punt if we would have to generate
					 * an unreasonable number of routes.
					 */
					if (TRACECONTENTS)
					    trace_misc("accept %s-->%s as 1"
						       " instead of %d routes",
						       addrname(dst,mask,0),
						       naddr_ntoa(FROM_NADDR),
						       i+1);
					i = 0;
				} else {
					mask = v1_mask;
				}
			} else {
				i = 0;
			}

			new.rts_gate = gate;
			new.rts_router = FROM_NADDR;
			new.rts_metric = n->n_metric;
			new.rts_tag = n->n_tag;
			new.rts_time = now.tv_sec;
			new.rts_ifp = aifp;
			new.rts_de_ag = i;
			j = 0;
			for (;;) {
				input_route(dst, mask, &new, n);
				if (++j > i)
					break;
				dst = htonl(ntohl(dst) + ddst_h);
			}
		} while (++n < lim);
		break;
	}
#undef FROM_NADDR
}


/* Process a single input route.
 */
static void
input_route(naddr dst,			/* network order */
	    naddr mask,
	    struct rt_spare *new,
	    struct netinfo *n)
{
	int i;
	struct rt_entry *rt;
	struct rt_spare *rts, *rts0;
	struct interface *ifp1;


	/* See if the other guy is telling us to send our packets to him.
	 * Sometimes network routes arrive over a point-to-point link for
	 * the network containing the address(es) of the link.
	 *
	 * If our interface is broken, switch to using the other guy.
	 */
	ifp1 = ifwithaddr(dst, 1, 1);
	if (ifp1 != 0
	    && (!(ifp1->int_state & IS_BROKE)
		|| (ifp1->int_state & IS_PASSIVE)))
		return;

	/* Look for the route in our table.
	 */
	rt = rtget(dst, mask);

	/* Consider adding the route if we do not already have it.
	 */
	if (rt == 0) {
		/* Ignore unknown routes being poisoned.
		 */
		if (new->rts_metric == HOPCNT_INFINITY)
			return;

		/* Ignore the route if it points to us */
		if (n->n_nhop != 0
		    && 0 != ifwithaddr(n->n_nhop, 1, 0))
			return;

		/* If something has not gone crazy and tried to fill
		 * our memory, accept the new route.
		 */
		if (total_routes < MAX_ROUTES)
			rtadd(dst, mask, 0, new);
		return;
	}

	/* We already know about the route.  Consider this update.
	 *
	 * If (rt->rt_state & RS_NET_SYN), then this route
	 * is the same as a network route we have inferred
	 * for subnets we know, in order to tell RIPv1 routers
	 * about the subnets.
	 *
	 * It is impossible to tell if the route is coming
	 * from a distant RIPv2 router with the standard
	 * netmask because that router knows about the entire
	 * network, or if it is a round-about echo of a
	 * synthetic, RIPv1 network route of our own.
	 * The worst is that both kinds of routes might be
	 * received, and the bad one might have the smaller
	 * metric.  Partly solve this problem by never
	 * aggregating into such a route.  Also keep it
	 * around as long as the interface exists.
	 */

	rts0 = rt->rt_spares;
	for (rts = rts0, i = NUM_SPARES; i != 0; i--, rts++) {
		if (rts->rts_router == new->rts_router)
			break;
		/* Note the worst slot to reuse,
		 * other than the current slot.
		 */
		if (rts0 == rt->rt_spares
		    || BETTER_LINK(rt, rts0, rts))
			rts0 = rts;
	}
	if (i != 0) {
		/* Found a route from the router already in the table.
		 */

		/* If the new route is a route broken down from an
		 * aggregated route, and if the previous route is either
		 * not a broken down route or was broken down from a finer
		 * netmask, and if the previous route is current,
		 * then forget this one.
		 */
		if (new->rts_de_ag > rts->rts_de_ag
		    && now_stale <= rts->rts_time)
			return;

		/* Keep poisoned routes around only long enough to pass
		 * the poison on.  Use a new timestamp for good routes.
		 */
		if (rts->rts_metric == HOPCNT_INFINITY
		    && new->rts_metric == HOPCNT_INFINITY)
			new->rts_time = rts->rts_time;

		/* If this is an update for the router we currently prefer,
		 * then note it.
		 */
		if (i == NUM_SPARES) {
			rtchange(rt, rt->rt_state, new, 0);
			/* If the route got worse, check for something better.
			 */
			if (new->rts_metric > rts->rts_metric)
				rtswitch(rt, 0);
			return;
		}

		/* This is an update for a spare route.
		 * Finished if the route is unchanged.
		 */
		if (rts->rts_gate == new->rts_gate
		    && rts->rts_metric == new->rts_metric
		    && rts->rts_tag == new->rts_tag) {
			trace_upslot(rt, rts, new);
			*rts = *new;
			return;
		}
		/* Forget it if it has gone bad.
		 */
		if (new->rts_metric == HOPCNT_INFINITY) {
			rts_delete(rt, rts);
			return;
		}

	} else {
		/* The update is for a route we know about,
		 * but not from a familiar router.
		 *
		 * Ignore the route if it points to us.
		 */
		if (n->n_nhop != 0
		    && 0 != ifwithaddr(n->n_nhop, 1, 0))
			return;

		/* the loop above set rts0=worst spare */
		rts = rts0;

		/* Save the route as a spare only if it has
		 * a better metric than our worst spare.
		 * This also ignores poisoned routes (those
		 * received with metric HOPCNT_INFINITY).
		 */
		if (new->rts_metric >= rts->rts_metric)
			return;
	}

	trace_upslot(rt, rts, new);
	*rts = *new;

	/* try to switch to a better route */
	rtswitch(rt, rts);
}


static int				/* 0 if bad */
ck_passwd(struct interface *aifp,
	  struct rip *rip,
	  void *lim,
	  naddr from,
	  struct msg_limit *use_authp)
{
#	define NA (rip->rip_auths)
	struct netauth *na2;
	struct auth *ap;
	MD5_CTX md5_ctx;
	u_char hash[RIP_AUTH_PW_LEN];
	int i, len;


	if ((void *)NA >= lim || NA->a_family != RIP_AF_AUTH) {
		msglim(use_authp, from, "missing password from %s",
		       naddr_ntoa(from));
		return 0;
	}

	/* accept any current (+/- 24 hours) password
	 */
	for (ap = aifp->int_auth, i = 0; i < MAX_AUTH_KEYS; i++, ap++) {
		if (ap->type != NA->a_type
		    || (u_long)ap->start > (u_long)clk.tv_sec+DAY
		    || (u_long)ap->end+DAY < (u_long)clk.tv_sec)
			continue;

		if (NA->a_type == RIP_AUTH_PW) {
			if (!memcmp(NA->au.au_pw, ap->key, RIP_AUTH_PW_LEN))
				return 1;

		} else {
			/* accept MD5 secret with the right key ID
			 */
			if (NA->au.a_md5.md5_keyid != ap->keyid)
				continue;

			len = ntohs(NA->au.a_md5.md5_pkt_len);
			if ((len-sizeof(*rip)) % sizeof(*NA) != 0
			    || len != (char *)lim-(char*)rip-(int)sizeof(*NA)) {
				msglim(use_authp, from,
				       "wrong MD5 RIPv2 packet length of %d"
				       " instead of %d from %s",
				       len, (int)((char *)lim-(char *)rip
						  -sizeof(*NA)),
				       naddr_ntoa(from));
				return 0;
			}
			na2 = (struct netauth *)((char *)rip+len);

			/* Given a good hash value, these are not security
			 * problems so be generous and accept the routes,
			 * after complaining.
			 */
			if (TRACEPACKETS) {
				if (NA->au.a_md5.md5_auth_len
				    != RIP_AUTH_MD5_HASH_LEN)
					msglim(use_authp, from,
					       "unknown MD5 RIPv2 auth len %#x"
					       " instead of %#x from %s",
					       NA->au.a_md5.md5_auth_len,
					       RIP_AUTH_MD5_HASH_LEN,
					       naddr_ntoa(from));
				if (na2->a_family != RIP_AF_AUTH)
					msglim(use_authp, from,
					       "unknown MD5 RIPv2 family %#x"
					       " instead of %#x from %s",
					       na2->a_family, RIP_AF_AUTH,
					       naddr_ntoa(from));
				if (na2->a_type != ntohs(1))
					msglim(use_authp, from,
					       "MD5 RIPv2 hash has %#x"
					       " instead of %#x from %s",
					       na2->a_type, ntohs(1),
					       naddr_ntoa(from));
			}

			MD5Init(&md5_ctx);
			MD5Update(&md5_ctx, (u_char *)rip,
				  len + RIP_AUTH_MD5_HASH_XTRA);
			MD5Update(&md5_ctx, ap->key, RIP_AUTH_MD5_KEY_LEN);
			MD5Final(hash, &md5_ctx);
			if (!memcmp(hash, na2->au.au_pw, sizeof(hash)))
				return 1;
		}
	}

	msglim(use_authp, from, "bad password from %s",
	       naddr_ntoa(from));
	return 0;
#undef NA
}<|MERGE_RESOLUTION|>--- conflicted
+++ resolved
@@ -43,10 +43,7 @@
 __RCSID("$Revision: 2.26 $");
 #ident "$Revision: 2.26 $"
 #endif
-<<<<<<< HEAD
 #ident "$FreeBSD$"
-=======
->>>>>>> caa79e36
 
 static void input(struct sockaddr_in *, struct interface *, struct interface *,
 		  struct rip *, int);
@@ -498,13 +495,8 @@
 		if (from->sin_port != ntohs(RIP_PORT)) {
 			msglim(&bad_router, FROM_NADDR,
 			       "    discard RIP response from unknown port"
-<<<<<<< HEAD
-			       " %d on host %s", ntohs(from->sin_port),
-				naddr_ntoa(FROM_NADDR));
-=======
 			       " %d on %s",
 			       ntohs(from->sin_port), naddr_ntoa(FROM_NADDR));
->>>>>>> caa79e36
 			return;
 		}
 
