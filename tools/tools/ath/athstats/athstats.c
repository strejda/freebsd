--- conflicted
+++ resolved
@@ -86,7 +86,7 @@
 #define	S_TX_LINEAR	AFTER(S_MIB)
 	{ 5,	"txlinear",	"txlinear",	"tx linearized to cluster" },
 #define	S_BSTUCK	AFTER(S_TX_LINEAR)
-	{ 5,	"bstuck",	"bstuck",	"stuck beacon conditions" },
+	{ 6,	"bstuck",	"bstuck",	"stuck beacon conditions" },
 #define	S_INTRCOAL	AFTER(S_BSTUCK)
 	{ 5,	"intrcoal",	"intrcoal",	"interrupts coalesced" },
 #define	S_RATE		AFTER(S_INTRCOAL)
@@ -294,15 +294,15 @@
 	{ 7,	"txaggrfailall",	"TXAFALL",	"A-MPDU TX frame failures" },
 #ifndef __linux__
 #define	S_CABQ_XMIT	AFTER(S_TX_AGGR_FAILALL)
-	{ 5,	"cabxmit",	"cabxmit",	"cabq frames transmitted" },
+	{ 7,	"cabxmit",	"cabxmit",	"cabq frames transmitted" },
 #define	S_CABQ_BUSY	AFTER(S_CABQ_XMIT)
-	{ 5,	"cabqbusy",	"cabqbusy",	"cabq xmit overflowed beacon interval" },
+	{ 8,	"cabqbusy",	"cabqbusy",	"cabq xmit overflowed beacon interval" },
 #define	S_TX_NODATA	AFTER(S_CABQ_BUSY)
-	{ 5,	"txnodata",	"txnodata",	"tx discarded empty frame" },
+	{ 8,	"txnodata",	"txnodata",	"tx discarded empty frame" },
 #define	S_TX_BUSDMA	AFTER(S_TX_NODATA)
-	{ 5,	"txbusdma",	"txbusdma",	"tx failed for dma resrcs" },
+	{ 8,	"txbusdma",	"txbusdma",	"tx failed for dma resrcs" },
 #define	S_RX_BUSDMA	AFTER(S_TX_BUSDMA)
-	{ 5,	"rxbusdma",	"rxbusdma",	"rx setup failed for dma resrcs" },
+	{ 8,	"rxbusdma",	"rxbusdma",	"rx setup failed for dma resrcs" },
 #define	S_FF_TXOK	AFTER(S_RX_BUSDMA)
 #else
 #define	S_FF_TXOK	AFTER(S_TX_AGGR_FAILALL)
@@ -420,17 +420,13 @@
 	{ 4,	"asignal",	"asig",	"signal of last ack (dBm)" },
 #define	S_RX_SIGNAL	AFTER(S_TX_SIGNAL)
 	{ 4,	"signal",	"sig",	"avg recv signal (dBm)" },
-<<<<<<< HEAD
-
-=======
 #define	S_BMISSCOUNT		AFTER(S_RX_SIGNAL)
 	{ 8,	"bmisscount",	"bmisscnt",	"beacon miss count" },
->>>>>>> e2af9768
 };
 #define	S_PHY_MIN	S_RX_PHY_UNDERRUN
 #define	S_PHY_MAX	S_RX_PHY_CCK_RESTART
 #define	S_LAST		S_ANT_TX0
-#define	S_MAX	S_ANT_RX7+1
+#define	S_MAX		S_BMISSCOUNT+1
 
 /*
  * XXX fold this into the external HAL definitions! -adrian
@@ -759,6 +755,7 @@
 	case S_FF_RX:		STAT(ff_rx);
 	case S_FF_FLUSH:	STAT(ff_flush);
 	case S_TX_QFULL:	STAT(tx_qfull);
+	case S_BMISSCOUNT:	STAT(be_missed);
 	case S_RX_NOISE:
 		snprintf(b, bs, "%d", wf->cur.ath.ast_rx_noise);
 		return 1;
@@ -1001,6 +998,7 @@
 	case S_FF_RX:		STAT(ff_rx);
 	case S_FF_FLUSH:	STAT(ff_flush);
 	case S_TX_QFULL:	STAT(tx_qfull);
+	case S_BMISSCOUNT:	STAT(be_missed);
 	case S_RX_NOISE:
 		snprintf(b, bs, "%d", wf->total.ath.ast_rx_noise);
 		return 1;
