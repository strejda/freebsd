/*-
 * Copyright (c) 1982, 1986, 1993, 1994, 1995
 *	The Regents of the University of California.  All rights reserved.
 *
 * Redistribution and use in source and binary forms, with or without
 * modification, are permitted provided that the following conditions
 * are met:
 * 1. Redistributions of source code must retain the above copyright
 *    notice, this list of conditions and the following disclaimer.
 * 2. Redistributions in binary form must reproduce the above copyright
 *    notice, this list of conditions and the following disclaimer in the
 *    documentation and/or other materials provided with the distribution.
 * 4. Neither the name of the University nor the names of its contributors
 *    may be used to endorse or promote products derived from this software
 *    without specific prior written permission.
 *
 * THIS SOFTWARE IS PROVIDED BY THE REGENTS AND CONTRIBUTORS ``AS IS'' AND
 * ANY EXPRESS OR IMPLIED WARRANTIES, INCLUDING, BUT NOT LIMITED TO, THE
 * IMPLIED WARRANTIES OF MERCHANTABILITY AND FITNESS FOR A PARTICULAR PURPOSE
 * ARE DISCLAIMED.  IN NO EVENT SHALL THE REGENTS OR CONTRIBUTORS BE LIABLE
 * FOR ANY DIRECT, INDIRECT, INCIDENTAL, SPECIAL, EXEMPLARY, OR CONSEQUENTIAL
 * DAMAGES (INCLUDING, BUT NOT LIMITED TO, PROCUREMENT OF SUBSTITUTE GOODS
 * OR SERVICES; LOSS OF USE, DATA, OR PROFITS; OR BUSINESS INTERRUPTION)
 * HOWEVER CAUSED AND ON ANY THEORY OF LIABILITY, WHETHER IN CONTRACT, STRICT
 * LIABILITY, OR TORT (INCLUDING NEGLIGENCE OR OTHERWISE) ARISING IN ANY WAY
 * OUT OF THE USE OF THIS SOFTWARE, EVEN IF ADVISED OF THE POSSIBILITY OF
 * SUCH DAMAGE.
 *
 *	@(#)tcp_var.h	8.4 (Berkeley) 5/24/95
 * $FreeBSD$
 */

#ifndef _NETINET_TCP_VAR_H_
#define _NETINET_TCP_VAR_H_

#include <netinet/tcp.h>

#ifdef _KERNEL
#include <net/vnet.h>

/*
 * Kernel variables for tcp.
 */
VNET_DECLARE(int, tcp_do_rfc1323);
#define	V_tcp_do_rfc1323	VNET(tcp_do_rfc1323)

#endif /* _KERNEL */

/* TCP segment queue entry */
struct tseg_qent {
	LIST_ENTRY(tseg_qent) tqe_q;
	int	tqe_len;		/* TCP segment data length */
	struct	tcphdr *tqe_th;		/* a pointer to tcp header */
	struct	mbuf	*tqe_m;		/* mbuf contains packet */
};
LIST_HEAD(tsegqe_head, tseg_qent);

struct sackblk {
	tcp_seq start;		/* start seq no. of sack block */
	tcp_seq end;		/* end seq no. */
};

struct sackhole {
	tcp_seq start;		/* start seq no. of hole */
	tcp_seq end;		/* end seq no. */
	tcp_seq rxmit;		/* next seq. no in hole to be retransmitted */
	TAILQ_ENTRY(sackhole) scblink;	/* scoreboard linkage */
};

struct sackhint {
	struct sackhole	*nexthole;
	int		sack_bytes_rexmit;
	tcp_seq		last_sack_ack;	/* Most recent/largest sacked ack */

	int		ispare;		/* explicit pad for 64bit alignment */
	uint64_t	_pad[2];	/* 1 sacked_bytes, 1 TBD */
};

struct tcptemp {
	u_char	tt_ipgen[40]; /* the size must be of max ip header, now IPv6 */
	struct	tcphdr tt_t;
};

#define tcp6cb		tcpcb  /* for KAME src sync over BSD*'s */

/* Neighbor Discovery, Neighbor Unreachability Detection Upper layer hint. */
#ifdef INET6
#define ND6_HINT(tp)						\
do {								\
	if ((tp) && (tp)->t_inpcb &&				\
	    ((tp)->t_inpcb->inp_vflag & INP_IPV6) != 0)		\
		nd6_nud_hint(NULL, NULL, 0);			\
} while (0)
#else
#define ND6_HINT(tp)
#endif

/*
 * Tcp control block, one per tcp; fields:
 * Organized for 16 byte cacheline efficiency.
 */
struct tcpcb {
	struct	tsegqe_head t_segq;	/* segment reassembly queue */
	void	*t_pspare[2];		/* new reassembly queue */
	int	t_segqlen;		/* segment reassembly queue length */
	int	t_dupacks;		/* consecutive dup acks recd */

	struct tcp_timer *t_timers;	/* All the TCP timers in one struct */

	struct	inpcb *t_inpcb;		/* back pointer to internet pcb */
	int	t_state;		/* state of this connection */
	u_int	t_flags;

	struct	vnet *t_vnet;		/* back pointer to parent vnet */

	tcp_seq	snd_una;		/* send unacknowledged */
	tcp_seq	snd_max;		/* highest sequence number sent;
					 * used to recognize retransmits
					 */
	tcp_seq	snd_nxt;		/* send next */
	tcp_seq	snd_up;			/* send urgent pointer */

	tcp_seq	snd_wl1;		/* window update seg seq number */
	tcp_seq	snd_wl2;		/* window update seg ack number */
	tcp_seq	iss;			/* initial send sequence number */
	tcp_seq	irs;			/* initial receive sequence number */

	tcp_seq	rcv_nxt;		/* receive next */
	tcp_seq	rcv_adv;		/* advertised window */
	u_long	rcv_wnd;		/* receive window */
	tcp_seq	rcv_up;			/* receive urgent pointer */

	u_long	snd_wnd;		/* send window */
	u_long	snd_cwnd;		/* congestion-controlled window */
	u_long	snd_spare1;		/* unused */
	u_long	snd_ssthresh;		/* snd_cwnd size threshold for
					 * for slow start exponential to
					 * linear switch
					 */
	u_long	snd_spare2;		/* unused */
	tcp_seq	snd_recover;		/* for use in NewReno Fast Recovery */

	u_int	t_maxopd;		/* mss plus options */

	u_int	t_rcvtime;		/* inactivity time */
	u_int	t_starttime;		/* time connection was established */
	u_int	t_rtttime;		/* RTT measurement start time */
	tcp_seq	t_rtseq;		/* sequence number being timed */

	u_int	t_bw_spare1;		/* unused */
	tcp_seq	t_bw_spare2;		/* unused */

	int	t_rxtcur;		/* current retransmit value (ticks) */
	u_int	t_maxseg;		/* maximum segment size */
	int	t_srtt;			/* smoothed round-trip time */
	int	t_rttvar;		/* variance in round-trip time */

	int	t_rxtshift;		/* log(2) of rexmt exp. backoff */
	u_int	t_rttmin;		/* minimum rtt allowed */
	u_int	t_rttbest;		/* best rtt we've seen */
	u_long	t_rttupdated;		/* number of times rtt sampled */
	u_long	max_sndwnd;		/* largest window peer has offered */

	int	t_softerror;		/* possible error not yet reported */
/* out-of-band data */
	char	t_oobflags;		/* have some */
	char	t_iobc;			/* input character */
/* RFC 1323 variables */
	u_char	snd_scale;		/* window scaling for send window */
	u_char	rcv_scale;		/* window scaling for recv window */
	u_char	request_r_scale;	/* pending window scaling */
	u_int32_t  ts_recent;		/* timestamp echo data */
	u_int	ts_recent_age;		/* when last updated */
	u_int32_t  ts_offset;		/* our timestamp offset */

	tcp_seq	last_ack_sent;
/* experimental */
	u_long	snd_cwnd_prev;		/* cwnd prior to retransmit */
	u_long	snd_ssthresh_prev;	/* ssthresh prior to retransmit */
	tcp_seq	snd_recover_prev;	/* snd_recover prior to retransmit */
	int	t_sndzerowin;		/* zero-window updates sent */
	u_int	t_badrxtwin;		/* window for retransmit recovery */
	u_char	snd_limited;		/* segments limited transmitted */
/* SACK related state */
	int	snd_numholes;		/* number of holes seen by sender */
	TAILQ_HEAD(sackhole_head, sackhole) snd_holes;
					/* SACK scoreboard (sorted) */
	tcp_seq	snd_fack;		/* last seq number(+1) sack'd by rcv'r*/
	int	rcv_numsacks;		/* # distinct sack blks present */
	struct sackblk sackblks[MAX_SACK_BLKS]; /* seq nos. of sack blocks */
	tcp_seq sack_newdata;		/* New data xmitted in this recovery
					   episode starts at this seq number */
	struct sackhint	sackhint;	/* SACK scoreboard hint */
	int	t_rttlow;		/* smallest observerved RTT */
	u_int32_t	rfbuf_ts;	/* recv buffer autoscaling timestamp */
	int	rfbuf_cnt;		/* recv buffer autoscaling byte count */
	struct toedev	*tod;		/* toedev handling this connection */
	int	t_sndrexmitpack;	/* retransmit packets sent */
	int	t_rcvoopack;		/* out-of-order packets received */
	void	*t_toe;			/* TOE pcb pointer */
	int	t_bytes_acked;		/* # bytes acked during current RTT */
	struct cc_algo	*cc_algo;	/* congestion control algorithm */
	struct cc_var	*ccv;		/* congestion control specific vars */
	struct osd	*osd;		/* storage for Khelp module data */

	u_int	t_keepinit;		/* time to establish connection */
	u_int	t_keepidle;		/* time before keepalive probes begin */
	u_int	t_keepintvl;		/* interval between keepalives */
	u_int	t_keepcnt;		/* number of keepalives before close */

<<<<<<< HEAD
	struct tcp_ao_cb *t_ao;		/* TCP-AO control functions */

	uint32_t t_ispare[8];		/* 5 UTO, 3 TBD */
	void	*t_pspare2[3];		/* 3 TBD */
=======
	u_int	t_tsomax;		/* tso burst length limit */

	uint32_t t_ispare[8];		/* 5 UTO, 3 TBD */
	void	*t_pspare2[4];		/* 1 TCP_SIGNATURE, 3 TBD */
>>>>>>> e2af9768
	uint64_t _pad[6];		/* 6 TBD (1-2 CC/RTT?) */
};

/*
 * Flags and utility macros for the t_flags field.
 */
#define	TF_ACKNOW	0x000001	/* ack peer immediately */
#define	TF_DELACK	0x000002	/* ack, but try to delay it */
#define	TF_NODELAY	0x000004	/* don't delay packets to coalesce */
#define	TF_NOOPT	0x000008	/* don't use tcp options */
#define	TF_SENTFIN	0x000010	/* have sent FIN */
#define	TF_REQ_SCALE	0x000020	/* have/will request window scaling */
#define	TF_RCVD_SCALE	0x000040	/* other side has requested scaling */
#define	TF_REQ_TSTMP	0x000080	/* have/will request timestamps */
#define	TF_RCVD_TSTMP	0x000100	/* a timestamp was received in SYN */
#define	TF_SACK_PERMIT	0x000200	/* other side said I could SACK */
#define	TF_NEEDSYN	0x000400	/* send SYN (implicit state) */
#define	TF_NEEDFIN	0x000800	/* send FIN (implicit state) */
#define	TF_NOPUSH	0x001000	/* don't push */
#define	TF_PREVVALID	0x002000	/* saved values for bad rxmit valid */
#define	TF_MORETOCOME	0x010000	/* More data to be appended to sock */
#define	TF_LQ_OVERFLOW	0x020000	/* listen queue overflow */
#define	TF_LASTIDLE	0x040000	/* connection was previously idle */
#define	TF_RXWIN0SENT	0x080000	/* sent a receiver win 0 in response */
#define	TF_FASTRECOVERY	0x100000	/* in NewReno Fast Recovery */
#define	TF_WASFRECOVERY	0x200000	/* was in NewReno Fast Recovery */
#define	TF_SIGNATURE	0x400000	/* require MD5 digests (RFC2385) */
#define	TF_FORCEDATA	0x800000	/* force out a byte */
#define	TF_TSO		0x1000000	/* TSO enabled on this connection */
#define	TF_TOE		0x2000000	/* this connection is offloaded */
#define	TF_ECN_PERMIT	0x4000000	/* connection ECN-ready */
#define	TF_ECN_SND_CWR	0x8000000	/* ECN CWR in queue */
#define	TF_ECN_SND_ECE	0x10000000	/* ECN ECE in queue */
#define	TF_CONGRECOVERY	0x20000000	/* congestion recovery mode */
#define	TF_WASCRECOVERY	0x40000000	/* was in congestion recovery */
#define	TF_AO		0x80000000	/* require TCP-AO digests (RFC5925) */

#define	IN_FASTRECOVERY(t_flags)	(t_flags & TF_FASTRECOVERY)
#define	ENTER_FASTRECOVERY(t_flags)	t_flags |= TF_FASTRECOVERY
#define	EXIT_FASTRECOVERY(t_flags)	t_flags &= ~TF_FASTRECOVERY

#define	IN_CONGRECOVERY(t_flags)	(t_flags & TF_CONGRECOVERY)
#define	ENTER_CONGRECOVERY(t_flags)	t_flags |= TF_CONGRECOVERY
#define	EXIT_CONGRECOVERY(t_flags)	t_flags &= ~TF_CONGRECOVERY

#define	IN_RECOVERY(t_flags) (t_flags & (TF_CONGRECOVERY | TF_FASTRECOVERY))
#define	ENTER_RECOVERY(t_flags) t_flags |= (TF_CONGRECOVERY | TF_FASTRECOVERY)
#define	EXIT_RECOVERY(t_flags) t_flags &= ~(TF_CONGRECOVERY | TF_FASTRECOVERY)

#define	BYTES_THIS_ACK(tp, th)	(th->th_ack - tp->snd_una)

/*
 * Flags for the t_oobflags field.
 */
#define	TCPOOB_HAVEDATA	0x01
#define	TCPOOB_HADDATA	0x02

#ifdef TCP_SIGNATURE
/*
 * Defines which are needed by the xform_tcp module and tcp_[in|out]put
 * for SADB verification and lookup.
 */
#define	TCP_SIGLEN	16	/* length of computed digest in bytes */
#define	TCP_KEYLEN_MIN	1	/* minimum length of TCP-MD5 key */
#define	TCP_KEYLEN_MAX	80	/* maximum length of TCP-MD5 key */
/*
 * Only a single SA per host may be specified at this time. An SPI is
 * needed in order for the KEY_ALLOCSA() lookup to work.
 */
#define	TCP_SIG_SPI	0x1000
#endif /* TCP_SIGNATURE */

/*
 * Structure to hold TCP options that are only used during segment
 * processing (in tcp_input), but not held in the tcpcb.
 * It's basically used to reduce the number of parameters
 * to tcp_dooptions and tcp_addoptions.
 * The binary order of the to_flags is relevant for packing of the
 * options in tcp_addoptions.
 */
struct tcpopt {
	u_int64_t	to_flags;	/* which options are present */
#define	TOF_MSS		0x0001		/* maximum segment size */
#define	TOF_SCALE	0x0002		/* window scaling */
#define	TOF_SACKPERM	0x0004		/* SACK permitted */
#define	TOF_TS		0x0010		/* timestamp */
#define	TOF_SIGNATURE	0x0040		/* TCP-MD5 signature option (RFC2385) */
#define	TOF_SACK	0x0080		/* Peer sent SACK option */
#define	TOF_AO		0x0100		/* TCP-AO authentication (RFC5925) */
#define	TOF_MAXOPT	0x0200
	u_int32_t	to_tsval;	/* new timestamp */
	u_int32_t	to_tsecr;	/* reflected timestamp */
	u_char		*to_sacks;	/* pointer to the first SACK blocks */
	u_char		*to_signature;	/* pointer to the MD5/AO signature */
	u_int8_t	to_siglen;	/* length of signature */
	u_int8_t	to_ao_keyid;	/* current TCP-AO keyid */
	u_int8_t	to_ao_nextkeyid; /* receive next TCP-AO keyid */
	u_int16_t	to_mss;		/* maximum segment size */
	u_int8_t	to_wscale;	/* window scaling */
	u_int8_t	to_nsacks;	/* number of SACK blocks */
	u_int32_t	to_spare;	/* UTO */
};

/*
 * Flags for tcp_dooptions.
 */
#define	TO_SYN		0x01		/* parse SYN-only options */

struct hc_metrics_lite {	/* must stay in sync with hc_metrics */
	u_long	rmx_mtu;	/* MTU for this path */
	u_long	rmx_ssthresh;	/* outbound gateway buffer limit */
	u_long	rmx_rtt;	/* estimated round trip time */
	u_long	rmx_rttvar;	/* estimated rtt variance */
	u_long	rmx_bandwidth;	/* estimated bandwidth */
	u_long	rmx_cwnd;	/* congestion window */
	u_long	rmx_sendpipe;   /* outbound delay-bandwidth product */
	u_long	rmx_recvpipe;   /* inbound delay-bandwidth product */
};

/*
 * Used by tcp_maxmtu() to communicate interface specific features
 * and limits at the time of connection setup.
 */
struct tcp_ifcap {
	int	ifcap;
	u_int	tsomax;
};

#ifndef _NETINET_IN_PCB_H_
struct in_conninfo;
#endif /* _NETINET_IN_PCB_H_ */

struct tcptw {
	struct inpcb	*tw_inpcb;	/* XXX back pointer to internet pcb */
	tcp_seq		snd_nxt;
	tcp_seq		rcv_nxt;
	tcp_seq		iss;
	tcp_seq		irs;
	u_short		last_win;	/* cached window value */
	u_short		tw_so_options;	/* copy of so_options */
	struct ucred	*tw_cred;	/* user credentials */
	u_int32_t	t_recent;
	u_int32_t	ts_offset;	/* our timestamp offset */
	u_int		t_starttime;
	int		tw_time;
	TAILQ_ENTRY(tcptw) tw_2msl;
	void		*tw_pspare;	/* TCP_SIGNATURE */
	u_int		*tw_spare;	/* TCP_SIGNATURE */
};

#define	intotcpcb(ip)	((struct tcpcb *)(ip)->inp_ppcb)
#define	intotw(ip)	((struct tcptw *)(ip)->inp_ppcb)
#define	sototcpcb(so)	(intotcpcb(sotoinpcb(so)))

/*
 * The smoothed round-trip time and estimated variance
 * are stored as fixed point numbers scaled by the values below.
 * For convenience, these scales are also used in smoothing the average
 * (smoothed = (1/scale)sample + ((scale-1)/scale)smoothed).
 * With these scales, srtt has 3 bits to the right of the binary point,
 * and thus an "ALPHA" of 0.875.  rttvar has 2 bits to the right of the
 * binary point, and is smoothed with an ALPHA of 0.75.
 */
#define	TCP_RTT_SCALE		32	/* multiplier for srtt; 3 bits frac. */
#define	TCP_RTT_SHIFT		5	/* shift for srtt; 3 bits frac. */
#define	TCP_RTTVAR_SCALE	16	/* multiplier for rttvar; 2 bits */
#define	TCP_RTTVAR_SHIFT	4	/* shift for rttvar; 2 bits */
#define	TCP_DELTA_SHIFT		2	/* see tcp_input.c */

/*
 * The initial retransmission should happen at rtt + 4 * rttvar.
 * Because of the way we do the smoothing, srtt and rttvar
 * will each average +1/2 tick of bias.  When we compute
 * the retransmit timer, we want 1/2 tick of rounding and
 * 1 extra tick because of +-1/2 tick uncertainty in the
 * firing of the timer.  The bias will give us exactly the
 * 1.5 tick we need.  But, because the bias is
 * statistical, we have to test that we don't drop below
 * the minimum feasible timer (which is 2 ticks).
 * This version of the macro adapted from a paper by Lawrence
 * Brakmo and Larry Peterson which outlines a problem caused
 * by insufficient precision in the original implementation,
 * which results in inappropriately large RTO values for very
 * fast networks.
 */
#define	TCP_REXMTVAL(tp) \
	max((tp)->t_rttmin, (((tp)->t_srtt >> (TCP_RTT_SHIFT - TCP_DELTA_SHIFT))  \
	  + (tp)->t_rttvar) >> TCP_DELTA_SHIFT)

/*
 * TCP statistics.
 * Many of these should be kept per connection,
 * but that's inconvenient at the moment.
 */
struct	tcpstat {
	uint64_t tcps_connattempt;	/* connections initiated */
	uint64_t tcps_accepts;		/* connections accepted */
	uint64_t tcps_connects;		/* connections established */
	uint64_t tcps_drops;		/* connections dropped */
	uint64_t tcps_conndrops;	/* embryonic connections dropped */
	uint64_t tcps_minmssdrops;	/* average minmss too low drops */
	uint64_t tcps_closed;		/* conn. closed (includes drops) */
	uint64_t tcps_segstimed;	/* segs where we tried to get rtt */
	uint64_t tcps_rttupdated;	/* times we succeeded */
	uint64_t tcps_delack;		/* delayed acks sent */
	uint64_t tcps_timeoutdrop;	/* conn. dropped in rxmt timeout */
	uint64_t tcps_rexmttimeo;	/* retransmit timeouts */
	uint64_t tcps_persisttimeo;	/* persist timeouts */
	uint64_t tcps_keeptimeo;	/* keepalive timeouts */
	uint64_t tcps_keepprobe;	/* keepalive probes sent */
	uint64_t tcps_keepdrops;	/* connections dropped in keepalive */

	uint64_t tcps_sndtotal;		/* total packets sent */
	uint64_t tcps_sndpack;		/* data packets sent */
	uint64_t tcps_sndbyte;		/* data bytes sent */
	uint64_t tcps_sndrexmitpack;	/* data packets retransmitted */
	uint64_t tcps_sndrexmitbyte;	/* data bytes retransmitted */
	uint64_t tcps_sndrexmitbad;	/* unnecessary packet retransmissions */
	uint64_t tcps_sndacks;		/* ack-only packets sent */
	uint64_t tcps_sndprobe;		/* window probes sent */
	uint64_t tcps_sndurg;		/* packets sent with URG only */
	uint64_t tcps_sndwinup;		/* window update-only packets sent */
	uint64_t tcps_sndctrl;		/* control (SYN|FIN|RST) packets sent */

	uint64_t tcps_rcvtotal;		/* total packets received */
	uint64_t tcps_rcvpack;		/* packets received in sequence */
	uint64_t tcps_rcvbyte;		/* bytes received in sequence */
	uint64_t tcps_rcvbadsum;	/* packets received with ccksum errs */
	uint64_t tcps_rcvbadoff;	/* packets received with bad offset */
	uint64_t tcps_rcvmemdrop;	/* packets dropped for lack of memory */
	uint64_t tcps_rcvshort;		/* packets received too short */
	uint64_t tcps_rcvduppack;	/* duplicate-only packets received */
	uint64_t tcps_rcvdupbyte;	/* duplicate-only bytes received */
	uint64_t tcps_rcvpartduppack;	/* packets with some duplicate data */
	uint64_t tcps_rcvpartdupbyte;	/* dup. bytes in part-dup. packets */
	uint64_t tcps_rcvoopack;	/* out-of-order packets received */
	uint64_t tcps_rcvoobyte;	/* out-of-order bytes received */
	uint64_t tcps_rcvpackafterwin;	/* packets with data after window */
	uint64_t tcps_rcvbyteafterwin;	/* bytes rcvd after window */
	uint64_t tcps_rcvafterclose;	/* packets rcvd after "close" */
	uint64_t tcps_rcvwinprobe;	/* rcvd window probe packets */
	uint64_t tcps_rcvdupack;	/* rcvd duplicate acks */
	uint64_t tcps_rcvacktoomuch;	/* rcvd acks for unsent data */
	uint64_t tcps_rcvackpack;	/* rcvd ack packets */
	uint64_t tcps_rcvackbyte;	/* bytes acked by rcvd acks */
	uint64_t tcps_rcvwinupd;	/* rcvd window update packets */
	uint64_t tcps_pawsdrop;		/* segments dropped due to PAWS */
	uint64_t tcps_predack;		/* times hdr predict ok for acks */
	uint64_t tcps_preddat;		/* times hdr predict ok for data pkts */
	uint64_t tcps_pcbcachemiss;
	uint64_t tcps_cachedrtt;	/* times cached RTT in route updated */
	uint64_t tcps_cachedrttvar;	/* times cached rttvar updated */
	uint64_t tcps_cachedssthresh;	/* times cached ssthresh updated */
	uint64_t tcps_usedrtt;		/* times RTT initialized from route */
	uint64_t tcps_usedrttvar;	/* times RTTVAR initialized from rt */
	uint64_t tcps_usedssthresh;	/* times ssthresh initialized from rt*/
	uint64_t tcps_persistdrop;	/* timeout in persist state */
	uint64_t tcps_badsyn;		/* bogus SYN, e.g. premature ACK */
	uint64_t tcps_mturesent;	/* resends due to MTU discovery */
	uint64_t tcps_listendrop;	/* listen queue overflows */
	uint64_t tcps_badrst;		/* ignored RSTs in the window */

	uint64_t tcps_sc_added;		/* entry added to syncache */
	uint64_t tcps_sc_retransmitted;	/* syncache entry was retransmitted */
	uint64_t tcps_sc_dupsyn;	/* duplicate SYN packet */
	uint64_t tcps_sc_dropped;	/* could not reply to packet */
	uint64_t tcps_sc_completed;	/* successful extraction of entry */
	uint64_t tcps_sc_bucketoverflow;/* syncache per-bucket limit hit */
	uint64_t tcps_sc_cacheoverflow;	/* syncache cache limit hit */
	uint64_t tcps_sc_reset;		/* RST removed entry from syncache */
	uint64_t tcps_sc_stale;		/* timed out or listen socket gone */
	uint64_t tcps_sc_aborted;	/* syncache entry aborted */
	uint64_t tcps_sc_badack;	/* removed due to bad ACK */
	uint64_t tcps_sc_unreach;	/* ICMP unreachable received */
	uint64_t tcps_sc_zonefail;	/* zalloc() failed */
	uint64_t tcps_sc_sendcookie;	/* SYN cookie sent */
	uint64_t tcps_sc_recvcookie;	/* SYN cookie received */

	uint64_t tcps_hc_added;		/* entry added to hostcache */
	uint64_t tcps_hc_bucketoverflow;/* hostcache per bucket limit hit */

	uint64_t tcps_finwait2_drops;    /* Drop FIN_WAIT_2 connection after time limit */

	/* SACK related stats */
	uint64_t tcps_sack_recovery_episode; /* SACK recovery episodes */
	uint64_t tcps_sack_rexmits;	    /* SACK rexmit segments   */
	uint64_t tcps_sack_rexmit_bytes;    /* SACK rexmit bytes      */
	uint64_t tcps_sack_rcv_blocks;	    /* SACK blocks (options) received */
	uint64_t tcps_sack_send_blocks;	    /* SACK blocks (options) sent     */
	uint64_t tcps_sack_sboverflow;	    /* times scoreboard overflowed */
	
	/* ECN related stats */
	uint64_t tcps_ecn_ce;		/* ECN Congestion Experienced */
	uint64_t tcps_ecn_ect0;		/* ECN Capable Transport */
	uint64_t tcps_ecn_ect1;		/* ECN Capable Transport */
	uint64_t tcps_ecn_shs;		/* ECN successful handshakes */
	uint64_t tcps_ecn_rcwnd;	/* # times ECN reduced the cwnd */

	/* TCP_SIGNATURE related stats */
	uint64_t tcps_sig_rcvgoodsig;	/* Total matching signature received */
	uint64_t tcps_sig_rcvbadsig;	/* Total bad signature received */
	uint64_t tcps_sig_err_buildsig;	/* Mismatching signature received */
	uint64_t tcps_sig_err_sigopt;	/* No signature expected by socket */
	uint64_t tcps_sig_err_nosigopt;	/* No signature provided by segment */

	uint64_t _pad[12];		/* 6 UTO, 6 TBD */
};

#ifdef _KERNEL
#include <sys/counter.h>

VNET_PCPUSTAT_DECLARE(struct tcpstat, tcpstat);	/* tcp statistics */
/*
 * In-kernel consumers can use these accessor macros directly to update
 * stats.
 */
#define	TCPSTAT_ADD(name, val)	\
    VNET_PCPUSTAT_ADD(struct tcpstat, tcpstat, name, (val))
#define	TCPSTAT_INC(name)	TCPSTAT_ADD(name, 1)

/*
 * Kernel module consumers must use this accessor macro.
 */
void	kmod_tcpstat_inc(int statnum);
#define	KMOD_TCPSTAT_INC(name)						\
    kmod_tcpstat_inc(offsetof(struct tcpstat, name) / sizeof(uint64_t))

/*
 * TCP specific helper hook point identifiers.
 */
#define	HHOOK_TCP_EST_IN		0
#define	HHOOK_TCP_EST_OUT		1
#define	HHOOK_TCP_LAST			HHOOK_TCP_EST_OUT

struct tcp_hhook_data {
	struct tcpcb	*tp;
	struct tcphdr	*th;
	struct tcpopt	*to;
	long		len;
	int		tso;
	tcp_seq		curack;
};
#endif

/*
 * TCB structure exported to user-land via sysctl(3).
 * Evil hack: declare only if in_pcb.h and sys/socketvar.h have been
 * included.  Not all of our clients do.
 */
#if defined(_NETINET_IN_PCB_H_) && defined(_SYS_SOCKETVAR_H_)
struct xtcp_timer {
	int tt_rexmt;	/* retransmit timer */
	int tt_persist;	/* retransmit persistence */
	int tt_keep;	/* keepalive */
	int tt_2msl;	/* 2*msl TIME_WAIT timer */
	int tt_delack;	/* delayed ACK timer */
	int t_rcvtime;	/* Time since last packet received */
};
struct	xtcpcb {
	size_t	xt_len;
	struct	inpcb	xt_inp;
	struct	tcpcb	xt_tp;
	struct	xsocket	xt_socket;
	struct	xtcp_timer xt_timer;
	u_quad_t	xt_alignment_hack;
};
#endif

/*
 * Names for TCP sysctl objects
 */
#define	TCPCTL_DO_RFC1323	1	/* use RFC-1323 extensions */
#define	TCPCTL_MSSDFLT		3	/* MSS default */
#define TCPCTL_STATS		4	/* statistics (read-only) */
#define	TCPCTL_RTTDFLT		5	/* default RTT estimate */
#define	TCPCTL_KEEPIDLE		6	/* keepalive idle timer */
#define	TCPCTL_KEEPINTVL	7	/* interval to send keepalives */
#define	TCPCTL_SENDSPACE	8	/* send buffer space */
#define	TCPCTL_RECVSPACE	9	/* receive buffer space */
#define	TCPCTL_KEEPINIT		10	/* timeout for establishing syn */
#define	TCPCTL_PCBLIST		11	/* list of all outstanding PCBs */
#define	TCPCTL_DELACKTIME	12	/* time before sending delayed ACK */
#define	TCPCTL_V6MSSDFLT	13	/* MSS default for IPv6 */
#define	TCPCTL_SACK		14	/* Selective Acknowledgement,rfc 2018 */
#define	TCPCTL_DROP		15	/* drop tcp connection */
#define	TCPCTL_MAXID		16
#define TCPCTL_FINWAIT2_TIMEOUT        17

#ifdef _KERNEL
#ifdef SYSCTL_DECL
SYSCTL_DECL(_net_inet_tcp);
SYSCTL_DECL(_net_inet_tcp_sack);
MALLOC_DECLARE(M_TCPLOG);
#endif

VNET_DECLARE(struct inpcbhead, tcb);		/* queue of active tcpcb's */
VNET_DECLARE(struct inpcbinfo, tcbinfo);
extern	int tcp_log_in_vain;
VNET_DECLARE(int, tcp_mssdflt);	/* XXX */
VNET_DECLARE(int, tcp_minmss);
VNET_DECLARE(int, tcp_delack_enabled);
VNET_DECLARE(int, tcp_do_rfc3390);
VNET_DECLARE(int, tcp_do_initcwnd10);
VNET_DECLARE(int, tcp_sendspace);
VNET_DECLARE(int, tcp_recvspace);
VNET_DECLARE(int, path_mtu_discovery);
VNET_DECLARE(int, tcp_do_rfc3465);
VNET_DECLARE(int, tcp_abc_l_var);
#define	V_tcb			VNET(tcb)
#define	V_tcbinfo		VNET(tcbinfo)
#define	V_tcp_mssdflt		VNET(tcp_mssdflt)
#define	V_tcp_minmss		VNET(tcp_minmss)
#define	V_tcp_delack_enabled	VNET(tcp_delack_enabled)
#define	V_tcp_do_rfc3390	VNET(tcp_do_rfc3390)
#define	V_tcp_do_initcwnd10	VNET(tcp_do_initcwnd10)
#define	V_tcp_sendspace		VNET(tcp_sendspace)
#define	V_tcp_recvspace		VNET(tcp_recvspace)
#define	V_path_mtu_discovery	VNET(path_mtu_discovery)
#define	V_tcp_do_rfc3465	VNET(tcp_do_rfc3465)
#define	V_tcp_abc_l_var		VNET(tcp_abc_l_var)

VNET_DECLARE(int, tcp_do_sack);			/* SACK enabled/disabled */
VNET_DECLARE(int, tcp_sc_rst_sock_fail);	/* RST on sock alloc failure */
#define	V_tcp_do_sack		VNET(tcp_do_sack)
#define	V_tcp_sc_rst_sock_fail	VNET(tcp_sc_rst_sock_fail)

VNET_DECLARE(int, tcp_do_ecn);			/* TCP ECN enabled/disabled */
VNET_DECLARE(int, tcp_ecn_maxretries);
#define	V_tcp_do_ecn		VNET(tcp_do_ecn)
#define	V_tcp_ecn_maxretries	VNET(tcp_ecn_maxretries)

VNET_DECLARE(struct hhook_head *, tcp_hhh[HHOOK_TCP_LAST + 1]);
#define	V_tcp_hhh		VNET(tcp_hhh)

int	 tcp_addoptions(struct tcpopt *, u_char *);
int	 tcp_ccalgounload(struct cc_algo *unload_algo);
struct tcpcb *
	 tcp_close(struct tcpcb *);
void	 tcp_discardcb(struct tcpcb *);
void	 tcp_twstart(struct tcpcb *);
#if 0
int	 tcp_twrecycleable(struct tcptw *tw);
#endif
void	 tcp_twclose(struct tcptw *_tw, int _reuse);
void	 tcp_ctlinput(int, struct sockaddr *, void *);
int	 tcp_ctloutput(struct socket *, struct sockopt *);
struct tcpcb *
	 tcp_drop(struct tcpcb *, int);
void	 tcp_drain(void);
void	 tcp_init(void);
#ifdef VIMAGE
void	 tcp_destroy(void);
#endif
void	 tcp_fini(void *);
char	*tcp_log_addrs(struct in_conninfo *, struct tcphdr *, void *,
	    const void *);
char	*tcp_log_vain(struct in_conninfo *, struct tcphdr *, void *,
	    const void *);
int	 tcp_reass(struct tcpcb *, struct tcphdr *, int *, struct mbuf *);
void	 tcp_reass_init(void);
void	 tcp_reass_flush(struct tcpcb *);
#ifdef VIMAGE
void	 tcp_reass_destroy(void);
#endif
void	 tcp_input(struct mbuf *, int);
u_long	 tcp_maxmtu(struct in_conninfo *, struct tcp_ifcap *);
u_long	 tcp_maxmtu6(struct in_conninfo *, struct tcp_ifcap *);
void	 tcp_mss_update(struct tcpcb *, int, int, struct hc_metrics_lite *,
	    struct tcp_ifcap *);
void	 tcp_mss(struct tcpcb *, int);
int	 tcp_mssopt(struct in_conninfo *);
struct inpcb *
	 tcp_drop_syn_sent(struct inpcb *, int);
struct inpcb *
	 tcp_mtudisc(struct inpcb *, int);
struct tcpcb *
	 tcp_newtcpcb(struct inpcb *);
int	 tcp_output(struct tcpcb *);
void	 tcp_state_change(struct tcpcb *, int);
void	 tcp_respond(struct tcpcb *, void *,
	    struct tcphdr *, struct mbuf *, tcp_seq, tcp_seq, int);
void	 tcp_tw_init(void);
#ifdef VIMAGE
void	 tcp_tw_destroy(void);
#endif
void	 tcp_tw_zone_change(void);
int	 tcp_twcheck(struct inpcb *, struct tcpopt *, struct tcphdr *,
	    struct mbuf *, int);
int	 tcp_twrespond(struct tcptw *, int);
void	 tcp_setpersist(struct tcpcb *);
#ifdef TCP_SIGNATURE
int	 tcp_signature_compute(struct mbuf *, int, int, int, u_char *, u_int);
int	 tcp_signature_verify(struct mbuf *, int, int, int, struct tcpopt *,
	    struct tcphdr *, u_int);
#endif
void	 tcp_slowtimo(void);
struct tcptemp *
	 tcpip_maketemplate(struct inpcb *);
void	 tcpip_fillheaders(struct inpcb *, void *, void *);
void	 tcp_timer_activate(struct tcpcb *, int, u_int);
int	 tcp_timer_active(struct tcpcb *, int);
void	 tcp_trace(short, short, struct tcpcb *, void *, struct tcphdr *, int);
/*
 * All tcp_hc_* functions are IPv4 and IPv6 (via in_conninfo)
 */
void	 tcp_hc_init(void);
#ifdef VIMAGE
void	 tcp_hc_destroy(void);
#endif
void	 tcp_hc_get(struct in_conninfo *, struct hc_metrics_lite *);
u_long	 tcp_hc_getmtu(struct in_conninfo *);
void	 tcp_hc_updatemtu(struct in_conninfo *, u_long);
void	 tcp_hc_update(struct in_conninfo *, struct hc_metrics_lite *);

extern	struct pr_usrreqs tcp_usrreqs;
tcp_seq tcp_new_isn(struct tcpcb *);

void	 tcp_sack_doack(struct tcpcb *, struct tcpopt *, tcp_seq);
void	 tcp_update_sack_list(struct tcpcb *tp, tcp_seq rcv_laststart, tcp_seq rcv_lastend);
void	 tcp_clean_sackreport(struct tcpcb *tp);
void	 tcp_sack_adjust(struct tcpcb *tp);
struct sackhole *tcp_sack_output(struct tcpcb *tp, int *sack_bytes_rexmt);
void	 tcp_sack_partialack(struct tcpcb *, struct tcphdr *);
void	 tcp_free_sackholes(struct tcpcb *tp);
int	 tcp_newreno(struct tcpcb *, struct tcphdr *);
u_long	 tcp_seq_subtract(u_long, u_long );

void	cc_cong_signal(struct tcpcb *tp, struct tcphdr *th, uint32_t type);

#endif /* _KERNEL */

#endif /* _NETINET_TCP_VAR_H_ */<|MERGE_RESOLUTION|>--- conflicted
+++ resolved
@@ -208,17 +208,11 @@
 	u_int	t_keepintvl;		/* interval between keepalives */
 	u_int	t_keepcnt;		/* number of keepalives before close */
 
-<<<<<<< HEAD
 	struct tcp_ao_cb *t_ao;		/* TCP-AO control functions */
-
-	uint32_t t_ispare[8];		/* 5 UTO, 3 TBD */
-	void	*t_pspare2[3];		/* 3 TBD */
-=======
 	u_int	t_tsomax;		/* tso burst length limit */
 
 	uint32_t t_ispare[8];		/* 5 UTO, 3 TBD */
 	void	*t_pspare2[4];		/* 1 TCP_SIGNATURE, 3 TBD */
->>>>>>> e2af9768
 	uint64_t _pad[6];		/* 6 TBD (1-2 CC/RTT?) */
 };
 
