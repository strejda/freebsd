/*-
 * Copyright (c) 1982, 1986, 1988, 1993
 *	The Regents of the University of California.  All rights reserved.
 *
 * Redistribution and use in source and binary forms, with or without
 * modification, are permitted provided that the following conditions
 * are met:
 * 1. Redistributions of source code must retain the above copyright
 *    notice, this list of conditions and the following disclaimer.
 * 2. Redistributions in binary form must reproduce the above copyright
 *    notice, this list of conditions and the following disclaimer in the
 *    documentation and/or other materials provided with the distribution.
 * 4. Neither the name of the University nor the names of its contributors
 *    may be used to endorse or promote products derived from this software
 *    without specific prior written permission.
 *
 * THIS SOFTWARE IS PROVIDED BY THE REGENTS AND CONTRIBUTORS ``AS IS'' AND
 * ANY EXPRESS OR IMPLIED WARRANTIES, INCLUDING, BUT NOT LIMITED TO, THE
 * IMPLIED WARRANTIES OF MERCHANTABILITY AND FITNESS FOR A PARTICULAR PURPOSE
 * ARE DISCLAIMED.  IN NO EVENT SHALL THE REGENTS OR CONTRIBUTORS BE LIABLE
 * FOR ANY DIRECT, INDIRECT, INCIDENTAL, SPECIAL, EXEMPLARY, OR CONSEQUENTIAL
 * DAMAGES (INCLUDING, BUT NOT LIMITED TO, PROCUREMENT OF SUBSTITUTE GOODS
 * OR SERVICES; LOSS OF USE, DATA, OR PROFITS; OR BUSINESS INTERRUPTION)
 * HOWEVER CAUSED AND ON ANY THEORY OF LIABILITY, WHETHER IN CONTRACT, STRICT
 * LIABILITY, OR TORT (INCLUDING NEGLIGENCE OR OTHERWISE) ARISING IN ANY WAY
 * OUT OF THE USE OF THIS SOFTWARE, EVEN IF ADVISED OF THE POSSIBILITY OF
 * SUCH DAMAGE.
 *
 *	@(#)if_ether.c	8.1 (Berkeley) 6/10/93
 */

/*
 * Ethernet address resolution protocol.
 * TODO:
 *	add "inuse/lock" bit (or ref. count) along with valid bit
 */

#include <sys/cdefs.h>
__FBSDID("$FreeBSD$");

#include "opt_inet.h"
#include "opt_carp.h"

#include <sys/param.h>
#include <sys/kernel.h>
#include <sys/queue.h>
#include <sys/sysctl.h>
#include <sys/systm.h>
#include <sys/mbuf.h>
#include <sys/malloc.h>
#include <sys/proc.h>
#include <sys/socket.h>
#include <sys/syslog.h>
#include <sys/vimage.h>

#include <net/if.h>
#include <net/if_dl.h>
#include <net/if_types.h>
#include <net/netisr.h>
#include <net/if_llc.h>
#include <net/ethernet.h>
#include <net/route.h>

#include <netinet/in.h>
#include <netinet/in_var.h>
#include <net/if_llatbl.h>
#include <netinet/if_ether.h>
#include <netinet/vinet.h>

#include <net/if_arc.h>
#include <net/iso88025.h>

#ifdef DEV_CARP
#include <netinet/ip_carp.h>
#endif

#include <security/mac/mac_framework.h>

#define SIN(s) ((struct sockaddr_in *)s)
#define SDL(s) ((struct sockaddr_dl *)s)

SYSCTL_DECL(_net_link_ether);
SYSCTL_NODE(_net_link_ether, PF_INET, inet, CTLFLAG_RW, 0, "");

/* timer values */
#ifdef VIMAGE_GLOBALS
static int	arpt_keep; /* once resolved, good for 20 more minutes */
static int	arp_maxtries;
int	useloopback; /* use loopback interface for local traffic */
static int	arp_proxyall;
#endif

SYSCTL_V_INT(V_NET, vnet_inet, _net_link_ether_inet, OID_AUTO, max_age,
    CTLFLAG_RW, arpt_keep, 0, "ARP entry lifetime in seconds");

SYSCTL_V_INT(V_NET, vnet_inet, _net_link_ether_inet, OID_AUTO, maxtries,
	CTLFLAG_RW, arp_maxtries, 0,
	"ARP resolution attempts before returning error");
SYSCTL_V_INT(V_NET, vnet_inet, _net_link_ether_inet, OID_AUTO, useloopback,
	CTLFLAG_RW, useloopback, 0,
	"Use the loopback interface for local traffic");
SYSCTL_V_INT(V_NET, vnet_inet, _net_link_ether_inet, OID_AUTO, proxyall,
	CTLFLAG_RW, arp_proxyall, 0,
	"Enable proxy ARP for all suitable requests");

static void	arp_init(void);
static int	arp_iattach(const void *);
void		arprequest(struct ifnet *,
			struct in_addr *, struct in_addr *, u_char *);
static void	arpintr(struct mbuf *);
static void	arptimer(void *);
#ifdef INET
static void	in_arpinput(struct mbuf *);
#endif

<<<<<<< HEAD
=======
static const struct netisr_handler arp_nh = {
	.nh_name = "arp",
	.nh_handler = arpintr,
	.nh_proto = NETISR_ARP,
	.nh_policy = NETISR_POLICY_SOURCE,
};

>>>>>>> e93642ed
#ifndef VIMAGE_GLOBALS
static const vnet_modinfo_t vnet_arp_modinfo = {
	.vmi_id		= VNET_MOD_ARP,
	.vmi_name	= "arp",
	.vmi_dependson	= VNET_MOD_INET,
	.vmi_iattach	= arp_iattach
};
#endif /* !VIMAGE_GLOBALS */

#ifdef AF_INET
void arp_ifscrub(struct ifnet *ifp, uint32_t addr);

/*
 * called by in_ifscrub to remove entry from the table when
 * the interface goes away
 */
void
arp_ifscrub(struct ifnet *ifp, uint32_t addr)
{
	struct sockaddr_in addr4;

	bzero((void *)&addr4, sizeof(addr4));
	addr4.sin_len    = sizeof(addr4);
	addr4.sin_family = AF_INET;
	addr4.sin_addr.s_addr = addr;
	CURVNET_SET(ifp->if_vnet);
	IF_AFDATA_LOCK(ifp);
	lla_lookup(LLTABLE(ifp), (LLE_DELETE | LLE_IFADDR),
	    (struct sockaddr *)&addr4);
	IF_AFDATA_UNLOCK(ifp);
	CURVNET_RESTORE();
}
#endif

/*
 * Timeout routine.  Age arp_tab entries periodically.
 */
static void
arptimer(void *arg)
{
	struct ifnet *ifp;
	struct llentry   *lle = (struct llentry *)arg;

	if (lle == NULL) {
		panic("%s: NULL entry!\n", __func__);
		return;
	}
	ifp = lle->lle_tbl->llt_ifp;
	IF_AFDATA_LOCK(ifp);
	LLE_WLOCK(lle);
	if (((lle->la_flags & LLE_DELETED)
		|| (time_second >= lle->la_expire))
	    && (!callout_pending(&lle->la_timer) &&
		callout_active(&lle->la_timer)))
		(void) llentry_free(lle);
	else {
		/*
		 * Still valid, just drop our reference
		 */
		LLE_FREE_LOCKED(lle);
	}
	IF_AFDATA_UNLOCK(ifp);
}

/*
 * Broadcast an ARP request. Caller specifies:
 *	- arp header source ip address
 *	- arp header target ip address
 *	- arp header source ethernet address
 */
void
arprequest(struct ifnet *ifp, struct in_addr *sip, struct in_addr  *tip,
    u_char *enaddr)
{
	struct mbuf *m;
	struct arphdr *ah;
	struct sockaddr sa;

	if (sip == NULL) {
		/* XXX don't believe this can happen (or explain why) */
		/*
		 * The caller did not supply a source address, try to find
		 * a compatible one among those assigned to this interface.
		 */
		struct ifaddr *ifa;

		TAILQ_FOREACH(ifa, &ifp->if_addrhead, ifa_link) {
			if (!ifa->ifa_addr ||
			    ifa->ifa_addr->sa_family != AF_INET)
				continue;
			sip = &SIN(ifa->ifa_addr)->sin_addr;
			if (0 == ((sip->s_addr ^ tip->s_addr) &
			    SIN(ifa->ifa_netmask)->sin_addr.s_addr) )
				break;  /* found it. */
		}
		if (sip == NULL) {  
			printf("%s: cannot find matching address\n", __func__);
			return;
		}
	}

	if ((m = m_gethdr(M_DONTWAIT, MT_DATA)) == NULL)
		return;
	m->m_len = sizeof(*ah) + 2*sizeof(struct in_addr) +
		2*ifp->if_data.ifi_addrlen;
	m->m_pkthdr.len = m->m_len;
	MH_ALIGN(m, m->m_len);
	ah = mtod(m, struct arphdr *);
	bzero((caddr_t)ah, m->m_len);
#ifdef MAC
	mac_netinet_arp_send(ifp, m);
#endif
	ah->ar_pro = htons(ETHERTYPE_IP);
	ah->ar_hln = ifp->if_addrlen;		/* hardware address length */
	ah->ar_pln = sizeof(struct in_addr);	/* protocol address length */
	ah->ar_op = htons(ARPOP_REQUEST);
	bcopy((caddr_t)enaddr, (caddr_t)ar_sha(ah), ah->ar_hln);
	bcopy((caddr_t)sip, (caddr_t)ar_spa(ah), ah->ar_pln);
	bcopy((caddr_t)tip, (caddr_t)ar_tpa(ah), ah->ar_pln);
	sa.sa_family = AF_ARP;
	sa.sa_len = 2;
	m->m_flags |= M_BCAST;
	(*ifp->if_output)(ifp, m, &sa, NULL);
}

/*
 * Resolve an IP address into an ethernet address.
 * On input:
 *    ifp is the interface we use
 *    rt0 is the route to the final destination (possibly useless)
 *    m is the mbuf. May be NULL if we don't have a packet.
 *    dst is the next hop,
 *    desten is where we want the address.
 *
 * On success, desten is filled in and the function returns 0;
 * If the packet must be held pending resolution, we return EWOULDBLOCK
 * On other errors, we return the corresponding error code.
 * Note that m_freem() handles NULL.
 */
int
arpresolve(struct ifnet *ifp, struct rtentry *rt0, struct mbuf *m,
	struct sockaddr *dst, u_char *desten, struct llentry **lle)
{
	INIT_VNET_INET(ifp->if_vnet);
	struct llentry *la = 0;
	u_int flags = 0;
	int error, renew;

	*lle = NULL;
	if (m != NULL) {
		if (m->m_flags & M_BCAST) {
			/* broadcast */
			(void)memcpy(desten,
			    ifp->if_broadcastaddr, ifp->if_addrlen);
			return (0);
		}
		if (m->m_flags & M_MCAST && ifp->if_type != IFT_ARCNET) {
			/* multicast */
			ETHER_MAP_IP_MULTICAST(&SIN(dst)->sin_addr, desten);
			return (0);
		}
	}
	/* XXXXX
	 */
retry:
	IF_AFDATA_RLOCK(ifp);	
	la = lla_lookup(LLTABLE(ifp), flags, dst);
	IF_AFDATA_RUNLOCK(ifp);	
	if ((la == NULL) && ((flags & LLE_EXCLUSIVE) == 0)
	    && ((ifp->if_flags & (IFF_NOARP | IFF_STATICARP)) == 0)) {		
		flags |= (LLE_CREATE | LLE_EXCLUSIVE);
		IF_AFDATA_WLOCK(ifp);	
		la = lla_lookup(LLTABLE(ifp), flags, dst);
		IF_AFDATA_WUNLOCK(ifp);	
	}
	if (la == NULL) {
		if (flags & LLE_CREATE)
			log(LOG_DEBUG,
			    "arpresolve: can't allocate llinfo for %s\n",
			    inet_ntoa(SIN(dst)->sin_addr));
		m_freem(m);
		return (EINVAL);
	} 

	if ((la->la_flags & LLE_VALID) &&
	    ((la->la_flags & LLE_STATIC) || la->la_expire > time_uptime)) {
		bcopy(&la->ll_addr, desten, ifp->if_addrlen);
		/*
		 * If entry has an expiry time and it is approaching,
		 * see if we need to send an ARP request within this
		 * arpt_down interval.
		 */
		if (!(la->la_flags & LLE_STATIC) &&
		    time_uptime + la->la_preempt > la->la_expire) {
			arprequest(ifp, NULL,
			    &SIN(dst)->sin_addr, IF_LLADDR(ifp));

			la->la_preempt--;
		}
		
		*lle = la;
		error = 0;
		goto done;
	} 
			    
	if (la->la_flags & LLE_STATIC) {   /* should not happen! */
		log(LOG_DEBUG, "arpresolve: ouch, empty static llinfo for %s\n",
		    inet_ntoa(SIN(dst)->sin_addr));
		m_freem(m);
		error = EINVAL;
		goto done;
	}

	renew = (la->la_asked == 0 || la->la_expire != time_uptime);
	if ((renew || m != NULL) && (flags & LLE_EXCLUSIVE) == 0) {
		flags |= LLE_EXCLUSIVE;
		LLE_RUNLOCK(la);
		goto retry;
	}
	/*
	 * There is an arptab entry, but no ethernet address
	 * response yet.  Replace the held mbuf with this
	 * latest one.
	 */
	if (m != NULL) {
		if (la->la_hold != NULL)
			m_freem(la->la_hold);
		la->la_hold = m;
		if (renew == 0 && (flags & LLE_EXCLUSIVE)) {
			flags &= ~LLE_EXCLUSIVE;
			LLE_DOWNGRADE(la);
		}
		
	}
	/*
	 * Return EWOULDBLOCK if we have tried less than arp_maxtries. It
	 * will be masked by ether_output(). Return EHOSTDOWN/EHOSTUNREACH
	 * if we have already sent arp_maxtries ARP requests. Retransmit the
	 * ARP request, but not faster than one request per second.
	 */
	if (la->la_asked < V_arp_maxtries)
		error = EWOULDBLOCK;	/* First request. */
	else
		error =
		    (rt0->rt_flags & RTF_GATEWAY) ? EHOSTDOWN : EHOSTUNREACH;

	if (renew) {
		LLE_ADDREF(la);
		la->la_expire = time_uptime;
		callout_reset(&la->la_timer, hz, arptimer, la);
		la->la_asked++;
		LLE_WUNLOCK(la);
		arprequest(ifp, NULL, &SIN(dst)->sin_addr,
		    IF_LLADDR(ifp));
		return (error);
	}
done:
	if (flags & LLE_EXCLUSIVE)
		LLE_WUNLOCK(la);
	else
		LLE_RUNLOCK(la);
	return (error);
}

/*
 * Common length and type checks are done here,
 * then the protocol-specific routine is called.
 */
static void
arpintr(struct mbuf *m)
{
	struct arphdr *ar;

	if (m->m_len < sizeof(struct arphdr) &&
	    ((m = m_pullup(m, sizeof(struct arphdr))) == NULL)) {
		log(LOG_ERR, "arp: runt packet -- m_pullup failed\n");
		return;
	}
	ar = mtod(m, struct arphdr *);

	if (ntohs(ar->ar_hrd) != ARPHRD_ETHER &&
	    ntohs(ar->ar_hrd) != ARPHRD_IEEE802 &&
	    ntohs(ar->ar_hrd) != ARPHRD_ARCNET &&
	    ntohs(ar->ar_hrd) != ARPHRD_IEEE1394) {
		log(LOG_ERR, "arp: unknown hardware address format (0x%2D)\n",
		    (unsigned char *)&ar->ar_hrd, "");
		m_freem(m);
		return;
	}

	if (m->m_len < arphdr_len(ar)) {
		if ((m = m_pullup(m, arphdr_len(ar))) == NULL) {
			log(LOG_ERR, "arp: runt packet\n");
			m_freem(m);
			return;
		}
		ar = mtod(m, struct arphdr *);
	}

	switch (ntohs(ar->ar_pro)) {
#ifdef INET
	case ETHERTYPE_IP:
		in_arpinput(m);
		return;
#endif
	}
	m_freem(m);
}

#ifdef INET
/*
 * ARP for Internet protocols on 10 Mb/s Ethernet.
 * Algorithm is that given in RFC 826.
 * In addition, a sanity check is performed on the sender
 * protocol address, to catch impersonators.
 * We no longer handle negotiations for use of trailer protocol:
 * Formerly, ARP replied for protocol type ETHERTYPE_TRAIL sent
 * along with IP replies if we wanted trailers sent to us,
 * and also sent them in response to IP replies.
 * This allowed either end to announce the desire to receive
 * trailer packets.
 * We no longer reply to requests for ETHERTYPE_TRAIL protocol either,
 * but formerly didn't normally send requests.
 */
static int log_arp_wrong_iface = 1;
static int log_arp_movements = 1;
static int log_arp_permanent_modify = 1;

SYSCTL_INT(_net_link_ether_inet, OID_AUTO, log_arp_wrong_iface, CTLFLAG_RW,
	&log_arp_wrong_iface, 0,
	"log arp packets arriving on the wrong interface");
SYSCTL_INT(_net_link_ether_inet, OID_AUTO, log_arp_movements, CTLFLAG_RW,
        &log_arp_movements, 0,
        "log arp replies from MACs different than the one in the cache");
SYSCTL_INT(_net_link_ether_inet, OID_AUTO, log_arp_permanent_modify, CTLFLAG_RW,
        &log_arp_permanent_modify, 0,
        "log arp replies from MACs different than the one in the permanent arp entry");


static void
in_arpinput(struct mbuf *m)
{
	struct arphdr *ah;
	struct ifnet *ifp = m->m_pkthdr.rcvif;
	struct llentry *la = NULL;
	struct rtentry *rt;
	struct ifaddr *ifa;
	struct in_ifaddr *ia;
	struct sockaddr sa;
	struct in_addr isaddr, itaddr, myaddr;
	u_int8_t *enaddr = NULL;
	int op, flags;
	struct mbuf *m0;
	int req_len;
	int bridged = 0, is_bridge = 0;
#ifdef DEV_CARP
	int carp_match = 0;
#endif
	struct sockaddr_in sin;
	sin.sin_len = sizeof(struct sockaddr_in);
	sin.sin_family = AF_INET;
	sin.sin_addr.s_addr = 0;
	INIT_VNET_INET(ifp->if_vnet);

	if (ifp->if_bridge)
		bridged = 1;
	if (ifp->if_type == IFT_BRIDGE)
		is_bridge = 1;

	req_len = arphdr_len2(ifp->if_addrlen, sizeof(struct in_addr));
	if (m->m_len < req_len && (m = m_pullup(m, req_len)) == NULL) {
		log(LOG_ERR, "in_arp: runt packet -- m_pullup failed\n");
		return;
	}

	ah = mtod(m, struct arphdr *);
	op = ntohs(ah->ar_op);
	(void)memcpy(&isaddr, ar_spa(ah), sizeof (isaddr));
	(void)memcpy(&itaddr, ar_tpa(ah), sizeof (itaddr));

	/*
	 * For a bridge, we want to check the address irrespective
	 * of the receive interface. (This will change slightly
	 * when we have clusters of interfaces).
	 * If the interface does not match, but the recieving interface
	 * is part of carp, we call carp_iamatch to see if this is a
	 * request for the virtual host ip.
	 * XXX: This is really ugly!
	 */
	LIST_FOREACH(ia, INADDR_HASH(itaddr.s_addr), ia_hash) {
		if (((bridged && ia->ia_ifp->if_bridge != NULL) ||
		    ia->ia_ifp == ifp) &&
		    itaddr.s_addr == ia->ia_addr.sin_addr.s_addr)
			goto match;
#ifdef DEV_CARP
		if (ifp->if_carp != NULL &&
		    carp_iamatch(ifp->if_carp, ia, &isaddr, &enaddr) &&
		    itaddr.s_addr == ia->ia_addr.sin_addr.s_addr) {
			carp_match = 1;
			goto match;
		}
#endif
	}
	LIST_FOREACH(ia, INADDR_HASH(isaddr.s_addr), ia_hash)
		if (((bridged && ia->ia_ifp->if_bridge != NULL) ||
		    ia->ia_ifp == ifp) &&
		    isaddr.s_addr == ia->ia_addr.sin_addr.s_addr)
			goto match;

#define BDG_MEMBER_MATCHES_ARP(addr, ifp, ia)				\
  (ia->ia_ifp->if_bridge == ifp->if_softc &&				\
  !bcmp(IF_LLADDR(ia->ia_ifp), IF_LLADDR(ifp), ifp->if_addrlen) &&	\
  addr == ia->ia_addr.sin_addr.s_addr)
	/*
	 * Check the case when bridge shares its MAC address with
	 * some of its children, so packets are claimed by bridge
	 * itself (bridge_input() does it first), but they are really
	 * meant to be destined to the bridge member.
	 */
	if (is_bridge) {
		LIST_FOREACH(ia, INADDR_HASH(itaddr.s_addr), ia_hash) {
			if (BDG_MEMBER_MATCHES_ARP(itaddr.s_addr, ifp, ia)) {
				ifp = ia->ia_ifp;
				goto match;
			}
		}
	}
#undef BDG_MEMBER_MATCHES_ARP

	/*
	 * No match, use the first inet address on the receive interface
	 * as a dummy address for the rest of the function.
	 */
	TAILQ_FOREACH(ifa, &ifp->if_addrhead, ifa_link)
		if (ifa->ifa_addr->sa_family == AF_INET) {
			ia = ifatoia(ifa);
			goto match;
		}
	/*
	 * If bridging, fall back to using any inet address.
	 */
	if (!bridged || (ia = TAILQ_FIRST(&V_in_ifaddrhead)) == NULL)
		goto drop;
match:
	if (!enaddr)
		enaddr = (u_int8_t *)IF_LLADDR(ifp);
	myaddr = ia->ia_addr.sin_addr;
	if (!bcmp(ar_sha(ah), enaddr, ifp->if_addrlen))
		goto drop;	/* it's from me, ignore it. */
	if (!bcmp(ar_sha(ah), ifp->if_broadcastaddr, ifp->if_addrlen)) {
		log(LOG_ERR,
		    "arp: link address is broadcast for IP address %s!\n",
		    inet_ntoa(isaddr));
		goto drop;
	}
	/*
	 * Warn if another host is using the same IP address, but only if the
	 * IP address isn't 0.0.0.0, which is used for DHCP only, in which
	 * case we suppress the warning to avoid false positive complaints of
	 * potential misconfiguration.
	 */
	if (!bridged && isaddr.s_addr == myaddr.s_addr && myaddr.s_addr != 0) {
		log(LOG_ERR,
		   "arp: %*D is using my IP address %s on %s!\n",
		   ifp->if_addrlen, (u_char *)ar_sha(ah), ":",
		   inet_ntoa(isaddr), ifp->if_xname);
		itaddr = myaddr;
		goto reply;
	}
	if (ifp->if_flags & IFF_STATICARP)
		goto reply;

	bzero(&sin, sizeof(sin));
	sin.sin_len = sizeof(struct sockaddr_in);
	sin.sin_family = AF_INET;
	sin.sin_addr = isaddr;
	flags = (itaddr.s_addr == myaddr.s_addr) ? LLE_CREATE : 0;
	flags |= LLE_EXCLUSIVE;
	IF_AFDATA_LOCK(ifp); 
	la = lla_lookup(LLTABLE(ifp), flags, (struct sockaddr *)&sin);
	IF_AFDATA_UNLOCK(ifp);
	if (la != NULL) {
		/* the following is not an error when doing bridging */
		if (!bridged && la->lle_tbl->llt_ifp != ifp
#ifdef DEV_CARP
		    && (ifp->if_type != IFT_CARP || !carp_match)
#endif
			) {
			if (log_arp_wrong_iface)
				log(LOG_ERR, "arp: %s is on %s "
				    "but got reply from %*D on %s\n",
				    inet_ntoa(isaddr),
				    la->lle_tbl->llt_ifp->if_xname,
				    ifp->if_addrlen, (u_char *)ar_sha(ah), ":",
				    ifp->if_xname);
			goto reply;
		}
		if ((la->la_flags & LLE_VALID) &&
		    bcmp(ar_sha(ah), &la->ll_addr, ifp->if_addrlen)) {
			if (la->la_flags & LLE_STATIC) {
				log(LOG_ERR,
				    "arp: %*D attempts to modify permanent "
				    "entry for %s on %s\n",
				    ifp->if_addrlen, (u_char *)ar_sha(ah), ":",
				    inet_ntoa(isaddr), ifp->if_xname);
				goto reply;
			}
			if (log_arp_movements) {
			        log(LOG_INFO, "arp: %s moved from %*D "
				    "to %*D on %s\n",
				    inet_ntoa(isaddr),
				    ifp->if_addrlen,
				    (u_char *)&la->ll_addr, ":",
				    ifp->if_addrlen, (u_char *)ar_sha(ah), ":",
				    ifp->if_xname);
			}
		}
		    
		if (ifp->if_addrlen != ah->ar_hln) {
			log(LOG_WARNING,
			    "arp from %*D: addr len: new %d, i/f %d (ignored)",
			    ifp->if_addrlen, (u_char *) ar_sha(ah), ":",
			    ah->ar_hln, ifp->if_addrlen);
			goto reply;
		}
		(void)memcpy(&la->ll_addr, ar_sha(ah), ifp->if_addrlen);
		la->la_flags |= LLE_VALID;

		if (!(la->la_flags & LLE_STATIC)) {
			la->la_expire = time_uptime + V_arpt_keep;
			callout_reset(&la->la_timer, hz * V_arpt_keep,
			    arptimer, la);
		}
		la->la_asked = 0;
		la->la_preempt = V_arp_maxtries;
		if (la->la_hold != NULL) {
			m0 = la->la_hold;
			la->la_hold = 0;
			memcpy(&sa, L3_ADDR(la), sizeof(sa));
			LLE_WUNLOCK(la);
			
			(*ifp->if_output)(ifp, m0, &sa, NULL);
			return;
		}
	}
reply:
	if (op != ARPOP_REQUEST)
		goto drop;

	if (itaddr.s_addr == myaddr.s_addr) {
		/* Shortcut.. the receiving interface is the target. */
		(void)memcpy(ar_tha(ah), ar_sha(ah), ah->ar_hln);
		(void)memcpy(ar_sha(ah), enaddr, ah->ar_hln);
	} else {
		struct llentry *lle = NULL;

		if (!V_arp_proxyall)
			goto drop;

		sin.sin_addr = itaddr;
		/* XXX MRT use table 0 for arp reply  */
		rt = in_rtalloc1((struct sockaddr *)&sin, 0, 0UL, 0);
		if (!rt)
			goto drop;

		/*
		 * Don't send proxies for nodes on the same interface
		 * as this one came out of, or we'll get into a fight
		 * over who claims what Ether address.
		 */
		if (!rt->rt_ifp || rt->rt_ifp == ifp) {
			RTFREE_LOCKED(rt);
			goto drop;
		}
		IF_AFDATA_LOCK(rt->rt_ifp); 
		lle = lla_lookup(LLTABLE(rt->rt_ifp), 0, (struct sockaddr *)&sin);
		IF_AFDATA_UNLOCK(rt->rt_ifp);
		RTFREE_LOCKED(rt);

		if (lle != NULL) {
			(void)memcpy(ar_tha(ah), ar_sha(ah), ah->ar_hln);
			(void)memcpy(ar_sha(ah), &lle->ll_addr, ah->ar_hln);
			LLE_RUNLOCK(lle);
		} else
			goto drop;

		/*
		 * Also check that the node which sent the ARP packet
		 * is on the the interface we expect it to be on. This
		 * avoids ARP chaos if an interface is connected to the
		 * wrong network.
		 */
		sin.sin_addr = isaddr;

		/* XXX MRT use table 0 for arp checks */
		rt = in_rtalloc1((struct sockaddr *)&sin, 0, 0UL, 0);
		if (!rt)
			goto drop;
		if (rt->rt_ifp != ifp) {
			log(LOG_INFO, "arp_proxy: ignoring request"
			    " from %s via %s, expecting %s\n",
			    inet_ntoa(isaddr), ifp->if_xname,
			    rt->rt_ifp->if_xname);
			RTFREE_LOCKED(rt);
			goto drop;
		}
		RTFREE_LOCKED(rt);

#ifdef DEBUG_PROXY
		printf("arp: proxying for %s\n",
		       inet_ntoa(itaddr));
#endif
	}

	if (la != NULL)
		LLE_WUNLOCK(la);
	if (itaddr.s_addr == myaddr.s_addr &&
	    IN_LINKLOCAL(ntohl(itaddr.s_addr))) {
		/* RFC 3927 link-local IPv4; always reply by broadcast. */
#ifdef DEBUG_LINKLOCAL
		printf("arp: sending reply for link-local addr %s\n",
		    inet_ntoa(itaddr));
#endif
		m->m_flags |= M_BCAST;
		m->m_flags &= ~M_MCAST;
	} else {
		/* default behaviour; never reply by broadcast. */
		m->m_flags &= ~(M_BCAST|M_MCAST);
	}
	(void)memcpy(ar_tpa(ah), ar_spa(ah), ah->ar_pln);
	(void)memcpy(ar_spa(ah), &itaddr, ah->ar_pln);
	ah->ar_op = htons(ARPOP_REPLY);
	ah->ar_pro = htons(ETHERTYPE_IP); /* let's be sure! */
	m->m_len = sizeof(*ah) + (2 * ah->ar_pln) + (2 * ah->ar_hln);   
	m->m_pkthdr.len = m->m_len;   
	sa.sa_family = AF_ARP;
	sa.sa_len = 2;
	(*ifp->if_output)(ifp, m, &sa, NULL);
	return;

drop:
	if (la != NULL)
		LLE_WUNLOCK(la);
	m_freem(m);
}
#endif

void
arp_ifinit(struct ifnet *ifp, struct ifaddr *ifa)
{
	struct llentry *lle;

	if (ntohl(IA_SIN(ifa)->sin_addr.s_addr) != INADDR_ANY) {
		arprequest(ifp, &IA_SIN(ifa)->sin_addr,
				&IA_SIN(ifa)->sin_addr, IF_LLADDR(ifp));
		/* 
		 * interface address is considered static entry
		 * because the output of the arp utility shows
		 * that L2 entry as permanent
		 */
		IF_AFDATA_LOCK(ifp);
		lle = lla_lookup(LLTABLE(ifp), (LLE_CREATE | LLE_IFADDR | LLE_STATIC),
				 (struct sockaddr *)IA_SIN(ifa));
		IF_AFDATA_UNLOCK(ifp);
		if (lle == NULL)
			log(LOG_INFO, "arp_ifinit: cannot create arp "
			    "entry for interface address\n");
		else
			LLE_RUNLOCK(lle);
	}
	ifa->ifa_rtrequest = NULL;
}

void
arp_ifinit2(struct ifnet *ifp, struct ifaddr *ifa, u_char *enaddr)
{
	if (ntohl(IA_SIN(ifa)->sin_addr.s_addr) != INADDR_ANY)
		arprequest(ifp, &IA_SIN(ifa)->sin_addr,
				&IA_SIN(ifa)->sin_addr, enaddr);
	ifa->ifa_rtrequest = NULL;
}

static int
arp_iattach(const void *unused __unused)
{
	INIT_VNET_INET(curvnet);

	V_arpt_keep = (20*60); /* once resolved, good for 20 more minutes */
	V_arp_maxtries = 5;
	V_useloopback = 1; /* use loopback interface for local traffic */
	V_arp_proxyall = 0;

	return (0);
}

static void
arp_init(void)
{

#ifndef VIMAGE_GLOBALS
	vnet_mod_register(&vnet_arp_modinfo);
#else
	arp_iattach(NULL);
#endif

	netisr_register(&arp_nh);
}
SYSINIT(arp, SI_SUB_PROTO_DOMAIN, SI_ORDER_ANY, arp_init, 0);<|MERGE_RESOLUTION|>--- conflicted
+++ resolved
@@ -113,8 +113,6 @@
 static void	in_arpinput(struct mbuf *);
 #endif
 
-<<<<<<< HEAD
-=======
 static const struct netisr_handler arp_nh = {
 	.nh_name = "arp",
 	.nh_handler = arpintr,
@@ -122,7 +120,6 @@
 	.nh_policy = NETISR_POLICY_SOURCE,
 };
 
->>>>>>> e93642ed
 #ifndef VIMAGE_GLOBALS
 static const vnet_modinfo_t vnet_arp_modinfo = {
 	.vmi_id		= VNET_MOD_ARP,
