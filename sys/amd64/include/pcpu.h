/*-
 * Copyright (c) Peter Wemm <peter@netplex.com.au>
 * All rights reserved.
 *
 * Redistribution and use in source and binary forms, with or without
 * modification, are permitted provided that the following conditions
 * are met:
 * 1. Redistributions of source code must retain the above copyright
 *    notice, this list of conditions and the following disclaimer.
 * 2. Redistributions in binary form must reproduce the above copyright
 *    notice, this list of conditions and the following disclaimer in the
 *    documentation and/or other materials provided with the distribution.
 *
 * THIS SOFTWARE IS PROVIDED BY THE AUTHOR AND CONTRIBUTORS ``AS IS'' AND
 * ANY EXPRESS OR IMPLIED WARRANTIES, INCLUDING, BUT NOT LIMITED TO, THE
 * IMPLIED WARRANTIES OF MERCHANTABILITY AND FITNESS FOR A PARTICULAR PURPOSE
 * ARE DISCLAIMED.  IN NO EVENT SHALL THE AUTHOR OR CONTRIBUTORS BE LIABLE
 * FOR ANY DIRECT, INDIRECT, INCIDENTAL, SPECIAL, EXEMPLARY, OR CONSEQUENTIAL
 * DAMAGES (INCLUDING, BUT NOT LIMITED TO, PROCUREMENT OF SUBSTITUTE GOODS
 * OR SERVICES; LOSS OF USE, DATA, OR PROFITS; OR BUSINESS INTERRUPTION)
 * HOWEVER CAUSED AND ON ANY THEORY OF LIABILITY, WHETHER IN CONTRACT, STRICT
 * LIABILITY, OR TORT (INCLUDING NEGLIGENCE OR OTHERWISE) ARISING IN ANY WAY
 * OUT OF THE USE OF THIS SOFTWARE, EVEN IF ADVISED OF THE POSSIBILITY OF
 * SUCH DAMAGE.
 *
 * $FreeBSD$
 */

#ifndef _MACHINE_PCPU_H_
#define	_MACHINE_PCPU_H_

#ifndef _SYS_CDEFS_H_
#error "sys/cdefs.h is a prerequisite for this file"
#endif

<<<<<<< HEAD
#if defined(XEN) || defined(XENHVM)
#ifndef NR_VIRQS
#define	NR_VIRQS	24
#endif
#ifndef NR_IPIS
#define	NR_IPIS		2
#endif
#endif

#if defined(XEN)

/* These are peridically updated in shared_info, and then copied here. */
struct shadow_time_info {
	uint64_t tsc_timestamp;     /* TSC at last update of time vals.  */
	uint64_t system_timestamp;  /* Time, in nanosecs, since boot.    */
	uint32_t tsc_to_nsec_mul;
	uint32_t tsc_to_usec_mul;
	int tsc_shift;
	uint32_t version;
};

#define	PCPU_XEN_FIELDS							\
	;								\
	uint64_t pc_processed_system_time;				\
	struct shadow_time_info pc_shadow_time;				\
	int	pc_resched_irq;						\
	int	pc_callfunc_irq;					\
	int	pc_virq_to_irq[NR_VIRQS];				\
	int	pc_ipi_to_irq[NR_IPIS]	

#elif defined(XENHVM)
#define PCPU_XEN_FIELDS							\
	;								\
	unsigned int pc_last_processed_l1i;				\
	unsigned int pc_last_processed_l2i
#else /* !XEN && !XENHVM */
#define PCPU_XEN_FIELDS
#endif

=======
>>>>>>> 85074aa1
/*
 * The SMP parts are setup in pmap.c and locore.s for the BSP, and
 * mp_machdep.c sets up the data for the AP's to "see" when they awake.
 * The reason for doing it via a struct is so that an array of pointers
 * to each CPU's data can be set up for things like "check curproc on all
 * other processors"
 */
#define	PCPU_MD_FIELDS							\
	char	pc_monitorbuf[128] __aligned(128); /* cache line */	\
	struct	pcpu *pc_prvspace;	/* Self-reference */		\
	struct	pmap *pc_curpmap;					\
	struct	amd64tss *pc_tssp;	/* TSS segment active on CPU */	\
	struct	amd64tss *pc_commontssp;/* Common TSS for the CPU */	\
	register_t pc_rsp0;						\
	register_t pc_scratch_rsp;	/* User %rsp in syscall */	\
	u_int	pc_apic_id;						\
	u_int   pc_acpi_id;		/* ACPI CPU id */		\
	/* Pointer to the CPU %fs descriptor */				\
	struct user_segment_descriptor	*pc_fs32p;			\
	/* Pointer to the CPU %gs descriptor */				\
	struct user_segment_descriptor	*pc_gs32p;			\
	/* Pointer to the CPU LDT descriptor */				\
	struct system_segment_descriptor *pc_ldt;			\
	/* Pointer to the CPU TSS descriptor */				\
	struct system_segment_descriptor *pc_tss;			\
	uint64_t	pc_pm_save_cnt;					\
	u_int	pc_cmci_mask;		/* MCx banks for CMCI */	\
	uint64_t pc_dbreg[16];		/* ddb debugging regs */	\
	int pc_dbreg_cmd;		/* ddb debugging reg cmd */	\
	char	__pad[161]		/* be divisor of PAGE_SIZE	\
					   after cache alignment */

#define	PC_DBREG_CMD_NONE	0
#define	PC_DBREG_CMD_LOAD	1

#ifdef _KERNEL

#ifdef lint

extern struct pcpu *pcpup;

#define	PCPU_GET(member)	(pcpup->pc_ ## member)
#define	PCPU_ADD(member, val)	(pcpup->pc_ ## member += (val))
#define	PCPU_INC(member)	PCPU_ADD(member, 1)
#define	PCPU_PTR(member)	(&pcpup->pc_ ## member)
#define	PCPU_SET(member, val)	(pcpup->pc_ ## member = (val))

#elif defined(__GNUCLIKE_ASM) && defined(__GNUCLIKE___TYPEOF)

/*
 * Evaluates to the byte offset of the per-cpu variable name.
 */
#define	__pcpu_offset(name)						\
	__offsetof(struct pcpu, name)

/*
 * Evaluates to the type of the per-cpu variable name.
 */
#define	__pcpu_type(name)						\
	__typeof(((struct pcpu *)0)->name)

/*
 * Evaluates to the address of the per-cpu variable name.
 */
#define	__PCPU_PTR(name) __extension__ ({				\
	__pcpu_type(name) *__p;						\
									\
	__asm __volatile("movq %%gs:%1,%0; addq %2,%0"			\
	    : "=r" (__p)						\
	    : "m" (*(struct pcpu *)(__pcpu_offset(pc_prvspace))),	\
	      "i" (__pcpu_offset(name)));				\
									\
	__p;								\
})

/*
 * Evaluates to the value of the per-cpu variable name.
 */
#define	__PCPU_GET(name) __extension__ ({				\
	__pcpu_type(name) __res;					\
	struct __s {							\
		u_char	__b[MIN(sizeof(__pcpu_type(name)), 8)];		\
	} __s;								\
									\
	if (sizeof(__res) == 1 || sizeof(__res) == 2 ||			\
	    sizeof(__res) == 4 || sizeof(__res) == 8) {			\
		__asm __volatile("mov %%gs:%1,%0"			\
		    : "=r" (__s)					\
		    : "m" (*(struct __s *)(__pcpu_offset(name))));	\
		*(struct __s *)(void *)&__res = __s;			\
	} else {							\
		__res = *__PCPU_PTR(name);				\
	}								\
	__res;								\
})

/*
 * Adds the value to the per-cpu counter name.  The implementation
 * must be atomic with respect to interrupts.
 */
#define	__PCPU_ADD(name, val) do {					\
	__pcpu_type(name) __val;					\
	struct __s {							\
		u_char	__b[MIN(sizeof(__pcpu_type(name)), 8)];		\
	} __s;								\
									\
	__val = (val);							\
	if (sizeof(__val) == 1 || sizeof(__val) == 2 ||			\
	    sizeof(__val) == 4 || sizeof(__val) == 8) {			\
		__s = *(struct __s *)(void *)&__val;			\
		__asm __volatile("add %1,%%gs:%0"			\
		    : "=m" (*(struct __s *)(__pcpu_offset(name)))	\
		    : "r" (__s));					\
	} else								\
		*__PCPU_PTR(name) += __val;				\
} while (0)

/*
 * Increments the value of the per-cpu counter name.  The implementation
 * must be atomic with respect to interrupts.
 */
#define	__PCPU_INC(name) do {						\
	CTASSERT(sizeof(__pcpu_type(name)) == 1 ||			\
	    sizeof(__pcpu_type(name)) == 2 ||				\
	    sizeof(__pcpu_type(name)) == 4 ||				\
	    sizeof(__pcpu_type(name)) == 8);				\
	if (sizeof(__pcpu_type(name)) == 1) {				\
		__asm __volatile("incb %%gs:%0"				\
		    : "=m" (*(__pcpu_type(name) *)(__pcpu_offset(name)))\
		    : "m" (*(__pcpu_type(name) *)(__pcpu_offset(name))));\
	} else if (sizeof(__pcpu_type(name)) == 2) {			\
		__asm __volatile("incw %%gs:%0"				\
		    : "=m" (*(__pcpu_type(name) *)(__pcpu_offset(name)))\
		    : "m" (*(__pcpu_type(name) *)(__pcpu_offset(name))));\
	} else if (sizeof(__pcpu_type(name)) == 4) {			\
		__asm __volatile("incl %%gs:%0"				\
		    : "=m" (*(__pcpu_type(name) *)(__pcpu_offset(name)))\
		    : "m" (*(__pcpu_type(name) *)(__pcpu_offset(name))));\
	} else if (sizeof(__pcpu_type(name)) == 8) {			\
		__asm __volatile("incq %%gs:%0"				\
		    : "=m" (*(__pcpu_type(name) *)(__pcpu_offset(name)))\
		    : "m" (*(__pcpu_type(name) *)(__pcpu_offset(name))));\
	}								\
} while (0)

/*
 * Sets the value of the per-cpu variable name to value val.
 */
#define	__PCPU_SET(name, val) {						\
	__pcpu_type(name) __val;					\
	struct __s {							\
		u_char	__b[MIN(sizeof(__pcpu_type(name)), 8)];		\
	} __s;								\
									\
	__val = (val);							\
	if (sizeof(__val) == 1 || sizeof(__val) == 2 ||			\
	    sizeof(__val) == 4 || sizeof(__val) == 8) {			\
		__s = *(struct __s *)(void *)&__val;			\
		__asm __volatile("mov %1,%%gs:%0"			\
		    : "=m" (*(struct __s *)(__pcpu_offset(name)))	\
		    : "r" (__s));					\
	} else {							\
		*__PCPU_PTR(name) = __val;				\
	}								\
}

#define	PCPU_GET(member)	__PCPU_GET(pc_ ## member)
#define	PCPU_ADD(member, val)	__PCPU_ADD(pc_ ## member, val)
#define	PCPU_INC(member)	__PCPU_INC(pc_ ## member)
#define	PCPU_PTR(member)	__PCPU_PTR(pc_ ## member)
#define	PCPU_SET(member, val)	__PCPU_SET(pc_ ## member, val)

#define	OFFSETOF_CURTHREAD	0
#ifdef __clang__
#pragma clang diagnostic push
#pragma clang diagnostic ignored "-Wnull-dereference"
#endif
static __inline __pure2 struct thread *
__curthread(void)
{
	struct thread *td;

	__asm("movq %%gs:%1,%0" : "=r" (td)
	    : "m" (*(char *)OFFSETOF_CURTHREAD));
	return (td);
}
#ifdef __clang__
#pragma clang diagnostic pop
#endif
#define	curthread		(__curthread())

#define	OFFSETOF_CURPCB		32
static __inline __pure2 struct pcb *
__curpcb(void)
{
	struct pcb *pcb;

	__asm("movq %%gs:%1,%0" : "=r" (pcb) : "m" (*(char *)OFFSETOF_CURPCB));
	return (pcb);
}
#define	curpcb		(__curpcb())

#define	IS_BSP()	(PCPU_GET(cpuid) == 0)

#else /* !lint || defined(__GNUCLIKE_ASM) && defined(__GNUCLIKE___TYPEOF) */

#error "this file needs to be ported to your compiler"

#endif /* lint, etc. */

#endif /* _KERNEL */

#endif /* !_MACHINE_PCPU_H_ */<|MERGE_RESOLUTION|>--- conflicted
+++ resolved
@@ -33,7 +33,6 @@
 #error "sys/cdefs.h is a prerequisite for this file"
 #endif
 
-<<<<<<< HEAD
 #if defined(XEN) || defined(XENHVM)
 #ifndef NR_VIRQS
 #define	NR_VIRQS	24
@@ -73,8 +72,6 @@
 #define PCPU_XEN_FIELDS
 #endif
 
-=======
->>>>>>> 85074aa1
 /*
  * The SMP parts are setup in pmap.c and locore.s for the BSP, and
  * mp_machdep.c sets up the data for the AP's to "see" when they awake.
