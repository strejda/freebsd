/*-
 * Copyright (c) 1982, 1986, 1991, 1993
 *	The Regents of the University of California.  All rights reserved.
 * (c) UNIX System Laboratories, Inc.
 * All or some portions of this file are derived from material licensed
 * to the University of California by American Telephone and Telegraph
 * Co. or Unix System Laboratories, Inc. and are reproduced herein with
 * the permission of UNIX System Laboratories, Inc.
 *
 * Redistribution and use in source and binary forms, with or without
 * modification, are permitted provided that the following conditions
 * are met:
 * 1. Redistributions of source code must retain the above copyright
 *    notice, this list of conditions and the following disclaimer.
 * 2. Redistributions in binary form must reproduce the above copyright
 *    notice, this list of conditions and the following disclaimer in the
 *    documentation and/or other materials provided with the distribution.
 * 4. Neither the name of the University nor the names of its contributors
 *    may be used to endorse or promote products derived from this software
 *    without specific prior written permission.
 *
 * THIS SOFTWARE IS PROVIDED BY THE REGENTS AND CONTRIBUTORS ``AS IS'' AND
 * ANY EXPRESS OR IMPLIED WARRANTIES, INCLUDING, BUT NOT LIMITED TO, THE
 * IMPLIED WARRANTIES OF MERCHANTABILITY AND FITNESS FOR A PARTICULAR PURPOSE
 * ARE DISCLAIMED.  IN NO EVENT SHALL THE REGENTS OR CONTRIBUTORS BE LIABLE
 * FOR ANY DIRECT, INDIRECT, INCIDENTAL, SPECIAL, EXEMPLARY, OR CONSEQUENTIAL
 * DAMAGES (INCLUDING, BUT NOT LIMITED TO, PROCUREMENT OF SUBSTITUTE GOODS
 * OR SERVICES; LOSS OF USE, DATA, OR PROFITS; OR BUSINESS INTERRUPTION)
 * HOWEVER CAUSED AND ON ANY THEORY OF LIABILITY, WHETHER IN CONTRACT, STRICT
 * LIABILITY, OR TORT (INCLUDING NEGLIGENCE OR OTHERWISE) ARISING IN ANY WAY
 * OUT OF THE USE OF THIS SOFTWARE, EVEN IF ADVISED OF THE POSSIBILITY OF
 * SUCH DAMAGE.
 *
 *	From: @(#)kern_clock.c	8.5 (Berkeley) 1/21/94
 */

#include <sys/cdefs.h>
__FBSDID("$FreeBSD$");

#include "opt_callout_profiling.h"
#include "opt_kdtrace.h"

#include <sys/param.h>
#include <sys/systm.h>
#include <sys/bus.h>
#include <sys/callout.h>
#include <sys/interrupt.h>
#include <sys/kernel.h>
#include <sys/ktr.h>
#include <sys/lock.h>
#include <sys/malloc.h>
#include <sys/mutex.h>
#include <sys/proc.h>
#include <sys/sdt.h>
#include <sys/sleepqueue.h>
#include <sys/sysctl.h>
#include <sys/smp.h>

#ifdef SMP
#include <machine/cpu.h>
#endif

SDT_PROVIDER_DEFINE(callout_execute);
SDT_PROBE_DEFINE(callout_execute, kernel, , callout_start, callout-start);
SDT_PROBE_ARGTYPE(callout_execute, kernel, , callout_start, 0,
    "struct callout *");
SDT_PROBE_DEFINE(callout_execute, kernel, , callout_end, callout-end); 
SDT_PROBE_ARGTYPE(callout_execute, kernel, , callout_end, 0,
    "struct callout *");

#ifdef CALLOUT_PROFILING
static int avg_depth;
SYSCTL_INT(_debug, OID_AUTO, to_avg_depth, CTLFLAG_RD, &avg_depth, 0,
    "Average number of items examined per softclock call. Units = 1/1000");
static int avg_gcalls;
SYSCTL_INT(_debug, OID_AUTO, to_avg_gcalls, CTLFLAG_RD, &avg_gcalls, 0,
    "Average number of Giant callouts made per softclock call. Units = 1/1000");
static int avg_lockcalls;
SYSCTL_INT(_debug, OID_AUTO, to_avg_lockcalls, CTLFLAG_RD, &avg_lockcalls, 0,
    "Average number of lock callouts made per softclock call. Units = 1/1000");
static int avg_mpcalls;
SYSCTL_INT(_debug, OID_AUTO, to_avg_mpcalls, CTLFLAG_RD, &avg_mpcalls, 0,
    "Average number of MP callouts made per softclock call. Units = 1/1000");
static int avg_depth_dir;
SYSCTL_INT(_debug, OID_AUTO, to_avg_depth_dir, CTLFLAG_RD, &avg_depth_dir, 0,
    "Average number of direct callouts examined per callout_process call. "
    "Units = 1/1000");
static int avg_lockcalls_dir;
SYSCTL_INT(_debug, OID_AUTO, to_avg_lockcalls_dir, CTLFLAG_RD,
    &avg_lockcalls_dir, 0, "Average number of lock direct callouts made per "
    "callout_process call. Units = 1/1000");
static int avg_mpcalls_dir;
SYSCTL_INT(_debug, OID_AUTO, to_avg_mpcalls_dir, CTLFLAG_RD, &avg_mpcalls_dir,
    0, "Average number of MP direct callouts made per callout_process call. "
    "Units = 1/1000");
#endif
/*
 * TODO:
 *	allocate more timeout table slots when table overflows.
 */
int callwheelsize, callwheelmask;

/*
 * The callout cpu exec entities represent informations necessary for
 * describing the state of callouts currently running on the CPU and the ones  
 * necessary for migrating callouts to the new callout cpu. In particular,
 * the first entry of the array cc_exec_entity holds informations for callout
 * running in SWI thread context, while the second one holds informations
 * for callout running directly from hardware interrupt context.
 * The cached informations are very important for deferring migration when
 * the migrating callout is already running.
 */
struct cc_exec {
	struct callout		*cc_next;
	struct callout		*cc_curr;
#ifdef SMP
	void			(*ce_migration_func)(void *);
	void			*ce_migration_arg;
	int			ce_migration_cpu;
	struct bintime		ce_migration_time;
#endif
	int			cc_cancel;
	int			cc_waiting;
};
	
/*
 * There is one struct callou_cpu per cpu, holding all relevant
 * state for the callout processing thread on the individual CPU.
 */
struct callout_cpu {
<<<<<<< HEAD
	struct cc_exec 		cc_exec_entity[2];
	struct mtx		cc_lock;
=======
	struct mtx_padalign	cc_lock;
	struct cc_mig_ent	cc_migrating_entity;
>>>>>>> 2f363dd8
	struct callout		*cc_callout;
	struct callout_tailq	*cc_callwheel;
	struct callout_tailq	cc_expireq;		  
	struct callout_list	cc_callfree;
	struct bintime 		cc_firstevent;
	struct bintime 		cc_lastscan;
	void			*cc_cookie;
};

#define	cc_exec_curr		cc_exec_entity[0].cc_curr
#define	cc_exec_next		cc_exec_entity[0].cc_next
#define	cc_exec_cancel		cc_exec_entity[0].cc_cancel
#define	cc_exec_waiting		cc_exec_entity[0].cc_waiting
#define	cc_exec_curr_dir	cc_exec_entity[1].cc_curr
#define	cc_exec_next_dir	cc_exec_entity[1].cc_next
#define	cc_exec_cancel_dir	cc_exec_entity[1].cc_cancel
#define	cc_exec_waiting_dir	cc_exec_entity[1].cc_waiting

#ifdef SMP
#define	cc_migration_func	cc_exec_entity[0].ce_migration_func
#define	cc_migration_arg	cc_exec_entity[0].ce_migration_arg
#define	cc_migration_cpu	cc_exec_entity[0].ce_migration_cpu
#define	cc_migration_time	cc_exec_entity[0].ce_migration_time
#define	cc_migration_func_dir	cc_exec_entity[1].ce_migration_func
#define	cc_migration_arg_dir	cc_exec_entity[1].ce_migration_arg
#define	cc_migration_cpu_dir	cc_exec_entity[1].ce_migration_cpu
#define	cc_migration_time_dir	cc_exec_entity[1].ce_migration_time

struct callout_cpu cc_cpu[MAXCPU];
#define	CPUBLOCK	MAXCPU
#define	CC_CPU(cpu)	(&cc_cpu[(cpu)])
#define	CC_SELF()	CC_CPU(PCPU_GET(cpuid))
#else
struct callout_cpu cc_cpu;
#define	CC_CPU(cpu)	&cc_cpu
#define	CC_SELF()	&cc_cpu
#endif
#define	CC_LOCK(cc)	mtx_lock_spin(&(cc)->cc_lock)
#define	CC_UNLOCK(cc)	mtx_unlock_spin(&(cc)->cc_lock)
#define	CC_LOCK_ASSERT(cc)	mtx_assert(&(cc)->cc_lock, MA_OWNED)
#define	C_PRECISION	0x2

#define FREQ2BT(freq, bt)                                               \
{                                                                       \
        (bt)->sec = 0;                                                  \
        (bt)->frac = ((uint64_t)0x8000000000000000  / (freq)) << 1;     \
}

#define	TIME_T_MAX							\
	(sizeof(time_t) == (sizeof(int64_t)) ? INT64_MAX : INT32_MAX)		

static int timeout_cpu;
void (*callout_new_inserted)(int cpu, struct bintime bt) = NULL;
static struct callout *
softclock_call_cc(struct callout *c, struct callout_cpu *cc, int *mpcalls,
    int *lockcalls, int *gcalls, int direct);

static MALLOC_DEFINE(M_CALLOUT, "callout", "Callout datastructures");

/**
 * Locked by cc_lock:
 *   cc_curr         - If a callout is in progress, it is cc_curr.
 *                     If cc_curr is non-NULL, threads waiting in
 *                     callout_drain() will be woken up as soon as the
 *                     relevant callout completes.
 *   cc_cancel       - Changing to 1 with both callout_lock and cc_lock held
 *                     guarantees that the current callout will not run.
 *                     The softclock() function sets this to 0 before it
 *                     drops callout_lock to acquire c_lock, and it calls
 *                     the handler only if curr_cancelled is still 0 after
 *                     cc_lock is successfully acquired.
 *   cc_waiting      - If a thread is waiting in callout_drain(), then
 *                     callout_wait is nonzero.  Set only when
 *                     cc_curr is non-NULL.
 */

/*
 * Resets the migration entity tied to a specific callout cpu.
 */
static void
cc_cme_cleanup(struct callout_cpu *cc, int direct)
{
	
	cc->cc_exec_entity[direct].cc_curr = NULL;	
	cc->cc_exec_entity[direct].cc_next = NULL;
	cc->cc_exec_entity[direct].cc_cancel = 0;
	cc->cc_exec_entity[direct].cc_waiting = 0;
#ifdef SMP
	cc->cc_exec_entity[direct].ce_migration_cpu = CPUBLOCK;
	bintime_clear(&cc->cc_exec_entity[direct].ce_migration_time);
	cc->cc_exec_entity[direct].ce_migration_func = NULL;
	cc->cc_exec_entity[direct].ce_migration_arg = NULL;
#endif
}

/*
 * Checks if migration is requested by a specific callout cpu.
 */
static int
cc_cme_migrating(struct callout_cpu *cc, int direct)
{

#ifdef SMP
	
	return (cc->cc_exec_entity[direct].ce_migration_cpu != CPUBLOCK);
#else
	return (0);
#endif
}

/*
 * kern_timeout_callwheel_alloc() - kernel low level callwheel initialization 
 *
 *	This code is called very early in the kernel initialization sequence,
 *	and may be called more then once.
 */
caddr_t
kern_timeout_callwheel_alloc(caddr_t v)
{
	struct callout_cpu *cc;

	timeout_cpu = PCPU_GET(cpuid);
	cc = CC_CPU(timeout_cpu);
	/*
	 * Calculate callout wheel size
	 */
	callwheelsize = 1;
	while (callwheelsize < ncallout) 
		callwheelsize <<= 1;
	callwheelmask = callwheelsize - 1;

	cc->cc_callout = (struct callout *)v;
	v = (caddr_t)(cc->cc_callout + ncallout);
	cc->cc_callwheel = (struct callout_tailq *)v;
	v = (caddr_t)(cc->cc_callwheel + callwheelsize);
	return(v);
}

static void
callout_cpu_init(struct callout_cpu *cc)
{
	struct callout *c;
	int i;

	mtx_init(&cc->cc_lock, "callout", NULL, MTX_SPIN | MTX_RECURSE);
	SLIST_INIT(&cc->cc_callfree);
	for (i = 0; i < callwheelsize; i++) {
		TAILQ_INIT(&cc->cc_callwheel[i]);
	}
	TAILQ_INIT(&cc->cc_expireq);
	for (i = 0; i < 2; i++) 
		cc_cme_cleanup(cc, i);
	if (cc->cc_callout == NULL)
		return;
	for (i = 0; i < ncallout; i++) {
		c = &cc->cc_callout[i];
		callout_init(c, 0);
		c->c_flags = CALLOUT_LOCAL_ALLOC;
		SLIST_INSERT_HEAD(&cc->cc_callfree, c, c_links.sle);
	}
}

#ifdef SMP
/*
 * Switches the cpu tied to a specific callout.
 * The function expects a locked incoming callout cpu and returns with
 * locked outcoming callout cpu.
 */
static struct callout_cpu *
callout_cpu_switch(struct callout *c, struct callout_cpu *cc, int new_cpu)
{
	struct callout_cpu *new_cc;

	MPASS(c != NULL && cc != NULL);
	CC_LOCK_ASSERT(cc);

	/*
	 * Avoid interrupts and preemption firing after the callout cpu
	 * is blocked in order to avoid deadlocks as the new thread
	 * may be willing to acquire the callout cpu lock.
	 */
	c->c_cpu = CPUBLOCK;
	spinlock_enter();
	CC_UNLOCK(cc);
	new_cc = CC_CPU(new_cpu);
	CC_LOCK(new_cc);
	spinlock_exit();
	c->c_cpu = new_cpu;
	return (new_cc);
}
#endif

/*
 * kern_timeout_callwheel_init() - initialize previously reserved callwheel
 *				   space.
 *
 *	This code is called just once, after the space reserved for the
 *	callout wheel has been finalized.
 */
void
kern_timeout_callwheel_init(void)
{
	callout_cpu_init(CC_CPU(timeout_cpu));
}

/*
 * Start standard softclock thread.
 */
static void
start_softclock(void *dummy)
{
	struct callout_cpu *cc;
#ifdef SMP
	int cpu;
#endif

	cc = CC_CPU(timeout_cpu);
	if (swi_add(&clk_intr_event, "clock", softclock, cc, SWI_CLOCK,
	    INTR_MPSAFE, &cc->cc_cookie))
		panic("died while creating standard software ithreads");
#ifdef SMP
	CPU_FOREACH(cpu) {
		if (cpu == timeout_cpu)
			continue;
		cc = CC_CPU(cpu);
		if (swi_add(NULL, "clock", softclock, cc, SWI_CLOCK,
		    INTR_MPSAFE, &cc->cc_cookie))
			panic("died while creating standard software ithreads");
		cc->cc_callout = NULL;	/* Only cpu0 handles timeout(). */
		cc->cc_callwheel = malloc(
		    sizeof(struct callout_tailq) * callwheelsize, M_CALLOUT,
		    M_WAITOK);
		callout_cpu_init(cc);
	}
#endif
}

SYSINIT(start_softclock, SI_SUB_SOFTINTR, SI_ORDER_FIRST, start_softclock, NULL);

static inline int
callout_hash(struct bintime *bt) 
{

	return (int) ((bt->sec<<10)+(bt->frac>>54));
} 

static inline int
get_bucket(struct bintime *bt)
{

	return callout_hash(bt) & callwheelmask;
}

void
callout_process(struct bintime *now)
{
	struct bintime max, min, next, tmp_max, tmp_min;
	struct callout *tmp;
	struct callout_cpu *cc;
	struct callout_tailq *sc;
	int cpu, depth_dir, first, future, mpcalls_dir, last, lockcalls_dir,
	    need_softclock; 

	need_softclock = 0;
	depth_dir = 0;
	mpcalls_dir = 0;
	lockcalls_dir = 0;
	cc = CC_SELF();
	mtx_lock_spin_flags(&cc->cc_lock, MTX_QUIET);
	cpu = curcpu;
	first = callout_hash(&cc->cc_lastscan);
	last = callout_hash(now);
	/* 
	 * Check if we wrapped around the entire wheel from the last scan.
	 * In case, we need to scan entirely the wheel for pending callouts.
	 */
	last = (last - first >= callwheelsize) ? (first - 1) & callwheelmask : 
	    last & callwheelmask;
	first &= callwheelmask;
	for (;;) {	
		sc = &cc->cc_callwheel[first];
		tmp = TAILQ_FIRST(sc);
		while (tmp != NULL) {	
			next = tmp->c_time;
			bintime_sub(&next, &tmp->c_precision);
			if (bintime_cmp(&next, now, <=)) {
				/* 
				 * Consumer told us the callout may be run
				 * directly from hardware interrupt context.
				 */
				if (tmp->c_flags & CALLOUT_DIRECT) {
					++depth_dir;
					TAILQ_REMOVE(sc, tmp, c_links.tqe);
					tmp = softclock_call_cc(tmp, cc, 
					    &mpcalls_dir, &lockcalls_dir,
					     NULL, 1);
				} else {
					TAILQ_INSERT_TAIL(&cc->cc_expireq, 
					    tmp, c_staiter);
					TAILQ_REMOVE(sc, tmp, c_links.tqe);
					tmp->c_flags |= CALLOUT_PROCESSED;
					need_softclock = 1;
					tmp = TAILQ_NEXT(tmp, c_links.tqe);
				}
			}	
			else
				tmp = TAILQ_NEXT(tmp, c_links.tqe);
		}	
		if (first == last)
			break;
		first = (first + 1) & callwheelmask;
	}
	cc->cc_exec_next_dir = NULL;
	future = (last + hz / 4) & callwheelmask; 
	max.sec = min.sec = TIME_T_MAX;
	max.frac = min.frac = UINT64_MAX;
	/* 
	 * Look for the first bucket in the future that contains some event,
	 * up to some point,  so that we can look for aggregation. 
	 */ 
	for (;;) { 
		sc = &cc->cc_callwheel[last];
		TAILQ_FOREACH(tmp, sc, c_links.tqe) {
			tmp_max = tmp_min = tmp->c_time; 
			if (bintime_isset(&tmp->c_precision)) {
				bintime_add(&tmp_max, &tmp->c_precision);
				bintime_sub(&tmp_min, &tmp->c_precision);
			}
			/*
			 * This is the fist event we're going to process or 
			 * event maximal time is less than present minimal. 
			 * In both cases, take it.
			 */
			 if (bintime_cmp(&tmp_max, &min, <)) {
				max = tmp_max;
				min = tmp_min;
				continue;	
			}
			/*
			 * Event minimal time is bigger than present maximal  
		 	 * time, so it cannot be aggregated.
			 */
			if (bintime_cmp(&tmp_min, &max, >))
				continue;
			/*
			 * If neither of the two previous happened, just take 
			 * the intersection of events.
			 */	
			min = (bintime_cmp(&tmp_min, &min, >)) ? tmp_min : min;
			max = (bintime_cmp(&tmp_max, &max, >)) ? tmp_max : max;
		}		
		if (last == future || max.sec != TIME_T_MAX) 
			break;
		last = (last + 1) & callwheelmask;
	}
	if (max.sec == TIME_T_MAX) { 
		next = *now;
		bintime_addx(&next, (uint64_t)1 << (64 - 2));
	} else {
		/*
		 * Now that we found something to aggregate, schedule an  
		 * interrupt in the middle of the previously calculated range.
	 	 */
		if (bintime_cmp(&max, &min, !=)) {
			bintime_add(&max, &min);
			next = max;
			next.frac >>= 1;
			if (next.sec & 1)	
				next.frac |= ((uint64_t)1 << 63);
			next.sec >>= 1;
		} else 
			next = max;
	}
	if (callout_new_inserted != NULL) 
		(*callout_new_inserted)(cpu, next);
	cc->cc_firstevent = next;
	cc->cc_lastscan = *now;
#ifdef CALLOUT_PROFILING
	avg_depth_dir += (depth_dir * 1000 - avg_depth_dir) >> 8;
	avg_mpcalls_dir += (mpcalls_dir * 1000 - avg_mpcalls_dir) >> 8;
	avg_lockcalls_dir += (lockcalls_dir * 1000 - avg_lockcalls_dir) >> 8;
#endif
	mtx_unlock_spin_flags(&cc->cc_lock, MTX_QUIET);
	/*
	 * swi_sched acquires the thread lock, so we don't want to call it
	 * with cc_lock held; incorrect locking order.
	 */
	if (need_softclock) {
		swi_sched(cc->cc_cookie, 0);
	}
}

static struct callout_cpu *
callout_lock(struct callout *c)
{
	struct callout_cpu *cc;
	int cpu;

	for (;;) {
		cpu = c->c_cpu;
#ifdef SMP
		if (cpu == CPUBLOCK) {
			while (c->c_cpu == CPUBLOCK)
				cpu_spinwait();
			continue;
		}
#endif
		cc = CC_CPU(cpu);
		CC_LOCK(cc);
		if (cpu == c->c_cpu)
			break;
		CC_UNLOCK(cc);
	}
	return (cc);
}

static void
callout_cc_add(struct callout *c, struct callout_cpu *cc, 
    struct bintime to_bintime, void (*func)(void *), void *arg, int cpu, 
    int flags)
{
	struct bintime bt;
	uint64_t r_val;
	int bucket, r_shift;	
	
	CC_LOCK_ASSERT(cc);
	if (bintime_cmp(&to_bintime, &cc->cc_lastscan, <)) 
		to_bintime = cc->cc_lastscan;
	c->c_arg = arg;
	c->c_flags |= (CALLOUT_ACTIVE | CALLOUT_PENDING);
	if (flags & C_DIRECT_EXEC)
		c->c_flags |= CALLOUT_DIRECT;
	c->c_flags &= ~CALLOUT_PROCESSED;
	c->c_func = func;
	c->c_time = to_bintime;
	bintime_clear(&c->c_precision);
	if (flags & C_PRECISION) {  
		r_shift = ((flags >> 2) & PRECISION_RANGE);
		r_val = (r_shift != 0) ? (uint64_t)1 << (64 - r_shift) : 0;
		/* 
		 * Round as far as precision specified is coarse (up to 8ms).
		 * In order to play safe, round to to half of the interval and
		 * set half precision.
		 */	
		if (r_shift < 6) {
			r_val = (r_shift != 0) ? r_val >> 2 : 
			    ((uint64_t)1 << (64 - 1)) - 1;
			/*
			 * Round only if c_time is not a multiple of the
			 * rounding factor.
			 */
			if ((c->c_time.frac & r_val) != r_val) {
				c->c_time.frac |= r_val - 1;
				c->c_time.frac += 1;
				if (c->c_time.frac == 0)
					c->c_time.sec += 1;
			}
		}
		c->c_precision.frac = r_val;
		CTR6(KTR_CALLOUT, "rounding %d.%08x%08x to %d.%08x%08x", 
		    to_bintime.sec, (u_int) (to_bintime.frac >> 32), 
		    (u_int) (to_bintime.frac & 0xffffffff), c->c_time.sec, 
		    (u_int) (c->c_time.frac >> 32), 
		    (u_int) (c->c_time.frac & 0xffffffff)); 
	} 
	bucket = get_bucket(&c->c_time);
	TAILQ_INSERT_TAIL(&cc->cc_callwheel[bucket], c, c_links.tqe); 
	/*
	 * Inform the eventtimers(4) subsystem there's a new callout 
	 * that has been inserted, but only if really required.
	 */
	bt = c->c_time;
	bintime_add(&bt, &c->c_precision); 
	if (callout_new_inserted != NULL && 
	    (bintime_cmp(&bt, &cc->cc_firstevent, <) ||
	    !bintime_isset(&cc->cc_firstevent))) {
		cc->cc_firstevent = c->c_time;
		(*callout_new_inserted)(cpu, c->c_time);
	}
}

static void
callout_cc_del(struct callout *c, struct callout_cpu *cc, int direct)
{
	
	if (cc->cc_exec_next_dir == c) 
		cc->cc_exec_next_dir = TAILQ_NEXT(c, c_links.tqe);
	else if (cc->cc_exec_next == c) 
		cc->cc_exec_next = TAILQ_NEXT(c, c_staiter);
	if (c->c_flags & CALLOUT_LOCAL_ALLOC) {
		c->c_func = NULL;
		SLIST_INSERT_HEAD(&cc->cc_callfree, c, c_links.sle);
	}
}

static struct callout *
softclock_call_cc(struct callout *c, struct callout_cpu *cc, int *mpcalls,
    int *lockcalls, int *gcalls, int direct)
{
	void (*c_func)(void *);
	void *c_arg;
	struct lock_class *class;
	struct lock_object *c_lock;
	int c_flags, flags, sharedlock;
#ifdef SMP
	struct callout_cpu *new_cc;
	void (*new_func)(void *);
	void *new_arg;
	int new_cpu;
	struct bintime new_time;
#endif
#ifdef DIAGNOSTIC
	struct bintime bt1, bt2;
	struct timespec ts2;
	static uint64_t maxdt = 36893488147419102LL;	/* 2 msec */
	static timeout_t *lastfunc;
#endif

	if (direct) 
		cc->cc_exec_next_dir = TAILQ_NEXT(c, c_links.tqe);
	else 
		cc->cc_exec_next = TAILQ_NEXT(c, c_staiter);
	class = (c->c_lock != NULL) ? LOCK_CLASS(c->c_lock) : NULL;
	sharedlock = (c->c_flags & CALLOUT_SHAREDLOCK) ? 0 : 1;
	c_lock = c->c_lock;
	c_func = c->c_func;
	c_arg = c->c_arg;
	c_flags = c->c_flags;
	if (c->c_flags & CALLOUT_LOCAL_ALLOC)
		c->c_flags = CALLOUT_LOCAL_ALLOC;
	else
		c->c_flags &= ~CALLOUT_PENDING;
	cc->cc_exec_entity[direct].cc_curr = c;
	cc->cc_exec_entity[direct].cc_cancel = 0;
	CC_UNLOCK(cc);
	if (c_lock != NULL) {
		class->lc_lock(c_lock, sharedlock);
		/*
		 * The callout may have been cancelled
		 * while we switched locks.
		 */
		if (cc->cc_exec_entity[direct].cc_cancel) { 
			class->lc_unlock(c_lock);
			goto skip;
		}
		/* The callout cannot be stopped now. */
		cc->cc_exec_entity[direct].cc_cancel = 1;
		/* 
		 * In case we're processing a direct callout we
		 * can't hold giant because holding a sleep mutex
		 * from hardware interrupt context is not allowed.
		 */
		if ((c_lock == &Giant.lock_object) && gcalls != NULL) {
			(*gcalls)++;
			CTR3(KTR_CALLOUT, "callout %p func %p arg %p",
			    c, c_func, c_arg);
		} else {
			(*lockcalls)++;
			CTR3(KTR_CALLOUT, "callout lock %p func %p arg %p",
			    c, c_func, c_arg);
		}
	} else {
		(*mpcalls)++;
		CTR3(KTR_CALLOUT, "callout mpsafe %p func %p arg %p",
		    c, c_func, c_arg);
	}
#ifdef DIAGNOSTIC
	binuptime(&bt1);
#endif
	if (!direct)
		THREAD_NO_SLEEPING();
	SDT_PROBE(callout_execute, kernel, , callout_start, c, 0, 0, 0, 0);
	c_func(c_arg);
	SDT_PROBE(callout_execute, kernel, , callout_end, c, 0, 0, 0, 0);
	if (!direct)
		THREAD_SLEEPING_OK();
#ifdef DIAGNOSTIC
	binuptime(&bt2);
	bintime_sub(&bt2, &bt1);
	if (bt2.frac > maxdt) {
		if (lastfunc != c_func || bt2.frac > maxdt * 2) {
			bintime2timespec(&bt2, &ts2);
			printf(
		"Expensive timeout(9) function: %p(%p) %jd.%09ld s\n",
			    c_func, c_arg, (intmax_t)ts2.tv_sec, ts2.tv_nsec);
		}
		maxdt = bt2.frac;
		lastfunc = c_func;
	}
#endif
	CTR1(KTR_CALLOUT, "callout %p finished", c);
	if ((c_flags & CALLOUT_RETURNUNLOCKED) == 0)
		class->lc_unlock(c_lock);
skip:
	CC_LOCK(cc);
	/*
	 * If the current callout is locally allocated (from
	 * timeout(9)) then put it on the freelist.
	 *
	 * Note: we need to check the cached copy of c_flags because
	 * if it was not local, then it's not safe to deref the
	 * callout pointer.
	 */
	if (c_flags & CALLOUT_LOCAL_ALLOC) {
		KASSERT(c->c_flags == CALLOUT_LOCAL_ALLOC,
		    ("corrupted callout"));
		c->c_func = NULL;
		SLIST_INSERT_HEAD(&cc->cc_callfree, c, c_links.sle);
	}
	cc->cc_exec_entity[direct].cc_curr = NULL;
	if (cc->cc_exec_entity[direct].cc_waiting) { 
		/*
		 * There is someone waiting for the
		 * callout to complete.
		 * If the callout was scheduled for
		 * migration just cancel it.
		 */
		if (cc_cme_migrating(cc, direct))
			cc_cme_cleanup(cc, direct);
		cc->cc_exec_entity[direct].cc_waiting = 0;
		CC_UNLOCK(cc);
		wakeup(&cc->cc_exec_entity[direct].cc_waiting);
		CC_LOCK(cc);
	} else if (cc_cme_migrating(cc, direct)) {
#ifdef SMP
		/*
		 * If the callout was scheduled for
		 * migration just perform it now.
		 */
		new_cpu = cc->cc_exec_entity[direct].ce_migration_cpu;
		new_time = cc->cc_exec_entity[direct].ce_migration_time;
		new_func = cc->cc_exec_entity[direct].ce_migration_func;
		new_arg = cc->cc_exec_entity[direct].ce_migration_arg;
		cc_cme_cleanup(cc, direct);

		/*
		 * Handle deferred callout stops
		 */
		if ((c->c_flags & CALLOUT_DFRMIGRATION) == 0) {
			CTR3(KTR_CALLOUT,
			     "deferred cancelled %p func %p arg %p",
			     c, new_func, new_arg);
			callout_cc_del(c, cc, direct);
			goto nextc;
		}

		c->c_flags &= ~CALLOUT_DFRMIGRATION;

		/*
		 * It should be assert here that the
		 * callout is not destroyed but that
		 * is not easy.
		 */
		new_cc = callout_cpu_switch(c, cc, new_cpu);
		flags = (direct) ? C_DIRECT_EXEC : 0;
		callout_cc_add(c, new_cc, new_time, new_func, new_arg,
		    new_cpu, flags);
		CC_UNLOCK(new_cc);
		CC_LOCK(cc);
#else
		panic("migration should not happen");
#endif
	}
#ifdef SMP
nextc:
#endif
	return cc->cc_exec_entity[direct].cc_next;
}

/*
 * The callout mechanism is based on the work of Adam M. Costello and 
 * George Varghese, published in a technical report entitled "Redesigning
 * the BSD Callout and Timer Facilities" and modified slightly for inclusion
 * in FreeBSD by Justin T. Gibbs.  The original work on the data structures
 * used in this implementation was published by G. Varghese and T. Lauck in
 * the paper "Hashed and Hierarchical Timing Wheels: Data Structures for
 * the Efficient Implementation of a Timer Facility" in the Proceedings of
 * the 11th ACM Annual Symposium on Operating Systems Principles,
 * Austin, Texas Nov 1987.
 */

/*
 * Software (low priority) clock interrupt.
 * Run periodic events from timeout queue.
 */
void
softclock(void *arg)
{
	struct callout_cpu *cc;
	struct callout *c;
	int depth, gcalls, lockcalls, mpcalls;

	depth = 0;
	mpcalls = 0;
	lockcalls = 0;
	gcalls = 0;
	cc = (struct callout_cpu *)arg;
	CC_LOCK(cc);
	c = TAILQ_FIRST(&cc->cc_expireq);
	while (c != NULL) {
		++depth;
		TAILQ_REMOVE(&cc->cc_expireq, c, c_staiter);
		c = softclock_call_cc(c, cc, &mpcalls,
		    &lockcalls, &gcalls, 0);
	}
#ifdef CALLOUT_PROFILING
	avg_depth += (depth * 1000 - avg_depth) >> 8;
	avg_mpcalls += (mpcalls * 1000 - avg_mpcalls) >> 8;
	avg_lockcalls += (lockcalls * 1000 - avg_lockcalls) >> 8;
	avg_gcalls += (gcalls * 1000 - avg_gcalls) >> 8;
#endif
	cc->cc_exec_next = NULL;
	CC_UNLOCK(cc);
}

/*
 * timeout --
 *	Execute a function after a specified length of time.
 *
 * untimeout --
 *	Cancel previous timeout function call.
 *
 * callout_handle_init --
 *	Initialize a handle so that using it with untimeout is benign.
 *
 *	See AT&T BCI Driver Reference Manual for specification.  This
 *	implementation differs from that one in that although an 
 *	identification value is returned from timeout, the original
 *	arguments to timeout as well as the identifier are used to
 *	identify entries for untimeout.
 */
struct callout_handle
timeout(ftn, arg, to_ticks)
	timeout_t *ftn;
	void *arg;
	int to_ticks;
{
	struct callout_cpu *cc;
	struct callout *new;
	struct callout_handle handle;

	cc = CC_CPU(timeout_cpu);
	CC_LOCK(cc);
	/* Fill in the next free callout structure. */
	new = SLIST_FIRST(&cc->cc_callfree);
	if (new == NULL)
		/* XXX Attempt to malloc first */
		panic("timeout table full");
	SLIST_REMOVE_HEAD(&cc->cc_callfree, c_links.sle);
	callout_reset(new, to_ticks, ftn, arg);
	handle.callout = new;
	CC_UNLOCK(cc);

	return (handle);
}

void
untimeout(ftn, arg, handle)
	timeout_t *ftn;
	void *arg;
	struct callout_handle handle;
{
	struct callout_cpu *cc;

	/*
	 * Check for a handle that was initialized
	 * by callout_handle_init, but never used
	 * for a real timeout.
	 */
	if (handle.callout == NULL)
		return;

	cc = callout_lock(handle.callout);
	if (handle.callout->c_func == ftn && handle.callout->c_arg == arg)
		callout_stop(handle.callout);
	CC_UNLOCK(cc);
}

void
callout_handle_init(struct callout_handle *handle)
{
	handle->callout = NULL;
}

/*
 * New interface; clients allocate their own callout structures.
 *
 * callout_reset() - establish or change a timeout
 * callout_stop() - disestablish a timeout
 * callout_init() - initialize a callout structure so that it can
 *	safely be passed to callout_reset() and callout_stop()
 *
 * <sys/callout.h> defines three convenience macros:
 *
 * callout_active() - returns truth if callout has not been stopped,
 *	drained, or deactivated since the last time the callout was
 *	reset.
 * callout_pending() - returns truth if callout is still waiting for timeout
 * callout_deactivate() - marks the callout as having been serviced
 */
int 
_callout_reset_on(struct callout *c, struct bintime *bt, int to_ticks, 
    void (*ftn)(void *), void *arg, int cpu, int flags)
{
	struct bintime now, to_bt;
	struct callout_cpu *cc;
	int bucket, cancelled, direct;

	cancelled = 0;
	if (bt == NULL) {	
		FREQ2BT(hz,&to_bt);
		getbinuptime(&now);
		bintime_mul(&to_bt,to_ticks);
		bintime_add(&to_bt,&now);
	} else 
		to_bt = *bt;
	/*
	 * Don't allow migration of pre-allocated callouts lest they
	 * become unbalanced.
	 */
	if (c->c_flags & CALLOUT_LOCAL_ALLOC)
		cpu = c->c_cpu;
	direct = c->c_flags & CALLOUT_DIRECT;
	cc = callout_lock(c);
	if (cc->cc_exec_entity[direct].cc_curr == c) {	
		/*
		 * We're being asked to reschedule a callout which is
		 * currently in progress.  If there is a lock then we
		 * can cancel the callout if it has not really started.
		 */
		if (c->c_lock != NULL && 
		    !cc->cc_exec_entity[direct].cc_cancel) 
			cancelled = 
			    cc->cc_exec_entity[direct].cc_cancel = 1;
		if (cc->cc_exec_entity[direct].cc_waiting) { 
			/*
			 * Someone has called callout_drain to kill this
			 * callout.  Don't reschedule.
			 */
			CTR4(KTR_CALLOUT, "%s %p func %p arg %p",
			    cancelled ? "cancelled" : "failed to cancel",
			    c, c->c_func, c->c_arg);
			CC_UNLOCK(cc);
			return (cancelled);
		}
	}
	if (c->c_flags & CALLOUT_PENDING) {
		if ((c->c_flags & CALLOUT_PROCESSED) == 0) {	
			if (cc->cc_exec_next_dir == c) 
				cc->cc_exec_next_dir = TAILQ_NEXT(c, 
				    c_links.tqe);
			bucket = get_bucket(&c->c_time);
			TAILQ_REMOVE(&cc->cc_callwheel[bucket], c,
			    c_links.tqe);
		} else {
			if (cc->cc_exec_next == c)
				cc->cc_exec_next = TAILQ_NEXT(c, c_staiter);
			TAILQ_REMOVE(&cc->cc_expireq, c, c_staiter);  
		}
		cancelled = 1;
		c->c_flags &= ~(CALLOUT_ACTIVE | CALLOUT_PENDING);
	}

#ifdef SMP
	/*
	 * If the callout must migrate try to perform it immediately.
	 * If the callout is currently running, just defer the migration
	 * to a more appropriate moment.
	 */
	if (c->c_cpu != cpu) {
		if (cc->cc_exec_entity[direct].cc_curr == c) {
			cc->cc_exec_entity[direct].ce_migration_cpu = cpu;
			cc->cc_exec_entity[direct].ce_migration_time 
			    = to_bt;
			cc->cc_exec_entity[direct].ce_migration_func = ftn;
			cc->cc_exec_entity[direct].ce_migration_arg = arg;
			c->c_flags |= CALLOUT_DFRMIGRATION;
			CTR6(KTR_CALLOUT,
		    "migration of %p func %p arg %p in %d.%08x to %u deferred",
			    c, c->c_func, c->c_arg, (int)(to_bt.sec), 
			    (u_int)(to_bt.frac >> 32), cpu);
			CC_UNLOCK(cc);
			return (cancelled);
		}
		cc = callout_cpu_switch(c, cc, cpu);
	}
#endif

	callout_cc_add(c, cc, to_bt, ftn, arg, cpu, flags);
	CTR6(KTR_CALLOUT, "%sscheduled %p func %p arg %p in %d.%08x",
	    cancelled ? "re" : "", c, c->c_func, c->c_arg, (int)(to_bt.sec), 
	    (u_int)(to_bt.frac >> 32));
	CC_UNLOCK(cc);

	return (cancelled);
}

/*
 * Common idioms that can be optimized in the future.
 */
int
callout_schedule_on(struct callout *c, int to_ticks, int cpu)
{
	return callout_reset_on(c, to_ticks, c->c_func, c->c_arg, cpu);
}

int
callout_schedule(struct callout *c, int to_ticks)
{
	return callout_reset_on(c, to_ticks, c->c_func, c->c_arg, c->c_cpu);
}

int
_callout_stop_safe(c, safe)
	struct	callout *c;
	int	safe;
{
	struct callout_cpu *cc, *old_cc;
	struct lock_class *class;
	int bucket, direct, sq_locked, use_lock;

	/*
	 * Some old subsystems don't hold Giant while running a callout_stop(),
	 * so just discard this check for the moment.
	 */
	if (!safe && c->c_lock != NULL) {
		if (c->c_lock == &Giant.lock_object)
			use_lock = mtx_owned(&Giant);
		else {
			use_lock = 1;
			class = LOCK_CLASS(c->c_lock);
			class->lc_assert(c->c_lock, LA_XLOCKED);
		}
	} else
		use_lock = 0;
	direct = c->c_flags & CALLOUT_DIRECT;
	sq_locked = 0;
	old_cc = NULL;
again:
	cc = callout_lock(c);

	/*
	 * If the callout was migrating while the callout cpu lock was
	 * dropped,  just drop the sleepqueue lock and check the states
	 * again.
	 */
	if (sq_locked != 0 && cc != old_cc) {
#ifdef SMP
		CC_UNLOCK(cc);
		sleepq_release(&old_cc->cc_exec_entity[direct].cc_waiting);
		sq_locked = 0;
		old_cc = NULL;
		goto again;
#else
		panic("migration should not happen");
#endif
	}

	/*
	 * If the callout isn't pending, it's not on the queue, so
	 * don't attempt to remove it from the queue.  We can try to
	 * stop it by other means however.
	 */
	if (!(c->c_flags & CALLOUT_PENDING)) {
		c->c_flags &= ~CALLOUT_ACTIVE;

		/*
		 * If it wasn't on the queue and it isn't the current
		 * callout, then we can't stop it, so just bail.
		 */
		if (cc->cc_exec_entity[direct].cc_curr != c) {
			CTR3(KTR_CALLOUT, "failed to stop %p func %p arg %p",
			    c, c->c_func, c->c_arg);
			CC_UNLOCK(cc);
			if (sq_locked)
				sleepq_release(
				    &cc->cc_exec_entity[direct].cc_waiting);
			return (0);
		}

		if (safe) {
			/*
			 * The current callout is running (or just
			 * about to run) and blocking is allowed, so
			 * just wait for the current invocation to
			 * finish.
			 */
			while (cc->cc_exec_entity[direct].cc_curr == c) {
				/*
				 * Use direct calls to sleepqueue interface
				 * instead of cv/msleep in order to avoid
				 * a LOR between cc_lock and sleepqueue
				 * chain spinlocks.  This piece of code
				 * emulates a msleep_spin() call actually.
				 *
				 * If we already have the sleepqueue chain
				 * locked, then we can safely block.  If we
				 * don't already have it locked, however,
				 * we have to drop the cc_lock to lock
				 * it.  This opens several races, so we
				 * restart at the beginning once we have
				 * both locks.  If nothing has changed, then
				 * we will end up back here with sq_locked
				 * set.
				 */
				if (!sq_locked) {
					CC_UNLOCK(cc);
					sleepq_lock(
					&cc->cc_exec_entity[direct].cc_waiting);
					sq_locked = 1;
					old_cc = cc;
					goto again;
				}

				/*
				 * Migration could be cancelled here, but
				 * as long as it is still not sure when it
				 * will be packed up, just let softclock()
				 * take care of it.
				 */
				cc->cc_exec_entity[direct].cc_waiting = 1;
				DROP_GIANT();
				CC_UNLOCK(cc);
				sleepq_add(
				    &cc->cc_exec_entity[direct].cc_waiting,
			    	    &cc->cc_lock.lock_object, "codrain",
				    SLEEPQ_SLEEP, 0);
				sleepq_wait(
				    &cc->cc_exec_entity[direct].cc_waiting,
					     0);
				sq_locked = 0;
				old_cc = NULL;

				/* Reacquire locks previously released. */
				PICKUP_GIANT();
				CC_LOCK(cc);
			}
		} else if (use_lock && 
			    !cc->cc_exec_entity[direct].cc_cancel) { 
			/*
			 * The current callout is waiting for its
			 * lock which we hold.  Cancel the callout
			 * and return.  After our caller drops the
			 * lock, the callout will be skipped in
			 * softclock().
			 */
			cc->cc_exec_entity[direct].cc_cancel = 1;
			CTR3(KTR_CALLOUT, "cancelled %p func %p arg %p",
			    c, c->c_func, c->c_arg);
			KASSERT(!cc_cme_migrating(cc, direct),
			    ("callout wrongly scheduled for migration"));
			CC_UNLOCK(cc);
			KASSERT(!sq_locked, ("sleepqueue chain locked"));
			return (1);
		} else if ((c->c_flags & CALLOUT_DFRMIGRATION) != 0) {
			c->c_flags &= ~CALLOUT_DFRMIGRATION;
			CTR3(KTR_CALLOUT, "postponing stop %p func %p arg %p",
			    c, c->c_func, c->c_arg);
			CC_UNLOCK(cc);
			return (1);
		}
		CTR3(KTR_CALLOUT, "failed to stop %p func %p arg %p",
		    c, c->c_func, c->c_arg);
		CC_UNLOCK(cc);
		KASSERT(!sq_locked, ("sleepqueue chain still locked"));
		return (0);
	}
	if (sq_locked)
		sleepq_release(&cc->cc_exec_entity[direct].cc_waiting);
	c->c_flags &= ~(CALLOUT_ACTIVE | CALLOUT_PENDING);

	CTR3(KTR_CALLOUT, "cancelled %p func %p arg %p",
	    c, c->c_func, c->c_arg);
	if ((c->c_flags & CALLOUT_PROCESSED) == 0) {
		bucket = get_bucket(&c->c_time);
		TAILQ_REMOVE(&cc->cc_callwheel[bucket], c,
		    c_links.tqe);
	} else
		TAILQ_REMOVE(&cc->cc_expireq, c, c_staiter); 
	callout_cc_del(c, cc, direct);

	CC_UNLOCK(cc);
	return (1);
}

void
callout_init(c, mpsafe)
	struct	callout *c;
	int mpsafe;
{
	bzero(c, sizeof *c);
	if (mpsafe) {
		c->c_lock = NULL;
		c->c_flags = CALLOUT_RETURNUNLOCKED;
	} else {
		c->c_lock = &Giant.lock_object;
		c->c_flags = 0;
	}
	c->c_cpu = timeout_cpu;
}

void
_callout_init_lock(c, lock, flags)
	struct	callout *c;
	struct	lock_object *lock;
	int flags;
{
	bzero(c, sizeof *c);
	c->c_lock = lock;
	KASSERT((flags & ~(CALLOUT_RETURNUNLOCKED | CALLOUT_SHAREDLOCK)) == 0,
	    ("callout_init_lock: bad flags %d", flags));
	KASSERT(lock != NULL || (flags & CALLOUT_RETURNUNLOCKED) == 0,
	    ("callout_init_lock: CALLOUT_RETURNUNLOCKED with no lock"));
	KASSERT(lock == NULL || !(LOCK_CLASS(lock)->lc_flags &
	    (LC_SPINLOCK | LC_SLEEPABLE)), ("%s: invalid lock class",
	    __func__));
	c->c_flags = flags & (CALLOUT_RETURNUNLOCKED | CALLOUT_SHAREDLOCK);
	c->c_cpu = timeout_cpu;
}

#ifdef APM_FIXUP_CALLTODO
/* 
 * Adjust the kernel calltodo timeout list.  This routine is used after 
 * an APM resume to recalculate the calltodo timer list values with the 
 * number of hz's we have been sleeping.  The next hardclock() will detect 
 * that there are fired timers and run softclock() to execute them.
 *
 * Please note, I have not done an exhaustive analysis of what code this
 * might break.  I am motivated to have my select()'s and alarm()'s that
 * have expired during suspend firing upon resume so that the applications
 * which set the timer can do the maintanence the timer was for as close
 * as possible to the originally intended time.  Testing this code for a 
 * week showed that resuming from a suspend resulted in 22 to 25 timers 
 * firing, which seemed independant on whether the suspend was 2 hours or
 * 2 days.  Your milage may vary.   - Ken Key <key@cs.utk.edu>
 */
void
adjust_timeout_calltodo(time_change)
    struct timeval *time_change;
{
	register struct callout *p;
	unsigned long delta_ticks;

	/* 
	 * How many ticks were we asleep?
	 * (stolen from tvtohz()).
	 */

	/* Don't do anything */
	if (time_change->tv_sec < 0)
		return;
	else if (time_change->tv_sec <= LONG_MAX / 1000000)
		delta_ticks = (time_change->tv_sec * 1000000 +
			       time_change->tv_usec + (tick - 1)) / tick + 1;
	else if (time_change->tv_sec <= LONG_MAX / hz)
		delta_ticks = time_change->tv_sec * hz +
			      (time_change->tv_usec + (tick - 1)) / tick + 1;
	else
		delta_ticks = LONG_MAX;

	if (delta_ticks > INT_MAX)
		delta_ticks = INT_MAX;

	/* 
	 * Now rip through the timer calltodo list looking for timers
	 * to expire.
	 */

	/* don't collide with softclock() */
	CC_LOCK(cc);
	for (p = calltodo.c_next; p != NULL; p = p->c_next) {
		p->c_time -= delta_ticks;

		/* Break if the timer had more time on it than delta_ticks */
		if (p->c_time > 0)
			break;

		/* take back the ticks the timer didn't use (p->c_time <= 0) */
		delta_ticks = -p->c_time;
	}
	CC_UNLOCK(cc);

	return;
}
#endif /* APM_FIXUP_CALLTODO */<|MERGE_RESOLUTION|>--- conflicted
+++ resolved
@@ -128,13 +128,9 @@
  * state for the callout processing thread on the individual CPU.
  */
 struct callout_cpu {
-<<<<<<< HEAD
 	struct cc_exec 		cc_exec_entity[2];
-	struct mtx		cc_lock;
-=======
 	struct mtx_padalign	cc_lock;
 	struct cc_mig_ent	cc_migrating_entity;
->>>>>>> 2f363dd8
 	struct callout		*cc_callout;
 	struct callout_tailq	*cc_callwheel;
 	struct callout_tailq	cc_expireq;		  
