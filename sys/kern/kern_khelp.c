--- conflicted
+++ resolved
@@ -51,13 +51,8 @@
 #include <sys/rwlock.h>
 #include <sys/systm.h>
 
-<<<<<<< HEAD
 #include <vps/vps.h>
 
-#include <net/vnet.h>
-
-=======
->>>>>>> 93919460
 static struct rwlock khelp_list_lock;
 RW_SYSINIT(khelplistlock, &khelp_list_lock, "helper list lock");
 
