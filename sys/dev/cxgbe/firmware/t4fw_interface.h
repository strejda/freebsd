/*-
 * Copyright (c) 2011 Chelsio Communications, Inc.
 * All rights reserved.
 *
 * Redistribution and use in source and binary forms, with or without
 * modification, are permitted provided that the following conditions
 * are met:
 * 1. Redistributions of source code must retain the above copyright
 *    notice, this list of conditions and the following disclaimer.
 * 2. Redistributions in binary form must reproduce the above copyright
 *    notice, this list of conditions and the following disclaimer in the
 *    documentation and/or other materials provided with the distribution.
 *
 * THIS SOFTWARE IS PROVIDED BY THE AUTHOR AND CONTRIBUTORS ``AS IS'' AND
 * ANY EXPRESS OR IMPLIED WARRANTIES, INCLUDING, BUT NOT LIMITED TO, THE
 * IMPLIED WARRANTIES OF MERCHANTABILITY AND FITNESS FOR A PARTICULAR PURPOSE
 * ARE DISCLAIMED.  IN NO EVENT SHALL THE AUTHOR OR CONTRIBUTORS BE LIABLE
 * FOR ANY DIRECT, INDIRECT, INCIDENTAL, SPECIAL, EXEMPLARY, OR CONSEQUENTIAL
 * DAMAGES (INCLUDING, BUT NOT LIMITED TO, PROCUREMENT OF SUBSTITUTE GOODS
 * OR SERVICES; LOSS OF USE, DATA, OR PROFITS; OR BUSINESS INTERRUPTION)
 * HOWEVER CAUSED AND ON ANY THEORY OF LIABILITY, WHETHER IN CONTRACT, STRICT
 * LIABILITY, OR TORT (INCLUDING NEGLIGENCE OR OTHERWISE) ARISING IN ANY WAY
 * OUT OF THE USE OF THIS SOFTWARE, EVEN IF ADVISED OF THE POSSIBILITY OF
 * SUCH DAMAGE.
 *
 * $FreeBSD$
 *
 */

#ifndef _T4FW_INTERFACE_H_
#define _T4FW_INTERFACE_H_

/******************************************************************************
 *   R E T U R N   V A L U E S
 ********************************/

enum fw_retval {
	FW_SUCCESS		= 0,	/* completed sucessfully */
	FW_EPERM		= 1,	/* operation not permitted */
	FW_ENOENT		= 2,	/* no such file or directory */
	FW_EIO			= 5,	/* input/output error; hw bad */
	FW_ENOEXEC		= 8,	/* exec format error; inv microcode */
	FW_EAGAIN		= 11,	/* try again */
	FW_ENOMEM		= 12,	/* out of memory */
	FW_EFAULT		= 14,	/* bad address; fw bad */
	FW_EBUSY		= 16,	/* resource busy */
	FW_EEXIST		= 17,	/* file exists */
	FW_EINVAL		= 22,	/* invalid argument */
	FW_ENOSPC		= 28,	/* no space left on device */
	FW_ENOSYS		= 38,	/* functionality not implemented */
	FW_EPROTO		= 71,	/* protocol error */
	FW_EADDRINUSE		= 98,	/* address already in use */
	FW_EADDRNOTAVAIL	= 99,	/* cannot assigned requested address */
	FW_ENETDOWN		= 100,	/* network is down */
	FW_ENETUNREACH		= 101,	/* network is unreachable */
	FW_ENOBUFS		= 105,	/* no buffer space available */
	FW_ETIMEDOUT		= 110,	/* timeout */
	FW_EINPROGRESS		= 115,	/* fw internal */
	FW_SCSI_ABORT_REQUESTED	= 128,	/* */
	FW_SCSI_ABORT_TIMEDOUT	= 129,	/* */
	FW_SCSI_ABORTED		= 130,	/* */
	FW_SCSI_CLOSE_REQUESTED	= 131,	/* */
	FW_ERR_LINK_DOWN	= 132,	/* */
	FW_RDEV_NOT_READY	= 133,	/* */
	FW_ERR_RDEV_LOST	= 134,	/* */
	FW_ERR_RDEV_LOGO	= 135,	/* */
	FW_FCOE_NO_XCHG		= 136,	/* */
	FW_SCSI_RSP_ERR		= 137,	/* */
	FW_ERR_RDEV_IMPL_LOGO	= 138,	/* */
	FW_SCSI_UNDER_FLOW_ERR  = 139,	/* */
	FW_SCSI_OVER_FLOW_ERR   = 140,	/* */
	FW_SCSI_DDP_ERR		= 141,	/* DDP error*/
	FW_SCSI_TASK_ERR	= 142,	/* No SCSI tasks available */
};

/******************************************************************************
 *   W O R K   R E Q U E S T s
 ********************************/

enum fw_wr_opcodes {
	FW_FILTER_WR		= 0x02,
	FW_ULPTX_WR		= 0x04,
	FW_TP_WR		= 0x05,
	FW_ETH_TX_PKT_WR	= 0x08,
	FW_ETH_TX_PKTS_WR	= 0x09,
	FW_EQ_FLUSH_WR		= 0x1b,
	FW_FLOWC_WR		= 0x0a,
	FW_OFLD_TX_DATA_WR	= 0x0b,
	FW_CMD_WR		= 0x10,
	FW_ETH_TX_PKT_VM_WR	= 0x11,
	FW_RI_RES_WR		= 0x0c,
	FW_RI_RDMA_WRITE_WR	= 0x14,
	FW_RI_SEND_WR		= 0x15,
	FW_RI_RDMA_READ_WR	= 0x16,
	FW_RI_RECV_WR		= 0x17,
	FW_RI_BIND_MW_WR	= 0x18,
	FW_RI_FR_NSMR_WR	= 0x19,
	FW_RI_INV_LSTAG_WR	= 0x1a,
	FW_RI_WR		= 0x0d,
	FW_ISCSI_NODE_WR	= 0x4a,
	FW_LASTC2E_WR		= 0x50
};

/*
 * Generic work request header flit0
 */
struct fw_wr_hdr {
	__be32 hi;
	__be32 lo;
};

/*	work request opcode (hi)
 */
#define S_FW_WR_OP		24
#define M_FW_WR_OP		0xff
#define V_FW_WR_OP(x)		((x) << S_FW_WR_OP)
#define G_FW_WR_OP(x)		(((x) >> S_FW_WR_OP) & M_FW_WR_OP)

/*	atomic flag (hi) - firmware encapsulates CPLs in CPL_BARRIER
 */
#define S_FW_WR_ATOMIC		23
#define M_FW_WR_ATOMIC		0x1
#define V_FW_WR_ATOMIC(x)	((x) << S_FW_WR_ATOMIC)
#define G_FW_WR_ATOMIC(x)	\
    (((x) >> S_FW_WR_ATOMIC) & M_FW_WR_ATOMIC)
#define F_FW_WR_ATOMIC		V_FW_WR_ATOMIC(1U)

/*	flush flag (hi) - firmware flushes flushable work request buffered
 *			      in the flow context.
 */
#define S_FW_WR_FLUSH     22
#define M_FW_WR_FLUSH     0x1
#define V_FW_WR_FLUSH(x)  ((x) << S_FW_WR_FLUSH)
#define G_FW_WR_FLUSH(x)  \
    (((x) >> S_FW_WR_FLUSH) & M_FW_WR_FLUSH)
#define F_FW_WR_FLUSH     V_FW_WR_FLUSH(1U)

/*	completion flag (hi) - firmware generates a cpl_fw6_ack
 */
#define S_FW_WR_COMPL     21
#define M_FW_WR_COMPL     0x1
#define V_FW_WR_COMPL(x)  ((x) << S_FW_WR_COMPL)
#define G_FW_WR_COMPL(x)  \
    (((x) >> S_FW_WR_COMPL) & M_FW_WR_COMPL)
#define F_FW_WR_COMPL     V_FW_WR_COMPL(1U)


/*	work request immediate data lengh (hi)
 */
#define S_FW_WR_IMMDLEN	0
#define M_FW_WR_IMMDLEN	0xff
#define V_FW_WR_IMMDLEN(x)	((x) << S_FW_WR_IMMDLEN)
#define G_FW_WR_IMMDLEN(x)	\
    (((x) >> S_FW_WR_IMMDLEN) & M_FW_WR_IMMDLEN)

/*	egress queue status update to associated ingress queue entry (lo)
 */
#define S_FW_WR_EQUIQ		31
#define M_FW_WR_EQUIQ		0x1
#define V_FW_WR_EQUIQ(x)	((x) << S_FW_WR_EQUIQ)
#define G_FW_WR_EQUIQ(x)	(((x) >> S_FW_WR_EQUIQ) & M_FW_WR_EQUIQ)
#define F_FW_WR_EQUIQ		V_FW_WR_EQUIQ(1U)

/*	egress queue status update to egress queue status entry (lo)
 */
#define S_FW_WR_EQUEQ		30
#define M_FW_WR_EQUEQ		0x1
#define V_FW_WR_EQUEQ(x)	((x) << S_FW_WR_EQUEQ)
#define G_FW_WR_EQUEQ(x)	(((x) >> S_FW_WR_EQUEQ) & M_FW_WR_EQUEQ)
#define F_FW_WR_EQUEQ		V_FW_WR_EQUEQ(1U)

/*	flow context identifier (lo)
 */
#define S_FW_WR_FLOWID		8
#define M_FW_WR_FLOWID		0xfffff
#define V_FW_WR_FLOWID(x)	((x) << S_FW_WR_FLOWID)
#define G_FW_WR_FLOWID(x)	(((x) >> S_FW_WR_FLOWID) & M_FW_WR_FLOWID)

/*	length in units of 16-bytes (lo)
 */
#define S_FW_WR_LEN16		0
#define M_FW_WR_LEN16		0xff
#define V_FW_WR_LEN16(x)	((x) << S_FW_WR_LEN16)
#define G_FW_WR_LEN16(x)	(((x) >> S_FW_WR_LEN16) & M_FW_WR_LEN16)

/* valid filter configurations for compressed tuple
 * Encodings: TPL - Compressed TUPLE for filter in addition to 4-tuple
 * FR - FRAGMENT, FC - FCoE, MT - MPS MATCH TYPE, M - MPS MATCH,
 * E - Ethertype, P - Port, PR - Protocol, T - TOS, IV - Inner VLAN,
 * OV - Outer VLAN/VNIC_ID,
*/
#define HW_TPL_FR_MT_M_E_P_FC		0x3C3
#define HW_TPL_FR_MT_M_PR_T_FC		0x3B3
#define HW_TPL_FR_MT_M_IV_P_FC		0x38B
#define HW_TPL_FR_MT_M_OV_P_FC		0x387
#define HW_TPL_FR_MT_E_PR_T		0x370
#define HW_TPL_FR_MT_E_PR_P_FC		0X363
#define HW_TPL_FR_MT_E_T_P_FC		0X353
#define HW_TPL_FR_MT_PR_IV_P_FC		0X32B
#define HW_TPL_FR_MT_PR_OV_P_FC		0X327
#define HW_TPL_FR_MT_T_IV_P_FC		0X31B
#define HW_TPL_FR_MT_T_OV_P_FC		0X317
#define HW_TPL_FR_M_E_PR_FC		0X2E1
#define HW_TPL_FR_M_E_T_FC		0X2D1
#define HW_TPL_FR_M_PR_IV_FC		0X2A9
#define HW_TPL_FR_M_PR_OV_FC		0X2A5
#define HW_TPL_FR_M_T_IV_FC		0X299
#define HW_TPL_FR_M_T_OV_FC		0X295
#define HW_TPL_FR_E_PR_T_P		0X272
#define HW_TPL_FR_E_PR_T_FC		0X271
#define HW_TPL_FR_E_IV_FC		0X249
#define HW_TPL_FR_E_OV_FC		0X245
#define HW_TPL_FR_PR_T_IV_FC		0X239
#define HW_TPL_FR_PR_T_OV_FC		0X235
#define HW_TPL_FR_IV_OV_FC		0X20D
#define HW_TPL_MT_M_E_PR		0X1E0
#define HW_TPL_MT_M_E_T			0X1D0
#define HW_TPL_MT_E_PR_T_FC		0X171
#define HW_TPL_MT_E_IV			0X148
#define HW_TPL_MT_E_OV			0X144
#define HW_TPL_MT_PR_T_IV		0X138
#define HW_TPL_MT_PR_T_OV		0X134
#define HW_TPL_M_E_PR_P			0X0E2
#define HW_TPL_M_E_T_P			0X0D2
#define HW_TPL_E_PR_T_P_FC		0X073
#define HW_TPL_E_IV_P			0X04A
#define HW_TPL_E_OV_P			0X046
#define HW_TPL_PR_T_IV_P		0X03A
#define HW_TPL_PR_T_OV_P		0X036

/* filter wr reply code in cookie in CPL_SET_TCB_RPL */
enum fw_filter_wr_cookie {
	FW_FILTER_WR_SUCCESS,
	FW_FILTER_WR_FLT_ADDED,
	FW_FILTER_WR_FLT_DELETED,
	FW_FILTER_WR_SMT_TBL_FULL,
	FW_FILTER_WR_EINVAL,
};

struct fw_filter_wr {
	__be32 op_pkd;
	__be32 len16_pkd;
	__be64 r3;
	__be32 tid_to_iq;
	__be32 del_filter_to_l2tix;
	__be16 ethtype;
	__be16 ethtypem;
	__u8   frag_to_ovlan_vldm;
	__u8   smac_sel;
	__be16 rx_chan_rx_rpl_iq;
	__be32 maci_to_matchtypem;
	__u8   ptcl;
	__u8   ptclm;
	__u8   ttyp;
	__u8   ttypm;
	__be16 ivlan;
	__be16 ivlanm;
	__be16 ovlan;
	__be16 ovlanm;
	__u8   lip[16];
	__u8   lipm[16];
	__u8   fip[16];
	__u8   fipm[16];
	__be16 lp;
	__be16 lpm;
	__be16 fp;
	__be16 fpm;
	__be16 r7;
	__u8   sma[6];
};

#define S_FW_FILTER_WR_TID	12
#define M_FW_FILTER_WR_TID	0xfffff
#define V_FW_FILTER_WR_TID(x)	((x) << S_FW_FILTER_WR_TID)
#define G_FW_FILTER_WR_TID(x)	\
    (((x) >> S_FW_FILTER_WR_TID) & M_FW_FILTER_WR_TID)

#define S_FW_FILTER_WR_RQTYPE		11
#define M_FW_FILTER_WR_RQTYPE		0x1
#define V_FW_FILTER_WR_RQTYPE(x)	((x) << S_FW_FILTER_WR_RQTYPE)
#define G_FW_FILTER_WR_RQTYPE(x)	\
    (((x) >> S_FW_FILTER_WR_RQTYPE) & M_FW_FILTER_WR_RQTYPE)
#define F_FW_FILTER_WR_RQTYPE	V_FW_FILTER_WR_RQTYPE(1U)

#define S_FW_FILTER_WR_NOREPLY		10
#define M_FW_FILTER_WR_NOREPLY		0x1
#define V_FW_FILTER_WR_NOREPLY(x)	((x) << S_FW_FILTER_WR_NOREPLY)
#define G_FW_FILTER_WR_NOREPLY(x)	\
    (((x) >> S_FW_FILTER_WR_NOREPLY) & M_FW_FILTER_WR_NOREPLY)
#define F_FW_FILTER_WR_NOREPLY	V_FW_FILTER_WR_NOREPLY(1U)

#define S_FW_FILTER_WR_IQ	0
#define M_FW_FILTER_WR_IQ	0x3ff
#define V_FW_FILTER_WR_IQ(x)	((x) << S_FW_FILTER_WR_IQ)
#define G_FW_FILTER_WR_IQ(x)	\
    (((x) >> S_FW_FILTER_WR_IQ) & M_FW_FILTER_WR_IQ)

#define S_FW_FILTER_WR_DEL_FILTER	31
#define M_FW_FILTER_WR_DEL_FILTER	0x1
#define V_FW_FILTER_WR_DEL_FILTER(x)	((x) << S_FW_FILTER_WR_DEL_FILTER)
#define G_FW_FILTER_WR_DEL_FILTER(x)	\
    (((x) >> S_FW_FILTER_WR_DEL_FILTER) & M_FW_FILTER_WR_DEL_FILTER)
#define F_FW_FILTER_WR_DEL_FILTER	V_FW_FILTER_WR_DEL_FILTER(1U)

#define S_FW_FILTER_WR_RPTTID		25
#define M_FW_FILTER_WR_RPTTID		0x1
#define V_FW_FILTER_WR_RPTTID(x)	((x) << S_FW_FILTER_WR_RPTTID)
#define G_FW_FILTER_WR_RPTTID(x)	\
    (((x) >> S_FW_FILTER_WR_RPTTID) & M_FW_FILTER_WR_RPTTID)
#define F_FW_FILTER_WR_RPTTID	V_FW_FILTER_WR_RPTTID(1U)

#define S_FW_FILTER_WR_DROP	24
#define M_FW_FILTER_WR_DROP	0x1
#define V_FW_FILTER_WR_DROP(x)	((x) << S_FW_FILTER_WR_DROP)
#define G_FW_FILTER_WR_DROP(x)	\
    (((x) >> S_FW_FILTER_WR_DROP) & M_FW_FILTER_WR_DROP)
#define F_FW_FILTER_WR_DROP	V_FW_FILTER_WR_DROP(1U)

#define S_FW_FILTER_WR_DIRSTEER		23
#define M_FW_FILTER_WR_DIRSTEER		0x1
#define V_FW_FILTER_WR_DIRSTEER(x)	((x) << S_FW_FILTER_WR_DIRSTEER)
#define G_FW_FILTER_WR_DIRSTEER(x)	\
    (((x) >> S_FW_FILTER_WR_DIRSTEER) & M_FW_FILTER_WR_DIRSTEER)
#define F_FW_FILTER_WR_DIRSTEER	V_FW_FILTER_WR_DIRSTEER(1U)

#define S_FW_FILTER_WR_MASKHASH		22
#define M_FW_FILTER_WR_MASKHASH		0x1
#define V_FW_FILTER_WR_MASKHASH(x)	((x) << S_FW_FILTER_WR_MASKHASH)
#define G_FW_FILTER_WR_MASKHASH(x)	\
    (((x) >> S_FW_FILTER_WR_MASKHASH) & M_FW_FILTER_WR_MASKHASH)
#define F_FW_FILTER_WR_MASKHASH	V_FW_FILTER_WR_MASKHASH(1U)

#define S_FW_FILTER_WR_DIRSTEERHASH	21
#define M_FW_FILTER_WR_DIRSTEERHASH	0x1
#define V_FW_FILTER_WR_DIRSTEERHASH(x)	((x) << S_FW_FILTER_WR_DIRSTEERHASH)
#define G_FW_FILTER_WR_DIRSTEERHASH(x)	\
    (((x) >> S_FW_FILTER_WR_DIRSTEERHASH) & M_FW_FILTER_WR_DIRSTEERHASH)
#define F_FW_FILTER_WR_DIRSTEERHASH	V_FW_FILTER_WR_DIRSTEERHASH(1U)

#define S_FW_FILTER_WR_LPBK	20
#define M_FW_FILTER_WR_LPBK	0x1
#define V_FW_FILTER_WR_LPBK(x)	((x) << S_FW_FILTER_WR_LPBK)
#define G_FW_FILTER_WR_LPBK(x)	\
    (((x) >> S_FW_FILTER_WR_LPBK) & M_FW_FILTER_WR_LPBK)
#define F_FW_FILTER_WR_LPBK	V_FW_FILTER_WR_LPBK(1U)

#define S_FW_FILTER_WR_DMAC	19
#define M_FW_FILTER_WR_DMAC	0x1
#define V_FW_FILTER_WR_DMAC(x)	((x) << S_FW_FILTER_WR_DMAC)
#define G_FW_FILTER_WR_DMAC(x)	\
    (((x) >> S_FW_FILTER_WR_DMAC) & M_FW_FILTER_WR_DMAC)
#define F_FW_FILTER_WR_DMAC	V_FW_FILTER_WR_DMAC(1U)

#define S_FW_FILTER_WR_SMAC	18
#define M_FW_FILTER_WR_SMAC	0x1
#define V_FW_FILTER_WR_SMAC(x)	((x) << S_FW_FILTER_WR_SMAC)
#define G_FW_FILTER_WR_SMAC(x)	\
    (((x) >> S_FW_FILTER_WR_SMAC) & M_FW_FILTER_WR_SMAC)
#define F_FW_FILTER_WR_SMAC	V_FW_FILTER_WR_SMAC(1U)

#define S_FW_FILTER_WR_INSVLAN		17
#define M_FW_FILTER_WR_INSVLAN		0x1
#define V_FW_FILTER_WR_INSVLAN(x)	((x) << S_FW_FILTER_WR_INSVLAN)
#define G_FW_FILTER_WR_INSVLAN(x)	\
    (((x) >> S_FW_FILTER_WR_INSVLAN) & M_FW_FILTER_WR_INSVLAN)
#define F_FW_FILTER_WR_INSVLAN	V_FW_FILTER_WR_INSVLAN(1U)

#define S_FW_FILTER_WR_RMVLAN		16
#define M_FW_FILTER_WR_RMVLAN		0x1
#define V_FW_FILTER_WR_RMVLAN(x)	((x) << S_FW_FILTER_WR_RMVLAN)
#define G_FW_FILTER_WR_RMVLAN(x)	\
    (((x) >> S_FW_FILTER_WR_RMVLAN) & M_FW_FILTER_WR_RMVLAN)
#define F_FW_FILTER_WR_RMVLAN	V_FW_FILTER_WR_RMVLAN(1U)

#define S_FW_FILTER_WR_HITCNTS		15
#define M_FW_FILTER_WR_HITCNTS		0x1
#define V_FW_FILTER_WR_HITCNTS(x)	((x) << S_FW_FILTER_WR_HITCNTS)
#define G_FW_FILTER_WR_HITCNTS(x)	\
    (((x) >> S_FW_FILTER_WR_HITCNTS) & M_FW_FILTER_WR_HITCNTS)
#define F_FW_FILTER_WR_HITCNTS	V_FW_FILTER_WR_HITCNTS(1U)

#define S_FW_FILTER_WR_TXCHAN		13
#define M_FW_FILTER_WR_TXCHAN		0x3
#define V_FW_FILTER_WR_TXCHAN(x)	((x) << S_FW_FILTER_WR_TXCHAN)
#define G_FW_FILTER_WR_TXCHAN(x)	\
    (((x) >> S_FW_FILTER_WR_TXCHAN) & M_FW_FILTER_WR_TXCHAN)

#define S_FW_FILTER_WR_PRIO	12
#define M_FW_FILTER_WR_PRIO	0x1
#define V_FW_FILTER_WR_PRIO(x)	((x) << S_FW_FILTER_WR_PRIO)
#define G_FW_FILTER_WR_PRIO(x)	\
    (((x) >> S_FW_FILTER_WR_PRIO) & M_FW_FILTER_WR_PRIO)
#define F_FW_FILTER_WR_PRIO	V_FW_FILTER_WR_PRIO(1U)

#define S_FW_FILTER_WR_L2TIX	0
#define M_FW_FILTER_WR_L2TIX	0xfff
#define V_FW_FILTER_WR_L2TIX(x)	((x) << S_FW_FILTER_WR_L2TIX)
#define G_FW_FILTER_WR_L2TIX(x)	\
    (((x) >> S_FW_FILTER_WR_L2TIX) & M_FW_FILTER_WR_L2TIX)

#define S_FW_FILTER_WR_FRAG	7
#define M_FW_FILTER_WR_FRAG	0x1
#define V_FW_FILTER_WR_FRAG(x)	((x) << S_FW_FILTER_WR_FRAG)
#define G_FW_FILTER_WR_FRAG(x)	\
    (((x) >> S_FW_FILTER_WR_FRAG) & M_FW_FILTER_WR_FRAG)
#define F_FW_FILTER_WR_FRAG	V_FW_FILTER_WR_FRAG(1U)

#define S_FW_FILTER_WR_FRAGM	6
#define M_FW_FILTER_WR_FRAGM	0x1
#define V_FW_FILTER_WR_FRAGM(x)	((x) << S_FW_FILTER_WR_FRAGM)
#define G_FW_FILTER_WR_FRAGM(x)	\
    (((x) >> S_FW_FILTER_WR_FRAGM) & M_FW_FILTER_WR_FRAGM)
#define F_FW_FILTER_WR_FRAGM	V_FW_FILTER_WR_FRAGM(1U)

#define S_FW_FILTER_WR_IVLAN_VLD	5
#define M_FW_FILTER_WR_IVLAN_VLD	0x1
#define V_FW_FILTER_WR_IVLAN_VLD(x)	((x) << S_FW_FILTER_WR_IVLAN_VLD)
#define G_FW_FILTER_WR_IVLAN_VLD(x)	\
    (((x) >> S_FW_FILTER_WR_IVLAN_VLD) & M_FW_FILTER_WR_IVLAN_VLD)
#define F_FW_FILTER_WR_IVLAN_VLD	V_FW_FILTER_WR_IVLAN_VLD(1U)

#define S_FW_FILTER_WR_OVLAN_VLD	4
#define M_FW_FILTER_WR_OVLAN_VLD	0x1
#define V_FW_FILTER_WR_OVLAN_VLD(x)	((x) << S_FW_FILTER_WR_OVLAN_VLD)
#define G_FW_FILTER_WR_OVLAN_VLD(x)	\
    (((x) >> S_FW_FILTER_WR_OVLAN_VLD) & M_FW_FILTER_WR_OVLAN_VLD)
#define F_FW_FILTER_WR_OVLAN_VLD	V_FW_FILTER_WR_OVLAN_VLD(1U)

#define S_FW_FILTER_WR_IVLAN_VLDM	3
#define M_FW_FILTER_WR_IVLAN_VLDM	0x1
#define V_FW_FILTER_WR_IVLAN_VLDM(x)	((x) << S_FW_FILTER_WR_IVLAN_VLDM)
#define G_FW_FILTER_WR_IVLAN_VLDM(x)	\
    (((x) >> S_FW_FILTER_WR_IVLAN_VLDM) & M_FW_FILTER_WR_IVLAN_VLDM)
#define F_FW_FILTER_WR_IVLAN_VLDM	V_FW_FILTER_WR_IVLAN_VLDM(1U)

#define S_FW_FILTER_WR_OVLAN_VLDM	2
#define M_FW_FILTER_WR_OVLAN_VLDM	0x1
#define V_FW_FILTER_WR_OVLAN_VLDM(x)	((x) << S_FW_FILTER_WR_OVLAN_VLDM)
#define G_FW_FILTER_WR_OVLAN_VLDM(x)	\
    (((x) >> S_FW_FILTER_WR_OVLAN_VLDM) & M_FW_FILTER_WR_OVLAN_VLDM)
#define F_FW_FILTER_WR_OVLAN_VLDM	V_FW_FILTER_WR_OVLAN_VLDM(1U)

#define S_FW_FILTER_WR_RX_CHAN		15
#define M_FW_FILTER_WR_RX_CHAN		0x1
#define V_FW_FILTER_WR_RX_CHAN(x)	((x) << S_FW_FILTER_WR_RX_CHAN)
#define G_FW_FILTER_WR_RX_CHAN(x)	\
    (((x) >> S_FW_FILTER_WR_RX_CHAN) & M_FW_FILTER_WR_RX_CHAN)
#define F_FW_FILTER_WR_RX_CHAN	V_FW_FILTER_WR_RX_CHAN(1U)

#define S_FW_FILTER_WR_RX_RPL_IQ	0
#define M_FW_FILTER_WR_RX_RPL_IQ	0x3ff
#define V_FW_FILTER_WR_RX_RPL_IQ(x)	((x) << S_FW_FILTER_WR_RX_RPL_IQ)
#define G_FW_FILTER_WR_RX_RPL_IQ(x)	\
    (((x) >> S_FW_FILTER_WR_RX_RPL_IQ) & M_FW_FILTER_WR_RX_RPL_IQ)

#define S_FW_FILTER_WR_MACI	23
#define M_FW_FILTER_WR_MACI	0x1ff
#define V_FW_FILTER_WR_MACI(x)	((x) << S_FW_FILTER_WR_MACI)
#define G_FW_FILTER_WR_MACI(x)	\
    (((x) >> S_FW_FILTER_WR_MACI) & M_FW_FILTER_WR_MACI)

#define S_FW_FILTER_WR_MACIM	14
#define M_FW_FILTER_WR_MACIM	0x1ff
#define V_FW_FILTER_WR_MACIM(x)	((x) << S_FW_FILTER_WR_MACIM)
#define G_FW_FILTER_WR_MACIM(x)	\
    (((x) >> S_FW_FILTER_WR_MACIM) & M_FW_FILTER_WR_MACIM)

#define S_FW_FILTER_WR_FCOE	13
#define M_FW_FILTER_WR_FCOE	0x1
#define V_FW_FILTER_WR_FCOE(x)	((x) << S_FW_FILTER_WR_FCOE)
#define G_FW_FILTER_WR_FCOE(x)	\
    (((x) >> S_FW_FILTER_WR_FCOE) & M_FW_FILTER_WR_FCOE)
#define F_FW_FILTER_WR_FCOE	V_FW_FILTER_WR_FCOE(1U)

#define S_FW_FILTER_WR_FCOEM	12
#define M_FW_FILTER_WR_FCOEM	0x1
#define V_FW_FILTER_WR_FCOEM(x)	((x) << S_FW_FILTER_WR_FCOEM)
#define G_FW_FILTER_WR_FCOEM(x)	\
    (((x) >> S_FW_FILTER_WR_FCOEM) & M_FW_FILTER_WR_FCOEM)
#define F_FW_FILTER_WR_FCOEM	V_FW_FILTER_WR_FCOEM(1U)

#define S_FW_FILTER_WR_PORT	9
#define M_FW_FILTER_WR_PORT	0x7
#define V_FW_FILTER_WR_PORT(x)	((x) << S_FW_FILTER_WR_PORT)
#define G_FW_FILTER_WR_PORT(x)	\
    (((x) >> S_FW_FILTER_WR_PORT) & M_FW_FILTER_WR_PORT)

#define S_FW_FILTER_WR_PORTM	6
#define M_FW_FILTER_WR_PORTM	0x7
#define V_FW_FILTER_WR_PORTM(x)	((x) << S_FW_FILTER_WR_PORTM)
#define G_FW_FILTER_WR_PORTM(x)	\
    (((x) >> S_FW_FILTER_WR_PORTM) & M_FW_FILTER_WR_PORTM)

#define S_FW_FILTER_WR_MATCHTYPE	3
#define M_FW_FILTER_WR_MATCHTYPE	0x7
#define V_FW_FILTER_WR_MATCHTYPE(x)	((x) << S_FW_FILTER_WR_MATCHTYPE)
#define G_FW_FILTER_WR_MATCHTYPE(x)	\
    (((x) >> S_FW_FILTER_WR_MATCHTYPE) & M_FW_FILTER_WR_MATCHTYPE)

#define S_FW_FILTER_WR_MATCHTYPEM	0
#define M_FW_FILTER_WR_MATCHTYPEM	0x7
#define V_FW_FILTER_WR_MATCHTYPEM(x)	((x) << S_FW_FILTER_WR_MATCHTYPEM)
#define G_FW_FILTER_WR_MATCHTYPEM(x)	\
    (((x) >> S_FW_FILTER_WR_MATCHTYPEM) & M_FW_FILTER_WR_MATCHTYPEM)

struct fw_ulptx_wr {
	__be32 op_to_compl;
	__be32 flowid_len16;
	__u64  cookie;
};

struct fw_tp_wr {
	__be32 op_to_immdlen;
	__be32 flowid_len16;
	__u64  cookie;
};

struct fw_eth_tx_pkt_wr {
	__be32 op_immdlen;
	__be32 equiq_to_len16;
	__be64 r3;
};

#define S_FW_ETH_TX_PKT_WR_IMMDLEN	0
#define M_FW_ETH_TX_PKT_WR_IMMDLEN	0x1ff
#define V_FW_ETH_TX_PKT_WR_IMMDLEN(x)	((x) << S_FW_ETH_TX_PKT_WR_IMMDLEN)
#define G_FW_ETH_TX_PKT_WR_IMMDLEN(x)	\
    (((x) >> S_FW_ETH_TX_PKT_WR_IMMDLEN) & M_FW_ETH_TX_PKT_WR_IMMDLEN)

struct fw_eth_tx_pkts_wr {
	__be32 op_pkd;
	__be32 equiq_to_len16;
	__be32 r3;
	__be16 plen;
	__u8   npkt;
	__u8   type;
};

struct fw_eq_flush_wr {
	__u8   opcode;
	__u8   r1[3];
	__be32 equiq_to_len16;
	__be64 r3;
};

enum fw_flowc_mnem {
	FW_FLOWC_MNEM_PFNVFN,		/* PFN [15:8] VFN [7:0] */
	FW_FLOWC_MNEM_CH,
	FW_FLOWC_MNEM_PORT,
	FW_FLOWC_MNEM_IQID,
	FW_FLOWC_MNEM_SNDNXT,
	FW_FLOWC_MNEM_RCVNXT,
	FW_FLOWC_MNEM_SNDBUF,
	FW_FLOWC_MNEM_MSS,
	FW_FLOWC_MNEM_TXDATAPLEN_MAX,
<<<<<<< HEAD
=======
	FW_FLOWC_MNEM_TCPSTATE,
	FW_FLOWC_MNEM_UOSTATE,
	FW_FLOWC_MNEM_SCHEDCLASS,
	FW_FLOWC_MNEM_DCBPRIO,
>>>>>>> 85823a3b
};

struct fw_flowc_mnemval {
	__u8   mnemonic;
	__u8   r4[3];
	__be32 val;
};

struct fw_flowc_wr {
	__be32 op_to_nparams;
	__be32 flowid_len16;
#ifndef C99_NOT_SUPPORTED
	struct fw_flowc_mnemval mnemval[0];
#endif
};

#define S_FW_FLOWC_WR_NPARAMS		0
#define M_FW_FLOWC_WR_NPARAMS		0xff
#define V_FW_FLOWC_WR_NPARAMS(x)	((x) << S_FW_FLOWC_WR_NPARAMS)
#define G_FW_FLOWC_WR_NPARAMS(x)	\
    (((x) >> S_FW_FLOWC_WR_NPARAMS) & M_FW_FLOWC_WR_NPARAMS)

struct fw_ofld_tx_data_wr {
	__be32 op_to_immdlen;
	__be32 flowid_len16;
	__be32 plen;
	__be32 tunnel_to_proxy;
};

#define S_FW_OFLD_TX_DATA_WR_TUNNEL	19
#define M_FW_OFLD_TX_DATA_WR_TUNNEL	0x1
#define V_FW_OFLD_TX_DATA_WR_TUNNEL(x)	((x) << S_FW_OFLD_TX_DATA_WR_TUNNEL)
#define G_FW_OFLD_TX_DATA_WR_TUNNEL(x)	\
    (((x) >> S_FW_OFLD_TX_DATA_WR_TUNNEL) & M_FW_OFLD_TX_DATA_WR_TUNNEL)
#define F_FW_OFLD_TX_DATA_WR_TUNNEL	V_FW_OFLD_TX_DATA_WR_TUNNEL(1U)

#define S_FW_OFLD_TX_DATA_WR_SAVE	18
#define M_FW_OFLD_TX_DATA_WR_SAVE	0x1
#define V_FW_OFLD_TX_DATA_WR_SAVE(x)	((x) << S_FW_OFLD_TX_DATA_WR_SAVE)
#define G_FW_OFLD_TX_DATA_WR_SAVE(x)	\
    (((x) >> S_FW_OFLD_TX_DATA_WR_SAVE) & M_FW_OFLD_TX_DATA_WR_SAVE)
#define F_FW_OFLD_TX_DATA_WR_SAVE	V_FW_OFLD_TX_DATA_WR_SAVE(1U)

#define S_FW_OFLD_TX_DATA_WR_FLUSH	17
#define M_FW_OFLD_TX_DATA_WR_FLUSH	0x1
#define V_FW_OFLD_TX_DATA_WR_FLUSH(x)	((x) << S_FW_OFLD_TX_DATA_WR_FLUSH)
#define G_FW_OFLD_TX_DATA_WR_FLUSH(x)	\
    (((x) >> S_FW_OFLD_TX_DATA_WR_FLUSH) & M_FW_OFLD_TX_DATA_WR_FLUSH)
#define F_FW_OFLD_TX_DATA_WR_FLUSH	V_FW_OFLD_TX_DATA_WR_FLUSH(1U)

#define S_FW_OFLD_TX_DATA_WR_URGENT	16
#define M_FW_OFLD_TX_DATA_WR_URGENT	0x1
#define V_FW_OFLD_TX_DATA_WR_URGENT(x)	((x) << S_FW_OFLD_TX_DATA_WR_URGENT)
#define G_FW_OFLD_TX_DATA_WR_URGENT(x)	\
    (((x) >> S_FW_OFLD_TX_DATA_WR_URGENT) & M_FW_OFLD_TX_DATA_WR_URGENT)
#define F_FW_OFLD_TX_DATA_WR_URGENT	V_FW_OFLD_TX_DATA_WR_URGENT(1U)

#define S_FW_OFLD_TX_DATA_WR_MORE	15
#define M_FW_OFLD_TX_DATA_WR_MORE	0x1
#define V_FW_OFLD_TX_DATA_WR_MORE(x)	((x) << S_FW_OFLD_TX_DATA_WR_MORE)
#define G_FW_OFLD_TX_DATA_WR_MORE(x)	\
    (((x) >> S_FW_OFLD_TX_DATA_WR_MORE) & M_FW_OFLD_TX_DATA_WR_MORE)
#define F_FW_OFLD_TX_DATA_WR_MORE	V_FW_OFLD_TX_DATA_WR_MORE(1U)

#define S_FW_OFLD_TX_DATA_WR_SHOVE	14
#define M_FW_OFLD_TX_DATA_WR_SHOVE	0x1
#define V_FW_OFLD_TX_DATA_WR_SHOVE(x)	((x) << S_FW_OFLD_TX_DATA_WR_SHOVE)
#define G_FW_OFLD_TX_DATA_WR_SHOVE(x)	\
    (((x) >> S_FW_OFLD_TX_DATA_WR_SHOVE) & M_FW_OFLD_TX_DATA_WR_SHOVE)
#define F_FW_OFLD_TX_DATA_WR_SHOVE	V_FW_OFLD_TX_DATA_WR_SHOVE(1U)

#define S_FW_OFLD_TX_DATA_WR_ULPMODE	10
#define M_FW_OFLD_TX_DATA_WR_ULPMODE	0xf
#define V_FW_OFLD_TX_DATA_WR_ULPMODE(x)	((x) << S_FW_OFLD_TX_DATA_WR_ULPMODE)
#define G_FW_OFLD_TX_DATA_WR_ULPMODE(x)	\
    (((x) >> S_FW_OFLD_TX_DATA_WR_ULPMODE) & M_FW_OFLD_TX_DATA_WR_ULPMODE)

#define S_FW_OFLD_TX_DATA_WR_ULPSUBMODE		6
#define M_FW_OFLD_TX_DATA_WR_ULPSUBMODE		0xf
#define V_FW_OFLD_TX_DATA_WR_ULPSUBMODE(x)	\
    ((x) << S_FW_OFLD_TX_DATA_WR_ULPSUBMODE)
#define G_FW_OFLD_TX_DATA_WR_ULPSUBMODE(x)	\
    (((x) >> S_FW_OFLD_TX_DATA_WR_ULPSUBMODE) & \
     M_FW_OFLD_TX_DATA_WR_ULPSUBMODE)

#define S_FW_OFLD_TX_DATA_WR_PROXY	5
#define M_FW_OFLD_TX_DATA_WR_PROXY	0x1
#define V_FW_OFLD_TX_DATA_WR_PROXY(x)	((x) << S_FW_OFLD_TX_DATA_WR_PROXY)
#define G_FW_OFLD_TX_DATA_WR_PROXY(x)	\
    (((x) >> S_FW_OFLD_TX_DATA_WR_PROXY) & M_FW_OFLD_TX_DATA_WR_PROXY)
#define F_FW_OFLD_TX_DATA_WR_PROXY	V_FW_OFLD_TX_DATA_WR_PROXY(1U)

struct fw_cmd_wr {
	__be32 op_dma;
	__be32 len16_pkd;
	__be64 cookie_daddr;
};

#define S_FW_CMD_WR_DMA		17
#define M_FW_CMD_WR_DMA		0x1
#define V_FW_CMD_WR_DMA(x)	((x) << S_FW_CMD_WR_DMA)
#define G_FW_CMD_WR_DMA(x)	(((x) >> S_FW_CMD_WR_DMA) & M_FW_CMD_WR_DMA)
#define F_FW_CMD_WR_DMA	V_FW_CMD_WR_DMA(1U)

struct fw_eth_tx_pkt_vm_wr {
	__be32 op_immdlen;
	__be32 equiq_to_len16;
	__be32 r3[2];
	__u8   ethmacdst[6];
	__u8   ethmacsrc[6];
	__be16 ethtype;
	__be16 vlantci;
};

/******************************************************************************
 *   R I   W O R K   R E Q U E S T s
 **************************************/

enum fw_ri_wr_opcode {
	FW_RI_RDMA_WRITE		= 0x0,               /* IETF RDMAP v1.0 ... */
	FW_RI_READ_REQ			= 0x1,
	FW_RI_READ_RESP			= 0x2,
	FW_RI_SEND			= 0x3,
	FW_RI_SEND_WITH_INV		= 0x4,
	FW_RI_SEND_WITH_SE		= 0x5,
	FW_RI_SEND_WITH_SE_INV		= 0x6,
	FW_RI_TERMINATE			= 0x7,
	FW_RI_RDMA_INIT			= 0x8,                /* CHELSIO RI specific ... */
	FW_RI_BIND_MW			= 0x9,
	FW_RI_FAST_REGISTER		= 0xa,
	FW_RI_LOCAL_INV			= 0xb,
	FW_RI_QP_MODIFY			= 0xc,
	FW_RI_BYPASS			= 0xd,
	FW_RI_RECEIVE			= 0xe,

	FW_RI_SGE_EC_CR_RETURN		= 0xf
};

enum fw_ri_wr_flags {
	FW_RI_COMPLETION_FLAG		= 0x01,
	FW_RI_NOTIFICATION_FLAG		= 0x02,
	FW_RI_SOLICITED_EVENT_FLAG	= 0x04,
	FW_RI_READ_FENCE_FLAG		= 0x08,
	FW_RI_LOCAL_FENCE_FLAG		= 0x10,
	FW_RI_RDMA_READ_INVALIDATE	= 0x20
};

enum fw_ri_mpa_attrs {
	FW_RI_MPA_RX_MARKER_ENABLE	= 0x01,
	FW_RI_MPA_TX_MARKER_ENABLE	= 0x02,
	FW_RI_MPA_CRC_ENABLE		= 0x04,
	FW_RI_MPA_IETF_ENABLE		= 0x08
};

enum fw_ri_qp_caps {
	FW_RI_QP_RDMA_READ_ENABLE	= 0x01,
	FW_RI_QP_RDMA_WRITE_ENABLE	= 0x02,
	FW_RI_QP_BIND_ENABLE		= 0x04,
	FW_RI_QP_FAST_REGISTER_ENABLE	= 0x08,
	FW_RI_QP_STAG0_ENABLE		= 0x10,
	FW_RI_QP_RDMA_READ_REQ_0B_ENABLE= 0x80,
};

enum fw_ri_addr_type {
	FW_RI_ZERO_BASED_TO		= 0x00,
	FW_RI_VA_BASED_TO		= 0x01
};

enum fw_ri_mem_perms {
	FW_RI_MEM_ACCESS_REM_WRITE	= 0x01,
	FW_RI_MEM_ACCESS_REM_READ	= 0x02,
	FW_RI_MEM_ACCESS_REM		= 0x03,
	FW_RI_MEM_ACCESS_LOCAL_WRITE	= 0x04,
	FW_RI_MEM_ACCESS_LOCAL_READ	= 0x08,
	FW_RI_MEM_ACCESS_LOCAL		= 0x0C
};

enum fw_ri_stag_type {
	FW_RI_STAG_NSMR			= 0x00,
	FW_RI_STAG_SMR			= 0x01,
	FW_RI_STAG_MW			= 0x02,
	FW_RI_STAG_MW_RELAXED		= 0x03
};

enum fw_ri_data_op {
	FW_RI_DATA_IMMD			= 0x81,
	FW_RI_DATA_DSGL			= 0x82,
	FW_RI_DATA_ISGL			= 0x83
};

enum fw_ri_sgl_depth {
	FW_RI_SGL_DEPTH_MAX_SQ		= 16,
	FW_RI_SGL_DEPTH_MAX_RQ		= 4
};

enum fw_ri_cqe_err {
	FW_RI_CQE_ERR_SUCCESS		= 0x00,	/* success, no error detected */
	FW_RI_CQE_ERR_STAG		= 0x01, /* STAG invalid */
	FW_RI_CQE_ERR_PDID		= 0x02, /* PDID mismatch */
	FW_RI_CQE_ERR_QPID		= 0x03, /* QPID mismatch */
	FW_RI_CQE_ERR_ACCESS		= 0x04, /* Invalid access right */
	FW_RI_CQE_ERR_WRAP		= 0x05, /* Wrap error */
	FW_RI_CQE_ERR_BOUND		= 0x06, /* base and bounds violation */
	FW_RI_CQE_ERR_INVALIDATE_SHARED_MR = 0x07, /* attempt to invalidate a SMR */
	FW_RI_CQE_ERR_INVALIDATE_MR_WITH_MW_BOUND = 0x08, /* attempt to invalidate a MR w MW */
	FW_RI_CQE_ERR_ECC		= 0x09,	/* ECC error detected */
	FW_RI_CQE_ERR_ECC_PSTAG		= 0x0A, /* ECC error detected when reading the PSTAG for a MW Invalidate */
	FW_RI_CQE_ERR_PBL_ADDR_BOUND	= 0x0B, /* pbl address out of bound : software error */
	FW_RI_CQE_ERR_CRC		= 0x10,	/* CRC error */
	FW_RI_CQE_ERR_MARKER		= 0x11,	/* Marker error */
	FW_RI_CQE_ERR_PDU_LEN_ERR	= 0x12,	/* invalid PDU length */
	FW_RI_CQE_ERR_OUT_OF_RQE	= 0x13,	/* out of RQE */
	FW_RI_CQE_ERR_DDP_VERSION	= 0x14,	/* wrong DDP version */
	FW_RI_CQE_ERR_RDMA_VERSION	= 0x15,	/* wrong RDMA version */
	FW_RI_CQE_ERR_OPCODE		= 0x16,	/* invalid rdma opcode */
	FW_RI_CQE_ERR_DDP_QUEUE_NUM	= 0x17,	/* invalid ddp queue number */
	FW_RI_CQE_ERR_MSN		= 0x18, /* MSN error */
	FW_RI_CQE_ERR_TBIT		= 0x19, /* tag bit not set correctly */
	FW_RI_CQE_ERR_MO		= 0x1A, /* MO not zero for TERMINATE or READ_REQ */
	FW_RI_CQE_ERR_MSN_GAP		= 0x1B, /* */
	FW_RI_CQE_ERR_MSN_RANGE		= 0x1C, /* */
	FW_RI_CQE_ERR_IRD_OVERFLOW	= 0x1D, /* */
	FW_RI_CQE_ERR_RQE_ADDR_BOUND	= 0x1E, /*  RQE address out of bound : software error */
	FW_RI_CQE_ERR_INTERNAL_ERR	= 0x1F  /* internel error (opcode mismatch) */

};

struct fw_ri_dsge_pair {
	__be32	len[2];
	__be64	addr[2];
};

struct fw_ri_dsgl {
	__u8	op;
	__u8	r1;
	__be16	nsge;
	__be32	len0;
	__be64	addr0;
#ifndef C99_NOT_SUPPORTED
	struct fw_ri_dsge_pair sge[0];
#endif
};

struct fw_ri_sge {
	__be32 stag;
	__be32 len;
	__be64 to;
};

struct fw_ri_isgl {
	__u8	op;
	__u8	r1;
	__be16	nsge;
	__be32	r2;
#ifndef C99_NOT_SUPPORTED
	struct fw_ri_sge sge[0];
#endif
};

struct fw_ri_immd {
	__u8	op;
	__u8	r1;
	__be16	r2;
	__be32	immdlen;
#ifndef C99_NOT_SUPPORTED
	__u8	data[0];
#endif
};

struct fw_ri_tpte {
	__be32 valid_to_pdid;
	__be32 locread_to_qpid;
	__be32 nosnoop_pbladdr;
	__be32 len_lo;
	__be32 va_hi;
	__be32 va_lo_fbo;
	__be32 dca_mwbcnt_pstag;
	__be32 len_hi;
};

#define S_FW_RI_TPTE_VALID		31
#define M_FW_RI_TPTE_VALID		0x1
#define V_FW_RI_TPTE_VALID(x)		((x) << S_FW_RI_TPTE_VALID)
#define G_FW_RI_TPTE_VALID(x)		\
    (((x) >> S_FW_RI_TPTE_VALID) & M_FW_RI_TPTE_VALID)
#define F_FW_RI_TPTE_VALID		V_FW_RI_TPTE_VALID(1U)

#define S_FW_RI_TPTE_STAGKEY		23
#define M_FW_RI_TPTE_STAGKEY		0xff
#define V_FW_RI_TPTE_STAGKEY(x)		((x) << S_FW_RI_TPTE_STAGKEY)
#define G_FW_RI_TPTE_STAGKEY(x)		\
    (((x) >> S_FW_RI_TPTE_STAGKEY) & M_FW_RI_TPTE_STAGKEY)

#define S_FW_RI_TPTE_STAGSTATE		22
#define M_FW_RI_TPTE_STAGSTATE		0x1
#define V_FW_RI_TPTE_STAGSTATE(x)	((x) << S_FW_RI_TPTE_STAGSTATE)
#define G_FW_RI_TPTE_STAGSTATE(x)	\
    (((x) >> S_FW_RI_TPTE_STAGSTATE) & M_FW_RI_TPTE_STAGSTATE)
#define F_FW_RI_TPTE_STAGSTATE		V_FW_RI_TPTE_STAGSTATE(1U)

#define S_FW_RI_TPTE_STAGTYPE		20
#define M_FW_RI_TPTE_STAGTYPE		0x3
#define V_FW_RI_TPTE_STAGTYPE(x)	((x) << S_FW_RI_TPTE_STAGTYPE)
#define G_FW_RI_TPTE_STAGTYPE(x)	\
    (((x) >> S_FW_RI_TPTE_STAGTYPE) & M_FW_RI_TPTE_STAGTYPE)

#define S_FW_RI_TPTE_PDID		0
#define M_FW_RI_TPTE_PDID		0xfffff
#define V_FW_RI_TPTE_PDID(x)		((x) << S_FW_RI_TPTE_PDID)
#define G_FW_RI_TPTE_PDID(x)		\
    (((x) >> S_FW_RI_TPTE_PDID) & M_FW_RI_TPTE_PDID)

#define S_FW_RI_TPTE_PERM		28
#define M_FW_RI_TPTE_PERM		0xf
#define V_FW_RI_TPTE_PERM(x)		((x) << S_FW_RI_TPTE_PERM)
#define G_FW_RI_TPTE_PERM(x)		\
    (((x) >> S_FW_RI_TPTE_PERM) & M_FW_RI_TPTE_PERM)

#define S_FW_RI_TPTE_REMINVDIS		27
#define M_FW_RI_TPTE_REMINVDIS		0x1
#define V_FW_RI_TPTE_REMINVDIS(x)	((x) << S_FW_RI_TPTE_REMINVDIS)
#define G_FW_RI_TPTE_REMINVDIS(x)	\
    (((x) >> S_FW_RI_TPTE_REMINVDIS) & M_FW_RI_TPTE_REMINVDIS)
#define F_FW_RI_TPTE_REMINVDIS		V_FW_RI_TPTE_REMINVDIS(1U)

#define S_FW_RI_TPTE_ADDRTYPE		26
#define M_FW_RI_TPTE_ADDRTYPE		1
#define V_FW_RI_TPTE_ADDRTYPE(x)	((x) << S_FW_RI_TPTE_ADDRTYPE)
#define G_FW_RI_TPTE_ADDRTYPE(x)	\
    (((x) >> S_FW_RI_TPTE_ADDRTYPE) & M_FW_RI_TPTE_ADDRTYPE)
#define F_FW_RI_TPTE_ADDRTYPE		V_FW_RI_TPTE_ADDRTYPE(1U)

#define S_FW_RI_TPTE_MWBINDEN		25
#define M_FW_RI_TPTE_MWBINDEN		0x1
#define V_FW_RI_TPTE_MWBINDEN(x)	((x) << S_FW_RI_TPTE_MWBINDEN)
#define G_FW_RI_TPTE_MWBINDEN(x)	\
    (((x) >> S_FW_RI_TPTE_MWBINDEN) & M_FW_RI_TPTE_MWBINDEN)
#define F_FW_RI_TPTE_MWBINDEN		V_FW_RI_TPTE_MWBINDEN(1U)

#define S_FW_RI_TPTE_PS			20
#define M_FW_RI_TPTE_PS			0x1f
#define V_FW_RI_TPTE_PS(x)		((x) << S_FW_RI_TPTE_PS)
#define G_FW_RI_TPTE_PS(x)		\
    (((x) >> S_FW_RI_TPTE_PS) & M_FW_RI_TPTE_PS)

#define S_FW_RI_TPTE_QPID		0
#define M_FW_RI_TPTE_QPID		0xfffff
#define V_FW_RI_TPTE_QPID(x)		((x) << S_FW_RI_TPTE_QPID)
#define G_FW_RI_TPTE_QPID(x)		\
    (((x) >> S_FW_RI_TPTE_QPID) & M_FW_RI_TPTE_QPID)

#define S_FW_RI_TPTE_NOSNOOP		31
#define M_FW_RI_TPTE_NOSNOOP		0x1
#define V_FW_RI_TPTE_NOSNOOP(x)		((x) << S_FW_RI_TPTE_NOSNOOP)
#define G_FW_RI_TPTE_NOSNOOP(x)		\
    (((x) >> S_FW_RI_TPTE_NOSNOOP) & M_FW_RI_TPTE_NOSNOOP)
#define F_FW_RI_TPTE_NOSNOOP		V_FW_RI_TPTE_NOSNOOP(1U)

#define S_FW_RI_TPTE_PBLADDR		0
#define M_FW_RI_TPTE_PBLADDR		0x1fffffff
#define V_FW_RI_TPTE_PBLADDR(x)		((x) << S_FW_RI_TPTE_PBLADDR)
#define G_FW_RI_TPTE_PBLADDR(x)		\
    (((x) >> S_FW_RI_TPTE_PBLADDR) & M_FW_RI_TPTE_PBLADDR)

#define S_FW_RI_TPTE_DCA		24
#define M_FW_RI_TPTE_DCA		0x1f
#define V_FW_RI_TPTE_DCA(x)		((x) << S_FW_RI_TPTE_DCA)
#define G_FW_RI_TPTE_DCA(x)		\
    (((x) >> S_FW_RI_TPTE_DCA) & M_FW_RI_TPTE_DCA)

#define S_FW_RI_TPTE_MWBCNT_PSTAG	0
#define M_FW_RI_TPTE_MWBCNT_PSTAG	0xffffff
#define V_FW_RI_TPTE_MWBCNT_PSTAT(x)	\
    ((x) << S_FW_RI_TPTE_MWBCNT_PSTAG)
#define G_FW_RI_TPTE_MWBCNT_PSTAG(x)	\
    (((x) >> S_FW_RI_TPTE_MWBCNT_PSTAG) & M_FW_RI_TPTE_MWBCNT_PSTAG)

enum fw_ri_cqe_rxtx {
	FW_RI_CQE_RXTX_RX = 0x0,
	FW_RI_CQE_RXTX_TX = 0x1,
};

struct fw_ri_cqe {
	union fw_ri_rxtx {
		struct fw_ri_scqe {
		__be32	qpid_n_stat_rxtx_type;
		__be32	plen;
		__be32	reserved;
		__be32	wrid;
		} scqe;
		struct fw_ri_rcqe {
		__be32	qpid_n_stat_rxtx_type;
		__be32	plen;
		__be32	stag;
		__be32	msn;
		} rcqe;
	} u;
};

#define S_FW_RI_CQE_QPID      12
#define M_FW_RI_CQE_QPID      0xfffff
#define V_FW_RI_CQE_QPID(x)   ((x) << S_FW_RI_CQE_QPID)
#define G_FW_RI_CQE_QPID(x)   \
    (((x) >> S_FW_RI_CQE_QPID) &  M_FW_RI_CQE_QPID)

#define S_FW_RI_CQE_NOTIFY    10
#define M_FW_RI_CQE_NOTIFY    0x1
#define V_FW_RI_CQE_NOTIFY(x) ((x) << S_FW_RI_CQE_NOTIFY)
#define G_FW_RI_CQE_NOTIFY(x) \
    (((x) >> S_FW_RI_CQE_NOTIFY) &  M_FW_RI_CQE_NOTIFY)

#define S_FW_RI_CQE_STATUS    5
#define M_FW_RI_CQE_STATUS    0x1f
#define V_FW_RI_CQE_STATUS(x) ((x) << S_FW_RI_CQE_STATUS)
#define G_FW_RI_CQE_STATUS(x) \
    (((x) >> S_FW_RI_CQE_STATUS) &  M_FW_RI_CQE_STATUS)


#define S_FW_RI_CQE_RXTX      4
#define M_FW_RI_CQE_RXTX      0x1
#define V_FW_RI_CQE_RXTX(x)   ((x) << S_FW_RI_CQE_RXTX)
#define G_FW_RI_CQE_RXTX(x)   \
    (((x) >> S_FW_RI_CQE_RXTX) &  M_FW_RI_CQE_RXTX)

#define S_FW_RI_CQE_TYPE      0
#define M_FW_RI_CQE_TYPE      0xf
#define V_FW_RI_CQE_TYPE(x)   ((x) << S_FW_RI_CQE_TYPE)
#define G_FW_RI_CQE_TYPE(x)   \
    (((x) >> S_FW_RI_CQE_TYPE) &  M_FW_RI_CQE_TYPE)

enum fw_ri_res_type {
	FW_RI_RES_TYPE_SQ,
	FW_RI_RES_TYPE_RQ,
	FW_RI_RES_TYPE_CQ,
};

enum fw_ri_res_op {
	FW_RI_RES_OP_WRITE,
	FW_RI_RES_OP_RESET,
};

struct fw_ri_res {
	union fw_ri_restype {
		struct fw_ri_res_sqrq {
			__u8   restype;
			__u8   op;
			__be16 r3;
			__be32 eqid;
			__be32 r4[2];
			__be32 fetchszm_to_iqid;
			__be32 dcaen_to_eqsize;
			__be64 eqaddr;
		} sqrq;
		struct fw_ri_res_cq {
			__u8   restype;
			__u8   op;
			__be16 r3;
			__be32 iqid;
			__be32 r4[2];
			__be32 iqandst_to_iqandstindex;
			__be16 iqdroprss_to_iqesize;
			__be16 iqsize;
			__be64 iqaddr;
			__be32 iqns_iqro;
			__be32 r6_lo;
			__be64 r7;
		} cq;
	} u;
};

struct fw_ri_res_wr {
	__be32 op_nres;
	__be32 len16_pkd;
	__u64  cookie;
#ifndef C99_NOT_SUPPORTED
	struct fw_ri_res res[0];
#endif
};

#define S_FW_RI_RES_WR_NRES	0
#define M_FW_RI_RES_WR_NRES	0xff
#define V_FW_RI_RES_WR_NRES(x)	((x) << S_FW_RI_RES_WR_NRES)
#define G_FW_RI_RES_WR_NRES(x)	\
    (((x) >> S_FW_RI_RES_WR_NRES) & M_FW_RI_RES_WR_NRES)

#define S_FW_RI_RES_WR_FETCHSZM		26
#define M_FW_RI_RES_WR_FETCHSZM		0x1
#define V_FW_RI_RES_WR_FETCHSZM(x)	((x) << S_FW_RI_RES_WR_FETCHSZM)
#define G_FW_RI_RES_WR_FETCHSZM(x)	\
    (((x) >> S_FW_RI_RES_WR_FETCHSZM) & M_FW_RI_RES_WR_FETCHSZM)
#define F_FW_RI_RES_WR_FETCHSZM	V_FW_RI_RES_WR_FETCHSZM(1U)

#define S_FW_RI_RES_WR_STATUSPGNS	25
#define M_FW_RI_RES_WR_STATUSPGNS	0x1
#define V_FW_RI_RES_WR_STATUSPGNS(x)	((x) << S_FW_RI_RES_WR_STATUSPGNS)
#define G_FW_RI_RES_WR_STATUSPGNS(x)	\
    (((x) >> S_FW_RI_RES_WR_STATUSPGNS) & M_FW_RI_RES_WR_STATUSPGNS)
#define F_FW_RI_RES_WR_STATUSPGNS	V_FW_RI_RES_WR_STATUSPGNS(1U)

#define S_FW_RI_RES_WR_STATUSPGRO	24
#define M_FW_RI_RES_WR_STATUSPGRO	0x1
#define V_FW_RI_RES_WR_STATUSPGRO(x)	((x) << S_FW_RI_RES_WR_STATUSPGRO)
#define G_FW_RI_RES_WR_STATUSPGRO(x)	\
    (((x) >> S_FW_RI_RES_WR_STATUSPGRO) & M_FW_RI_RES_WR_STATUSPGRO)
#define F_FW_RI_RES_WR_STATUSPGRO	V_FW_RI_RES_WR_STATUSPGRO(1U)

#define S_FW_RI_RES_WR_FETCHNS		23
#define M_FW_RI_RES_WR_FETCHNS		0x1
#define V_FW_RI_RES_WR_FETCHNS(x)	((x) << S_FW_RI_RES_WR_FETCHNS)
#define G_FW_RI_RES_WR_FETCHNS(x)	\
    (((x) >> S_FW_RI_RES_WR_FETCHNS) & M_FW_RI_RES_WR_FETCHNS)
#define F_FW_RI_RES_WR_FETCHNS	V_FW_RI_RES_WR_FETCHNS(1U)

#define S_FW_RI_RES_WR_FETCHRO		22
#define M_FW_RI_RES_WR_FETCHRO		0x1
#define V_FW_RI_RES_WR_FETCHRO(x)	((x) << S_FW_RI_RES_WR_FETCHRO)
#define G_FW_RI_RES_WR_FETCHRO(x)	\
    (((x) >> S_FW_RI_RES_WR_FETCHRO) & M_FW_RI_RES_WR_FETCHRO)
#define F_FW_RI_RES_WR_FETCHRO	V_FW_RI_RES_WR_FETCHRO(1U)

#define S_FW_RI_RES_WR_HOSTFCMODE	20
#define M_FW_RI_RES_WR_HOSTFCMODE	0x3
#define V_FW_RI_RES_WR_HOSTFCMODE(x)	((x) << S_FW_RI_RES_WR_HOSTFCMODE)
#define G_FW_RI_RES_WR_HOSTFCMODE(x)	\
    (((x) >> S_FW_RI_RES_WR_HOSTFCMODE) & M_FW_RI_RES_WR_HOSTFCMODE)

#define S_FW_RI_RES_WR_CPRIO	19
#define M_FW_RI_RES_WR_CPRIO	0x1
#define V_FW_RI_RES_WR_CPRIO(x)	((x) << S_FW_RI_RES_WR_CPRIO)
#define G_FW_RI_RES_WR_CPRIO(x)	\
    (((x) >> S_FW_RI_RES_WR_CPRIO) & M_FW_RI_RES_WR_CPRIO)
#define F_FW_RI_RES_WR_CPRIO	V_FW_RI_RES_WR_CPRIO(1U)

#define S_FW_RI_RES_WR_ONCHIP		18
#define M_FW_RI_RES_WR_ONCHIP		0x1
#define V_FW_RI_RES_WR_ONCHIP(x)	((x) << S_FW_RI_RES_WR_ONCHIP)
#define G_FW_RI_RES_WR_ONCHIP(x)	\
    (((x) >> S_FW_RI_RES_WR_ONCHIP) & M_FW_RI_RES_WR_ONCHIP)
#define F_FW_RI_RES_WR_ONCHIP	V_FW_RI_RES_WR_ONCHIP(1U)

#define S_FW_RI_RES_WR_PCIECHN		16
#define M_FW_RI_RES_WR_PCIECHN		0x3
#define V_FW_RI_RES_WR_PCIECHN(x)	((x) << S_FW_RI_RES_WR_PCIECHN)
#define G_FW_RI_RES_WR_PCIECHN(x)	\
    (((x) >> S_FW_RI_RES_WR_PCIECHN) & M_FW_RI_RES_WR_PCIECHN)

#define S_FW_RI_RES_WR_IQID	0
#define M_FW_RI_RES_WR_IQID	0xffff
#define V_FW_RI_RES_WR_IQID(x)	((x) << S_FW_RI_RES_WR_IQID)
#define G_FW_RI_RES_WR_IQID(x)	\
    (((x) >> S_FW_RI_RES_WR_IQID) & M_FW_RI_RES_WR_IQID)

#define S_FW_RI_RES_WR_DCAEN	31
#define M_FW_RI_RES_WR_DCAEN	0x1
#define V_FW_RI_RES_WR_DCAEN(x)	((x) << S_FW_RI_RES_WR_DCAEN)
#define G_FW_RI_RES_WR_DCAEN(x)	\
    (((x) >> S_FW_RI_RES_WR_DCAEN) & M_FW_RI_RES_WR_DCAEN)
#define F_FW_RI_RES_WR_DCAEN	V_FW_RI_RES_WR_DCAEN(1U)

#define S_FW_RI_RES_WR_DCACPU		26
#define M_FW_RI_RES_WR_DCACPU		0x1f
#define V_FW_RI_RES_WR_DCACPU(x)	((x) << S_FW_RI_RES_WR_DCACPU)
#define G_FW_RI_RES_WR_DCACPU(x)	\
    (((x) >> S_FW_RI_RES_WR_DCACPU) & M_FW_RI_RES_WR_DCACPU)

#define S_FW_RI_RES_WR_FBMIN	23
#define M_FW_RI_RES_WR_FBMIN	0x7
#define V_FW_RI_RES_WR_FBMIN(x)	((x) << S_FW_RI_RES_WR_FBMIN)
#define G_FW_RI_RES_WR_FBMIN(x)	\
    (((x) >> S_FW_RI_RES_WR_FBMIN) & M_FW_RI_RES_WR_FBMIN)

#define S_FW_RI_RES_WR_FBMAX	20
#define M_FW_RI_RES_WR_FBMAX	0x7
#define V_FW_RI_RES_WR_FBMAX(x)	((x) << S_FW_RI_RES_WR_FBMAX)
#define G_FW_RI_RES_WR_FBMAX(x)	\
    (((x) >> S_FW_RI_RES_WR_FBMAX) & M_FW_RI_RES_WR_FBMAX)

#define S_FW_RI_RES_WR_CIDXFTHRESHO	19
#define M_FW_RI_RES_WR_CIDXFTHRESHO	0x1
#define V_FW_RI_RES_WR_CIDXFTHRESHO(x)	((x) << S_FW_RI_RES_WR_CIDXFTHRESHO)
#define G_FW_RI_RES_WR_CIDXFTHRESHO(x)	\
    (((x) >> S_FW_RI_RES_WR_CIDXFTHRESHO) & M_FW_RI_RES_WR_CIDXFTHRESHO)
#define F_FW_RI_RES_WR_CIDXFTHRESHO	V_FW_RI_RES_WR_CIDXFTHRESHO(1U)

#define S_FW_RI_RES_WR_CIDXFTHRESH	16
#define M_FW_RI_RES_WR_CIDXFTHRESH	0x7
#define V_FW_RI_RES_WR_CIDXFTHRESH(x)	((x) << S_FW_RI_RES_WR_CIDXFTHRESH)
#define G_FW_RI_RES_WR_CIDXFTHRESH(x)	\
    (((x) >> S_FW_RI_RES_WR_CIDXFTHRESH) & M_FW_RI_RES_WR_CIDXFTHRESH)

#define S_FW_RI_RES_WR_EQSIZE		0
#define M_FW_RI_RES_WR_EQSIZE		0xffff
#define V_FW_RI_RES_WR_EQSIZE(x)	((x) << S_FW_RI_RES_WR_EQSIZE)
#define G_FW_RI_RES_WR_EQSIZE(x)	\
    (((x) >> S_FW_RI_RES_WR_EQSIZE) & M_FW_RI_RES_WR_EQSIZE)

#define S_FW_RI_RES_WR_IQANDST		15
#define M_FW_RI_RES_WR_IQANDST		0x1
#define V_FW_RI_RES_WR_IQANDST(x)	((x) << S_FW_RI_RES_WR_IQANDST)
#define G_FW_RI_RES_WR_IQANDST(x)	\
    (((x) >> S_FW_RI_RES_WR_IQANDST) & M_FW_RI_RES_WR_IQANDST)
#define F_FW_RI_RES_WR_IQANDST	V_FW_RI_RES_WR_IQANDST(1U)

#define S_FW_RI_RES_WR_IQANUS		14
#define M_FW_RI_RES_WR_IQANUS		0x1
#define V_FW_RI_RES_WR_IQANUS(x)	((x) << S_FW_RI_RES_WR_IQANUS)
#define G_FW_RI_RES_WR_IQANUS(x)	\
    (((x) >> S_FW_RI_RES_WR_IQANUS) & M_FW_RI_RES_WR_IQANUS)
#define F_FW_RI_RES_WR_IQANUS	V_FW_RI_RES_WR_IQANUS(1U)

#define S_FW_RI_RES_WR_IQANUD		12
#define M_FW_RI_RES_WR_IQANUD		0x3
#define V_FW_RI_RES_WR_IQANUD(x)	((x) << S_FW_RI_RES_WR_IQANUD)
#define G_FW_RI_RES_WR_IQANUD(x)	\
    (((x) >> S_FW_RI_RES_WR_IQANUD) & M_FW_RI_RES_WR_IQANUD)

#define S_FW_RI_RES_WR_IQANDSTINDEX	0
#define M_FW_RI_RES_WR_IQANDSTINDEX	0xfff
#define V_FW_RI_RES_WR_IQANDSTINDEX(x)	((x) << S_FW_RI_RES_WR_IQANDSTINDEX)
#define G_FW_RI_RES_WR_IQANDSTINDEX(x)	\
    (((x) >> S_FW_RI_RES_WR_IQANDSTINDEX) & M_FW_RI_RES_WR_IQANDSTINDEX)

#define S_FW_RI_RES_WR_IQDROPRSS	15
#define M_FW_RI_RES_WR_IQDROPRSS	0x1
#define V_FW_RI_RES_WR_IQDROPRSS(x)	((x) << S_FW_RI_RES_WR_IQDROPRSS)
#define G_FW_RI_RES_WR_IQDROPRSS(x)	\
    (((x) >> S_FW_RI_RES_WR_IQDROPRSS) & M_FW_RI_RES_WR_IQDROPRSS)
#define F_FW_RI_RES_WR_IQDROPRSS	V_FW_RI_RES_WR_IQDROPRSS(1U)

#define S_FW_RI_RES_WR_IQGTSMODE	14
#define M_FW_RI_RES_WR_IQGTSMODE	0x1
#define V_FW_RI_RES_WR_IQGTSMODE(x)	((x) << S_FW_RI_RES_WR_IQGTSMODE)
#define G_FW_RI_RES_WR_IQGTSMODE(x)	\
    (((x) >> S_FW_RI_RES_WR_IQGTSMODE) & M_FW_RI_RES_WR_IQGTSMODE)
#define F_FW_RI_RES_WR_IQGTSMODE	V_FW_RI_RES_WR_IQGTSMODE(1U)

#define S_FW_RI_RES_WR_IQPCIECH		12
#define M_FW_RI_RES_WR_IQPCIECH		0x3
#define V_FW_RI_RES_WR_IQPCIECH(x)	((x) << S_FW_RI_RES_WR_IQPCIECH)
#define G_FW_RI_RES_WR_IQPCIECH(x)	\
    (((x) >> S_FW_RI_RES_WR_IQPCIECH) & M_FW_RI_RES_WR_IQPCIECH)

#define S_FW_RI_RES_WR_IQDCAEN		11
#define M_FW_RI_RES_WR_IQDCAEN		0x1
#define V_FW_RI_RES_WR_IQDCAEN(x)	((x) << S_FW_RI_RES_WR_IQDCAEN)
#define G_FW_RI_RES_WR_IQDCAEN(x)	\
    (((x) >> S_FW_RI_RES_WR_IQDCAEN) & M_FW_RI_RES_WR_IQDCAEN)
#define F_FW_RI_RES_WR_IQDCAEN	V_FW_RI_RES_WR_IQDCAEN(1U)

#define S_FW_RI_RES_WR_IQDCACPU		6
#define M_FW_RI_RES_WR_IQDCACPU		0x1f
#define V_FW_RI_RES_WR_IQDCACPU(x)	((x) << S_FW_RI_RES_WR_IQDCACPU)
#define G_FW_RI_RES_WR_IQDCACPU(x)	\
    (((x) >> S_FW_RI_RES_WR_IQDCACPU) & M_FW_RI_RES_WR_IQDCACPU)

#define S_FW_RI_RES_WR_IQINTCNTTHRESH		4
#define M_FW_RI_RES_WR_IQINTCNTTHRESH		0x3
#define V_FW_RI_RES_WR_IQINTCNTTHRESH(x)	\
    ((x) << S_FW_RI_RES_WR_IQINTCNTTHRESH)
#define G_FW_RI_RES_WR_IQINTCNTTHRESH(x)	\
    (((x) >> S_FW_RI_RES_WR_IQINTCNTTHRESH) & M_FW_RI_RES_WR_IQINTCNTTHRESH)

#define S_FW_RI_RES_WR_IQO	3
#define M_FW_RI_RES_WR_IQO	0x1
#define V_FW_RI_RES_WR_IQO(x)	((x) << S_FW_RI_RES_WR_IQO)
#define G_FW_RI_RES_WR_IQO(x)	\
    (((x) >> S_FW_RI_RES_WR_IQO) & M_FW_RI_RES_WR_IQO)
#define F_FW_RI_RES_WR_IQO	V_FW_RI_RES_WR_IQO(1U)

#define S_FW_RI_RES_WR_IQCPRIO		2
#define M_FW_RI_RES_WR_IQCPRIO		0x1
#define V_FW_RI_RES_WR_IQCPRIO(x)	((x) << S_FW_RI_RES_WR_IQCPRIO)
#define G_FW_RI_RES_WR_IQCPRIO(x)	\
    (((x) >> S_FW_RI_RES_WR_IQCPRIO) & M_FW_RI_RES_WR_IQCPRIO)
#define F_FW_RI_RES_WR_IQCPRIO	V_FW_RI_RES_WR_IQCPRIO(1U)

#define S_FW_RI_RES_WR_IQESIZE		0
#define M_FW_RI_RES_WR_IQESIZE		0x3
#define V_FW_RI_RES_WR_IQESIZE(x)	((x) << S_FW_RI_RES_WR_IQESIZE)
#define G_FW_RI_RES_WR_IQESIZE(x)	\
    (((x) >> S_FW_RI_RES_WR_IQESIZE) & M_FW_RI_RES_WR_IQESIZE)

#define S_FW_RI_RES_WR_IQNS	31
#define M_FW_RI_RES_WR_IQNS	0x1
#define V_FW_RI_RES_WR_IQNS(x)	((x) << S_FW_RI_RES_WR_IQNS)
#define G_FW_RI_RES_WR_IQNS(x)	\
    (((x) >> S_FW_RI_RES_WR_IQNS) & M_FW_RI_RES_WR_IQNS)
#define F_FW_RI_RES_WR_IQNS	V_FW_RI_RES_WR_IQNS(1U)

#define S_FW_RI_RES_WR_IQRO	30
#define M_FW_RI_RES_WR_IQRO	0x1
#define V_FW_RI_RES_WR_IQRO(x)	((x) << S_FW_RI_RES_WR_IQRO)
#define G_FW_RI_RES_WR_IQRO(x)	\
    (((x) >> S_FW_RI_RES_WR_IQRO) & M_FW_RI_RES_WR_IQRO)
#define F_FW_RI_RES_WR_IQRO	V_FW_RI_RES_WR_IQRO(1U)

struct fw_ri_rdma_write_wr {
	__u8   opcode;
	__u8   flags;
	__u16  wrid;
	__u8   r1[3];
	__u8   len16;
	__be64 r2;
	__be32 plen;
	__be32 stag_sink;
	__be64 to_sink;
#ifndef C99_NOT_SUPPORTED
	union {
		struct fw_ri_immd immd_src[0];
		struct fw_ri_isgl isgl_src[0];
	} u;
#endif
};

struct fw_ri_send_wr {
	__u8   opcode;
	__u8   flags;
	__u16  wrid;
	__u8   r1[3];
	__u8   len16;
	__be32 sendop_pkd;
	__be32 stag_inv;
	__be32 plen;
	__be32 r3;
	__be64 r4;
#ifndef C99_NOT_SUPPORTED
	union {
		struct fw_ri_immd immd_src[0];
		struct fw_ri_isgl isgl_src[0];
	} u;
#endif
};

#define S_FW_RI_SEND_WR_SENDOP		0
#define M_FW_RI_SEND_WR_SENDOP		0xf
#define V_FW_RI_SEND_WR_SENDOP(x)	((x) << S_FW_RI_SEND_WR_SENDOP)
#define G_FW_RI_SEND_WR_SENDOP(x)	\
    (((x) >> S_FW_RI_SEND_WR_SENDOP) & M_FW_RI_SEND_WR_SENDOP)

struct fw_ri_rdma_read_wr {
	__u8   opcode;
	__u8   flags;
	__u16  wrid;
	__u8   r1[3];
	__u8   len16;
	__be64 r2;
	__be32 stag_sink;
	__be32 to_sink_hi;
	__be32 to_sink_lo;
	__be32 plen;
	__be32 stag_src;
	__be32 to_src_hi;
	__be32 to_src_lo;
	__be32 r5;
};

struct fw_ri_recv_wr {
	__u8   opcode;
	__u8   r1;
	__u16  wrid;
	__u8   r2[3];
	__u8   len16;
	struct fw_ri_isgl isgl;
};

struct fw_ri_bind_mw_wr {
	__u8   opcode;
	__u8   flags;
	__u16  wrid;
	__u8   r1[3];
	__u8   len16;
	__u8   qpbinde_to_dcacpu;
	__u8   pgsz_shift;
	__u8   addr_type;
	__u8   mem_perms;
	__be32 stag_mr;
	__be32 stag_mw;
	__be32 r3;
	__be64 len_mw;
	__be64 va_fbo;
	__be64 r4;
};

#define S_FW_RI_BIND_MW_WR_QPBINDE	6
#define M_FW_RI_BIND_MW_WR_QPBINDE	0x1
#define V_FW_RI_BIND_MW_WR_QPBINDE(x)	((x) << S_FW_RI_BIND_MW_WR_QPBINDE)
#define G_FW_RI_BIND_MW_WR_QPBINDE(x)	\
    (((x) >> S_FW_RI_BIND_MW_WR_QPBINDE) & M_FW_RI_BIND_MW_WR_QPBINDE)
#define F_FW_RI_BIND_MW_WR_QPBINDE	V_FW_RI_BIND_MW_WR_QPBINDE(1U)

#define S_FW_RI_BIND_MW_WR_NS		5
#define M_FW_RI_BIND_MW_WR_NS		0x1
#define V_FW_RI_BIND_MW_WR_NS(x)	((x) << S_FW_RI_BIND_MW_WR_NS)
#define G_FW_RI_BIND_MW_WR_NS(x)	\
    (((x) >> S_FW_RI_BIND_MW_WR_NS) & M_FW_RI_BIND_MW_WR_NS)
#define F_FW_RI_BIND_MW_WR_NS	V_FW_RI_BIND_MW_WR_NS(1U)

#define S_FW_RI_BIND_MW_WR_DCACPU	0
#define M_FW_RI_BIND_MW_WR_DCACPU	0x1f
#define V_FW_RI_BIND_MW_WR_DCACPU(x)	((x) << S_FW_RI_BIND_MW_WR_DCACPU)
#define G_FW_RI_BIND_MW_WR_DCACPU(x)	\
    (((x) >> S_FW_RI_BIND_MW_WR_DCACPU) & M_FW_RI_BIND_MW_WR_DCACPU)

struct fw_ri_fr_nsmr_wr {
	__u8   opcode;
	__u8   flags;
	__u16  wrid;
	__u8   r1[3];
	__u8   len16;
	__u8   qpbinde_to_dcacpu;
	__u8   pgsz_shift;
	__u8   addr_type;
	__u8   mem_perms;
	__be32 stag;
	__be32 len_hi;
	__be32 len_lo;
	__be32 va_hi;
	__be32 va_lo_fbo;
};

#define S_FW_RI_FR_NSMR_WR_QPBINDE	6
#define M_FW_RI_FR_NSMR_WR_QPBINDE	0x1
#define V_FW_RI_FR_NSMR_WR_QPBINDE(x)	((x) << S_FW_RI_FR_NSMR_WR_QPBINDE)
#define G_FW_RI_FR_NSMR_WR_QPBINDE(x)	\
    (((x) >> S_FW_RI_FR_NSMR_WR_QPBINDE) & M_FW_RI_FR_NSMR_WR_QPBINDE)
#define F_FW_RI_FR_NSMR_WR_QPBINDE	V_FW_RI_FR_NSMR_WR_QPBINDE(1U)

#define S_FW_RI_FR_NSMR_WR_NS		5
#define M_FW_RI_FR_NSMR_WR_NS		0x1
#define V_FW_RI_FR_NSMR_WR_NS(x)	((x) << S_FW_RI_FR_NSMR_WR_NS)
#define G_FW_RI_FR_NSMR_WR_NS(x)	\
    (((x) >> S_FW_RI_FR_NSMR_WR_NS) & M_FW_RI_FR_NSMR_WR_NS)
#define F_FW_RI_FR_NSMR_WR_NS	V_FW_RI_FR_NSMR_WR_NS(1U)

#define S_FW_RI_FR_NSMR_WR_DCACPU	0
#define M_FW_RI_FR_NSMR_WR_DCACPU	0x1f
#define V_FW_RI_FR_NSMR_WR_DCACPU(x)	((x) << S_FW_RI_FR_NSMR_WR_DCACPU)
#define G_FW_RI_FR_NSMR_WR_DCACPU(x)	\
    (((x) >> S_FW_RI_FR_NSMR_WR_DCACPU) & M_FW_RI_FR_NSMR_WR_DCACPU)

struct fw_ri_inv_lstag_wr {
	__u8   opcode;
	__u8   flags;
	__u16  wrid;
	__u8   r1[3];
	__u8   len16;
	__be32 r2;
	__be32 stag_inv;
};

enum fw_ri_type {
	FW_RI_TYPE_INIT,
	FW_RI_TYPE_FINI,
	FW_RI_TYPE_TERMINATE
};

enum fw_ri_init_p2ptype {
	FW_RI_INIT_P2PTYPE_RDMA_WRITE		= FW_RI_RDMA_WRITE,
	FW_RI_INIT_P2PTYPE_READ_REQ		= FW_RI_READ_REQ,
	FW_RI_INIT_P2PTYPE_SEND			= FW_RI_SEND,
	FW_RI_INIT_P2PTYPE_SEND_WITH_INV	= FW_RI_SEND_WITH_INV,
	FW_RI_INIT_P2PTYPE_SEND_WITH_SE		= FW_RI_SEND_WITH_SE,
	FW_RI_INIT_P2PTYPE_SEND_WITH_SE_INV	= FW_RI_SEND_WITH_SE_INV,
	FW_RI_INIT_P2PTYPE_DISABLED		= 0xf,
};

struct fw_ri_wr {
	__be32 op_compl;
	__be32 flowid_len16;
	__u64  cookie;
	union fw_ri {
		struct fw_ri_init {
			__u8   type;
			__u8   mpareqbit_p2ptype;
			__u8   r4[2];
			__u8   mpa_attrs;
			__u8   qp_caps;
			__be16 nrqe;
			__be32 pdid;
			__be32 qpid;
			__be32 sq_eqid;
			__be32 rq_eqid;
			__be32 scqid;
			__be32 rcqid;
			__be32 ord_max;
			__be32 ird_max;
			__be32 iss;
			__be32 irs;
			__be32 hwrqsize;
			__be32 hwrqaddr;
			__be64 r5;
			union fw_ri_init_p2p {
				struct fw_ri_rdma_write_wr write;
				struct fw_ri_rdma_read_wr read;
				struct fw_ri_send_wr send;
			} u;
		} init;
		struct fw_ri_fini {
			__u8   type;
			__u8   r3[7];
			__be64 r4;
		} fini;
		struct fw_ri_terminate {
			__u8   type;
			__u8   r3[3];
			__be32 immdlen;
			__u8   termmsg[40];
		} terminate;
	} u;
};

#define S_FW_RI_WR_MPAREQBIT	7
#define M_FW_RI_WR_MPAREQBIT	0x1
#define V_FW_RI_WR_MPAREQBIT(x)	((x) << S_FW_RI_WR_MPAREQBIT)
#define G_FW_RI_WR_MPAREQBIT(x)	\
    (((x) >> S_FW_RI_WR_MPAREQBIT) & M_FW_RI_WR_MPAREQBIT)
#define F_FW_RI_WR_MPAREQBIT	V_FW_RI_WR_MPAREQBIT(1U)

#define S_FW_RI_WR_0BRRBIT	6
#define M_FW_RI_WR_0BRRBIT	0x1
#define V_FW_RI_WR_0BRRBIT(x)	((x) << S_FW_RI_WR_0BRRBIT)
#define G_FW_RI_WR_0BRRBIT(x)	\
    (((x) >> S_FW_RI_WR_0BRRBIT) & M_FW_RI_WR_0BRRBIT)
#define F_FW_RI_WR_0BRRBIT	V_FW_RI_WR_0BRRBIT(1U)

#define S_FW_RI_WR_P2PTYPE	0
#define M_FW_RI_WR_P2PTYPE	0xf
#define V_FW_RI_WR_P2PTYPE(x)	((x) << S_FW_RI_WR_P2PTYPE)
#define G_FW_RI_WR_P2PTYPE(x)	\
    (((x) >> S_FW_RI_WR_P2PTYPE) & M_FW_RI_WR_P2PTYPE)

/******************************************************************************
<<<<<<< HEAD
 *   S C S I   W O R K   R E Q U E S T s
 **********************************************/
=======
 *  F O i S C S I   W O R K R E Q U E S T s
 *********************************************/

#define	FW_FOISCSI_NAME_MAX_LEN		224
#define	FW_FOISCSI_ALIAS_MAX_LEN	224
#define FW_FOISCSI_CHAP_SEC_MAX_LEN	128
#define	FW_FOISCSI_INIT_NODE_MAX	8

enum fw_chnet_ifconf_wr_subop {
	FW_CHNET_IFCONF_WR_SUBOP_NONE = 0,
	
	FW_CHNET_IFCONF_WR_SUBOP_IPV4_SET,
	FW_CHNET_IFCONF_WR_SUBOP_IPV4_GET,
	
	FW_CHNET_IFCONF_WR_SUBOP_VLAN_IPV4_SET,
	FW_CHNET_IFCONF_WR_SUBOP_VLAN_IPV4_GET,

	FW_CHNET_IFCONF_WR_SUBOP_IPV6_SET,
	FW_CHNET_IFCONF_WR_SUBOP_IPV6_GET,

	FW_CHNET_IFCONF_WR_SUBOP_VLAN_SET,
	FW_CHNET_IFCONF_WR_SUBOP_VLAN_GET,

	FW_CHNET_IFCONF_WR_SUBOP_MTU_SET,
	FW_CHNET_IFCONF_WR_SUBOP_MTU_GET,

	FW_CHNET_IFCONF_WR_SUBOP_DHCP_SET,
	FW_CHNET_IFCONF_WR_SUBOP_DHCP_GET,
>>>>>>> 85823a3b


<<<<<<< HEAD
/******************************************************************************
 *   F O i S C S I   W O R K   R E Q U E S T s
 **********************************************/
=======
struct fw_chnet_ifconf_wr {
	__be32 op_compl;
	__be32 flowid_len16;
	__be64 cookie;
	__be32 if_flowid;
	__u8   idx;
	__u8   subop;
	__u8   retval;
	__u8   r2;
	__be64 r3;
	struct fw_chnet_ifconf_params {
		__be32 r0;
		__be16 vlanid;
		__be16 mtu;
		union fw_chnet_ifconf_addr_type {
			struct fw_chnet_ifconf_ipv4 {
				__be32 addr;
				__be32 mask;
				__be32 router;
				__be32 r0;
				__be64 r1;
			} ipv4;
			struct fw_chnet_ifconf_ipv6 {
				__be64 linklocal_lo;
				__be64 linklocal_hi;
				__be64 router_hi;
				__be64 router_lo;
				__be64 aconf_hi;
				__be64 aconf_lo;
				__be64 linklocal_aconf_hi;
				__be64 linklocal_aconf_lo;
				__be64 router_aconf_hi;
				__be64 router_aconf_lo;
				__be64 r0;
			} ipv6;
		} in_attr;
	} param;
};

enum fw_foiscsi_node_type {
	FW_FOISCSI_NODE_TYPE_INITIATOR = 0,
	FW_FOISCSI_NODE_TYPE_TARGET,
};

enum fw_foiscsi_session_type {
	FW_FOISCSI_SESSION_TYPE_DISCOVERY = 0,
	FW_FOISCSI_SESSION_TYPE_NORMAL,
};

enum fw_foiscsi_auth_policy {
	FW_FOISCSI_AUTH_POLICY_ONEWAY = 0,
	FW_FOISCSI_AUTH_POLICY_MUTUAL,
};

enum fw_foiscsi_auth_method {
	FW_FOISCSI_AUTH_METHOD_NONE = 0,
	FW_FOISCSI_AUTH_METHOD_CHAP,
	FW_FOISCSI_AUTH_METHOD_CHAP_FST,
	FW_FOISCSI_AUTH_METHOD_CHAP_SEC,
};

enum fw_foiscsi_digest_type {
	FW_FOISCSI_DIGEST_TYPE_NONE = 0,
	FW_FOISCSI_DIGEST_TYPE_CRC32,
	FW_FOISCSI_DIGEST_TYPE_CRC32_FST,
	FW_FOISCSI_DIGEST_TYPE_CRC32_SEC,
};

enum fw_foiscsi_wr_subop {
	FW_FOISCSI_WR_SUBOP_ADD = 1,
	FW_FOISCSI_WR_SUBOP_DEL = 2,
	FW_FOISCSI_WR_SUBOP_MOD = 4,
};

enum fw_foiscsi_ctrl_state {
	FW_FOISCSI_CTRL_STATE_FREE = 0,
	FW_FOISCSI_CTRL_STATE_ONLINE = 1,
	FW_FOISCSI_CTRL_STATE_FAILED,
	FW_FOISCSI_CTRL_STATE_IN_RECOVERY,
	FW_FOISCSI_CTRL_STATE_REDIRECT,
};

struct fw_rdev_wr {
	__be32 op_to_immdlen;
	__be32 alloc_to_len16;
	__be64 cookie;
	__u8   protocol;
	__u8   event_cause;
	__u8   cur_state;
	__u8   prev_state;
	__be32 flags_to_assoc_flowid;
	union rdev_entry {
		struct fcoe_rdev_entry {
			__be32 flowid;
			__u8   protocol;
			__u8   event_cause;
			__u8   flags;
			__u8   rjt_reason;
			__u8   cur_login_st;
			__u8   prev_login_st;
			__be16 rcv_fr_sz;
			__u8   rd_xfer_rdy_to_rport_type;
			__u8   vft_to_qos;
			__u8   org_proc_assoc_to_acc_rsp_code;
			__u8   enh_disc_to_tgt;
			__u8   wwnn[8];
			__u8   wwpn[8];
			__be16 iqid;
			__u8   fc_oui[3];
			__u8   r_id[3];
		} fcoe_rdev;
		struct iscsi_rdev_entry {
			__be32 flowid;
			__u8   protocol;
			__u8   event_cause;
			__u8   flags;
			__u8   r3;
			__be16 iscsi_opts;
			__be16 tcp_opts;
			__be16 ip_opts;
			__be16 max_rcv_len;
			__be16 max_snd_len;
			__be16 first_brst_len;
			__be16 max_brst_len;
			__be16 r4;
			__be16 def_time2wait;
			__be16 def_time2ret;
			__be16 nop_out_intrvl;
			__be16 non_scsi_to;
			__be16 isid;
			__be16 tsid;
			__be16 port;
			__be16 tpgt;
			__u8   r5[6];
			__be16 iqid;
		} iscsi_rdev;
	} u;
};
>>>>>>> 85823a3b

#define	ISCSI_NAME_MAX_LEN	224
#define	ISCSI_ALIAS_MAX_LEN	224

enum session_type {
	ISCSI_SESSION_DISCOVERY = 0,
	ISCSI_SESSION_NORMAL,
};

enum digest_val {
	DIGEST_NONE = 0,
	DIGEST_CRC32,
	DIGEST_BOTH,
};

enum fw_iscsi_subops {
	NODE_ONLINE = 1,
	SESS_ONLINE,
	CONN_ONLINE,
	NODE_OFFLINE,
	SESS_OFFLINE,
	CONN_OFFLINE,
	NODE_STATS,
	SESS_STATS,
	CONN_STATS,
	UPDATE_IOHANDLE,
};

struct fw_iscsi_node_attr {
	__u8		name_len;
	__u8		node_name[ISCSI_NAME_MAX_LEN];
	__u8		alias_len;
	__u8		node_alias[ISCSI_ALIAS_MAX_LEN];
};

struct fw_iscsi_sess_attr {
	__u8		sess_type;
	__u8		seq_inorder;
	__u8		pdu_inorder;
	__u8		immd_data_en;
	__u8		init_r2t_en;
	__u8		erl;
	__be16		max_conn;
	__be16		max_r2t;
	__be16		time2wait;
	__be16		time2retain;
	__be32		max_burst;
	__be32		first_burst;
};

struct fw_iscsi_conn_attr {
	__u8		hdr_digest;
	__u8		data_digest;
	__be32		max_rcv_dsl;
	__be16		dst_port;
	__be32		dst_addr;
	__be16		src_port;
	__be32		src_addr;
	__be32		ping_tmo;
};

struct fw_iscsi_node_stats {
	__be16		sess_count;
	__be16		chap_fail_count;
	__be16		login_count;
	__be16		r1;
};

struct fw_iscsi_sess_stats {
	__be32		rxbytes;
	__be32		txbytes;
	__be32		scmd_count;
	__be32		read_cmds;
	__be32		write_cmds;
	__be32		read_bytes;
	__be32		write_bytes;
	__be32		scsi_err_count;
	__be32		scsi_rst_count;
	__be32		iscsi_tmf_count;
	__be32		conn_count;
};

struct fw_iscsi_conn_stats {
	__be32		txbytes;
	__be32		rxbytes;
	__be32		dataout;
	__be32		datain;
};

struct fw_iscsi_node_wr {
	__u8   opcode;
	__u8   subop;
	__be16 immd_len;
	__be32 flowid_len16;
	__be64 cookie;
	__u8   node_attr_to_compl;
	__u8   status;
	__be16 r1;
	__be32 node_id;
<<<<<<< HEAD
	__be32 ctrl_handle;
	__be32 io_handle;
};

#define S_FW_ISCSI_NODE_WR_FLOWID	8
#define M_FW_ISCSI_NODE_WR_FLOWID	0xfffff
#define V_FW_ISCSI_NODE_WR_FLOWID(x)	((x) << S_FW_ISCSI_NODE_WR_FLOWID)
#define G_FW_ISCSI_NODE_WR_FLOWID(x)	\
    (((x) >> S_FW_ISCSI_NODE_WR_FLOWID) & M_FW_ISCSI_NODE_WR_FLOWID)

#define S_FW_ISCSI_NODE_WR_LEN16	0
#define M_FW_ISCSI_NODE_WR_LEN16	0xff
#define V_FW_ISCSI_NODE_WR_LEN16(x)	((x) << S_FW_ISCSI_NODE_WR_LEN16)
#define G_FW_ISCSI_NODE_WR_LEN16(x)	\
    (((x) >> S_FW_ISCSI_NODE_WR_LEN16) & M_FW_ISCSI_NODE_WR_LEN16)

#define S_FW_ISCSI_NODE_WR_NODE_ATTR	7
#define M_FW_ISCSI_NODE_WR_NODE_ATTR	0x1
#define V_FW_ISCSI_NODE_WR_NODE_ATTR(x)	((x) << S_FW_ISCSI_NODE_WR_NODE_ATTR)
#define G_FW_ISCSI_NODE_WR_NODE_ATTR(x)	\
    (((x) >> S_FW_ISCSI_NODE_WR_NODE_ATTR) & M_FW_ISCSI_NODE_WR_NODE_ATTR)
#define F_FW_ISCSI_NODE_WR_NODE_ATTR	V_FW_ISCSI_NODE_WR_NODE_ATTR(1U)

#define S_FW_ISCSI_NODE_WR_SESS_ATTR	6
#define M_FW_ISCSI_NODE_WR_SESS_ATTR	0x1
#define V_FW_ISCSI_NODE_WR_SESS_ATTR(x)	((x) << S_FW_ISCSI_NODE_WR_SESS_ATTR)
#define G_FW_ISCSI_NODE_WR_SESS_ATTR(x)	\
    (((x) >> S_FW_ISCSI_NODE_WR_SESS_ATTR) & M_FW_ISCSI_NODE_WR_SESS_ATTR)
#define F_FW_ISCSI_NODE_WR_SESS_ATTR	V_FW_ISCSI_NODE_WR_SESS_ATTR(1U)

#define S_FW_ISCSI_NODE_WR_CONN_ATTR	5
#define M_FW_ISCSI_NODE_WR_CONN_ATTR	0x1
#define V_FW_ISCSI_NODE_WR_CONN_ATTR(x)	((x) << S_FW_ISCSI_NODE_WR_CONN_ATTR)
#define G_FW_ISCSI_NODE_WR_CONN_ATTR(x)	\
    (((x) >> S_FW_ISCSI_NODE_WR_CONN_ATTR) & M_FW_ISCSI_NODE_WR_CONN_ATTR)
#define F_FW_ISCSI_NODE_WR_CONN_ATTR	V_FW_ISCSI_NODE_WR_CONN_ATTR(1U)

#define S_FW_ISCSI_NODE_WR_TGT_ATTR	4
#define M_FW_ISCSI_NODE_WR_TGT_ATTR	0x1
#define V_FW_ISCSI_NODE_WR_TGT_ATTR(x)	((x) << S_FW_ISCSI_NODE_WR_TGT_ATTR)
#define G_FW_ISCSI_NODE_WR_TGT_ATTR(x)	\
    (((x) >> S_FW_ISCSI_NODE_WR_TGT_ATTR) & M_FW_ISCSI_NODE_WR_TGT_ATTR)
#define F_FW_ISCSI_NODE_WR_TGT_ATTR	V_FW_ISCSI_NODE_WR_TGT_ATTR(1U)

#define S_FW_ISCSI_NODE_WR_NODE_TYPE	3
#define M_FW_ISCSI_NODE_WR_NODE_TYPE	0x1
#define V_FW_ISCSI_NODE_WR_NODE_TYPE(x)	((x) << S_FW_ISCSI_NODE_WR_NODE_TYPE)
#define G_FW_ISCSI_NODE_WR_NODE_TYPE(x)	\
    (((x) >> S_FW_ISCSI_NODE_WR_NODE_TYPE) & M_FW_ISCSI_NODE_WR_NODE_TYPE)
#define F_FW_ISCSI_NODE_WR_NODE_TYPE	V_FW_ISCSI_NODE_WR_NODE_TYPE(1U)

#define S_FW_ISCSI_NODE_WR_COMPL	0
#define M_FW_ISCSI_NODE_WR_COMPL	0x1
#define V_FW_ISCSI_NODE_WR_COMPL(x)	((x) << S_FW_ISCSI_NODE_WR_COMPL)
#define G_FW_ISCSI_NODE_WR_COMPL(x)	\
    (((x) >> S_FW_ISCSI_NODE_WR_COMPL) & M_FW_ISCSI_NODE_WR_COMPL)
#define F_FW_ISCSI_NODE_WR_COMPL	V_FW_ISCSI_NODE_WR_COMPL(1U)

#define FW_ISCSI_NODE_INVALID_ID	0xffffffff

struct fw_scsi_iscsi_data {
	__u8   r0;
	__u8   fbit_to_tattr;
	__be16 r2;
	__be32 r3;
	__u8   lun[8];
=======
	__be32 ctrl_id;
	__be32 io_id;
	struct fw_foiscsi_sess_attr {
		__be32 sess_type_to_erl;
		__be16 max_conn;
		__be16 max_r2t;
		__be16 time2wait;
		__be16 time2retain;
		__be32 max_burst;
		__be32 first_burst;
		__be32 r1;
	} sess_attr;
	struct fw_foiscsi_conn_attr {
		__be32 hdigest_to_ddp_pgsz;
		__be32 max_rcv_dsl;
		__be32 ping_tmo;
		__be16 dst_port;
		__be16 src_port;
		union fw_foiscsi_conn_attr_addr {
			struct fw_foiscsi_conn_attr_ipv6 {
				__be64 dst_addr[2];
				__be64 src_addr[2];
			} ipv6_addr;
			struct fw_foiscsi_conn_attr_ipv4 {
				__be32 dst_addr;
				__be32 src_addr;
			} ipv4_addr;
		} u;
	} conn_attr;
	__u8   tgt_name_len;
	__u8   r3[7];
	__u8   tgt_name[FW_FOISCSI_NAME_MAX_LEN];
};

#define S_FW_FOISCSI_CTRL_WR_SESS_TYPE		30
#define M_FW_FOISCSI_CTRL_WR_SESS_TYPE		0x3
#define V_FW_FOISCSI_CTRL_WR_SESS_TYPE(x)	\
    ((x) << S_FW_FOISCSI_CTRL_WR_SESS_TYPE)
#define G_FW_FOISCSI_CTRL_WR_SESS_TYPE(x)	\
    (((x) >> S_FW_FOISCSI_CTRL_WR_SESS_TYPE) & M_FW_FOISCSI_CTRL_WR_SESS_TYPE)

#define S_FW_FOISCSI_CTRL_WR_SEQ_INORDER	29
#define M_FW_FOISCSI_CTRL_WR_SEQ_INORDER	0x1
#define V_FW_FOISCSI_CTRL_WR_SEQ_INORDER(x)	\
    ((x) << S_FW_FOISCSI_CTRL_WR_SEQ_INORDER)
#define G_FW_FOISCSI_CTRL_WR_SEQ_INORDER(x)	\
    (((x) >> S_FW_FOISCSI_CTRL_WR_SEQ_INORDER) & \
     M_FW_FOISCSI_CTRL_WR_SEQ_INORDER)
#define F_FW_FOISCSI_CTRL_WR_SEQ_INORDER	\
    V_FW_FOISCSI_CTRL_WR_SEQ_INORDER(1U)

#define S_FW_FOISCSI_CTRL_WR_PDU_INORDER	28
#define M_FW_FOISCSI_CTRL_WR_PDU_INORDER	0x1
#define V_FW_FOISCSI_CTRL_WR_PDU_INORDER(x)	\
    ((x) << S_FW_FOISCSI_CTRL_WR_PDU_INORDER)
#define G_FW_FOISCSI_CTRL_WR_PDU_INORDER(x)	\
    (((x) >> S_FW_FOISCSI_CTRL_WR_PDU_INORDER) & \
     M_FW_FOISCSI_CTRL_WR_PDU_INORDER)
#define F_FW_FOISCSI_CTRL_WR_PDU_INORDER	\
    V_FW_FOISCSI_CTRL_WR_PDU_INORDER(1U)

#define S_FW_FOISCSI_CTRL_WR_IMMD_DATA_EN	27
#define M_FW_FOISCSI_CTRL_WR_IMMD_DATA_EN	0x1
#define V_FW_FOISCSI_CTRL_WR_IMMD_DATA_EN(x)	\
    ((x) << S_FW_FOISCSI_CTRL_WR_IMMD_DATA_EN)
#define G_FW_FOISCSI_CTRL_WR_IMMD_DATA_EN(x)	\
    (((x) >> S_FW_FOISCSI_CTRL_WR_IMMD_DATA_EN) & \
     M_FW_FOISCSI_CTRL_WR_IMMD_DATA_EN)
#define F_FW_FOISCSI_CTRL_WR_IMMD_DATA_EN	\
    V_FW_FOISCSI_CTRL_WR_IMMD_DATA_EN(1U)

#define S_FW_FOISCSI_CTRL_WR_INIT_R2T_EN	26
#define M_FW_FOISCSI_CTRL_WR_INIT_R2T_EN	0x1
#define V_FW_FOISCSI_CTRL_WR_INIT_R2T_EN(x)	\
    ((x) << S_FW_FOISCSI_CTRL_WR_INIT_R2T_EN)
#define G_FW_FOISCSI_CTRL_WR_INIT_R2T_EN(x)	\
    (((x) >> S_FW_FOISCSI_CTRL_WR_INIT_R2T_EN) & \
     M_FW_FOISCSI_CTRL_WR_INIT_R2T_EN)
#define F_FW_FOISCSI_CTRL_WR_INIT_R2T_EN	\
    V_FW_FOISCSI_CTRL_WR_INIT_R2T_EN(1U)

#define S_FW_FOISCSI_CTRL_WR_ERL	24
#define M_FW_FOISCSI_CTRL_WR_ERL	0x3
#define V_FW_FOISCSI_CTRL_WR_ERL(x)	((x) << S_FW_FOISCSI_CTRL_WR_ERL)
#define G_FW_FOISCSI_CTRL_WR_ERL(x)	\
    (((x) >> S_FW_FOISCSI_CTRL_WR_ERL) & M_FW_FOISCSI_CTRL_WR_ERL)

#define S_FW_FOISCSI_CTRL_WR_HDIGEST	30
#define M_FW_FOISCSI_CTRL_WR_HDIGEST	0x3
#define V_FW_FOISCSI_CTRL_WR_HDIGEST(x)	((x) << S_FW_FOISCSI_CTRL_WR_HDIGEST)
#define G_FW_FOISCSI_CTRL_WR_HDIGEST(x)	\
    (((x) >> S_FW_FOISCSI_CTRL_WR_HDIGEST) & M_FW_FOISCSI_CTRL_WR_HDIGEST)

#define S_FW_FOISCSI_CTRL_WR_DDIGEST	28
#define M_FW_FOISCSI_CTRL_WR_DDIGEST	0x3
#define V_FW_FOISCSI_CTRL_WR_DDIGEST(x)	((x) << S_FW_FOISCSI_CTRL_WR_DDIGEST)
#define G_FW_FOISCSI_CTRL_WR_DDIGEST(x)	\
    (((x) >> S_FW_FOISCSI_CTRL_WR_DDIGEST) & M_FW_FOISCSI_CTRL_WR_DDIGEST)

#define S_FW_FOISCSI_CTRL_WR_AUTH_METHOD	25
#define M_FW_FOISCSI_CTRL_WR_AUTH_METHOD	0x7
#define V_FW_FOISCSI_CTRL_WR_AUTH_METHOD(x)	\
    ((x) << S_FW_FOISCSI_CTRL_WR_AUTH_METHOD)
#define G_FW_FOISCSI_CTRL_WR_AUTH_METHOD(x)	\
    (((x) >> S_FW_FOISCSI_CTRL_WR_AUTH_METHOD) & \
     M_FW_FOISCSI_CTRL_WR_AUTH_METHOD)

#define S_FW_FOISCSI_CTRL_WR_AUTH_POLICY	23
#define M_FW_FOISCSI_CTRL_WR_AUTH_POLICY	0x3
#define V_FW_FOISCSI_CTRL_WR_AUTH_POLICY(x)	\
    ((x) << S_FW_FOISCSI_CTRL_WR_AUTH_POLICY)
#define G_FW_FOISCSI_CTRL_WR_AUTH_POLICY(x)	\
    (((x) >> S_FW_FOISCSI_CTRL_WR_AUTH_POLICY) & \
     M_FW_FOISCSI_CTRL_WR_AUTH_POLICY)

#define S_FW_FOISCSI_CTRL_WR_DDP_PGSZ		21
#define M_FW_FOISCSI_CTRL_WR_DDP_PGSZ		0x3
#define V_FW_FOISCSI_CTRL_WR_DDP_PGSZ(x)	\
    ((x) << S_FW_FOISCSI_CTRL_WR_DDP_PGSZ)
#define G_FW_FOISCSI_CTRL_WR_DDP_PGSZ(x)	\
    (((x) >> S_FW_FOISCSI_CTRL_WR_DDP_PGSZ) & M_FW_FOISCSI_CTRL_WR_DDP_PGSZ)

struct fw_foiscsi_chap_wr {
	__be32 op_compl;
	__be32 flowid_len16;
	__u64  cookie;
	__u8   status;
	__u8   id_len;
	__u8   sec_len;
	__u8   node_type;
	__be16 node_id;
	__u8   r3[2];
	__u8   chap_id[FW_FOISCSI_NAME_MAX_LEN];
	__u8   chap_sec[FW_FOISCSI_CHAP_SEC_MAX_LEN];
};

/******************************************************************************
 *  F O F C O E   W O R K R E Q U E S T s
 *******************************************/

struct fw_fcoe_els_ct_wr {
	__be32 op_immdlen;
	__be32 flowid_len16;
	__be64 cookie;
	__be16 iqid;
	__u8   tmo_val;
	__u8   els_ct_type;
	__u8   ctl_pri;
	__u8   cp_en_class;
	__be16 xfer_cnt;
	__u8   fl_to_sp;
	__u8   l_id[3];
	__u8   r5;
	__u8   r_id[3];
	__be64 rsp_dmaaddr;
	__be32 rsp_dmalen;
	__be32 r6;
};

#define S_FW_FCOE_ELS_CT_WR_OPCODE	24
#define M_FW_FCOE_ELS_CT_WR_OPCODE	0xff
#define V_FW_FCOE_ELS_CT_WR_OPCODE(x)	((x) << S_FW_FCOE_ELS_CT_WR_OPCODE)
#define G_FW_FCOE_ELS_CT_WR_OPCODE(x)	\
    (((x) >> S_FW_FCOE_ELS_CT_WR_OPCODE) & M_FW_FCOE_ELS_CT_WR_OPCODE)

#define S_FW_FCOE_ELS_CT_WR_IMMDLEN	0
#define M_FW_FCOE_ELS_CT_WR_IMMDLEN	0xff
#define V_FW_FCOE_ELS_CT_WR_IMMDLEN(x)	((x) << S_FW_FCOE_ELS_CT_WR_IMMDLEN)
#define G_FW_FCOE_ELS_CT_WR_IMMDLEN(x)	\
    (((x) >> S_FW_FCOE_ELS_CT_WR_IMMDLEN) & M_FW_FCOE_ELS_CT_WR_IMMDLEN)

#define S_FW_FCOE_ELS_CT_WR_FLOWID	8
#define M_FW_FCOE_ELS_CT_WR_FLOWID	0xfffff
#define V_FW_FCOE_ELS_CT_WR_FLOWID(x)	((x) << S_FW_FCOE_ELS_CT_WR_FLOWID)
#define G_FW_FCOE_ELS_CT_WR_FLOWID(x)	\
    (((x) >> S_FW_FCOE_ELS_CT_WR_FLOWID) & M_FW_FCOE_ELS_CT_WR_FLOWID)

#define S_FW_FCOE_ELS_CT_WR_LEN16	0
#define M_FW_FCOE_ELS_CT_WR_LEN16	0xff
#define V_FW_FCOE_ELS_CT_WR_LEN16(x)	((x) << S_FW_FCOE_ELS_CT_WR_LEN16)
#define G_FW_FCOE_ELS_CT_WR_LEN16(x)	\
    (((x) >> S_FW_FCOE_ELS_CT_WR_LEN16) & M_FW_FCOE_ELS_CT_WR_LEN16)

#define S_FW_FCOE_ELS_CT_WR_CP_EN	6
#define M_FW_FCOE_ELS_CT_WR_CP_EN	0x3
#define V_FW_FCOE_ELS_CT_WR_CP_EN(x)	((x) << S_FW_FCOE_ELS_CT_WR_CP_EN)
#define G_FW_FCOE_ELS_CT_WR_CP_EN(x)	\
    (((x) >> S_FW_FCOE_ELS_CT_WR_CP_EN) & M_FW_FCOE_ELS_CT_WR_CP_EN)

#define S_FW_FCOE_ELS_CT_WR_CLASS	4
#define M_FW_FCOE_ELS_CT_WR_CLASS	0x3
#define V_FW_FCOE_ELS_CT_WR_CLASS(x)	((x) << S_FW_FCOE_ELS_CT_WR_CLASS)
#define G_FW_FCOE_ELS_CT_WR_CLASS(x)	\
    (((x) >> S_FW_FCOE_ELS_CT_WR_CLASS) & M_FW_FCOE_ELS_CT_WR_CLASS)

#define S_FW_FCOE_ELS_CT_WR_FL		2
#define M_FW_FCOE_ELS_CT_WR_FL		0x1
#define V_FW_FCOE_ELS_CT_WR_FL(x)	((x) << S_FW_FCOE_ELS_CT_WR_FL)
#define G_FW_FCOE_ELS_CT_WR_FL(x)	\
    (((x) >> S_FW_FCOE_ELS_CT_WR_FL) & M_FW_FCOE_ELS_CT_WR_FL)
#define F_FW_FCOE_ELS_CT_WR_FL	V_FW_FCOE_ELS_CT_WR_FL(1U)

#define S_FW_FCOE_ELS_CT_WR_NPIV	1
#define M_FW_FCOE_ELS_CT_WR_NPIV	0x1
#define V_FW_FCOE_ELS_CT_WR_NPIV(x)	((x) << S_FW_FCOE_ELS_CT_WR_NPIV)
#define G_FW_FCOE_ELS_CT_WR_NPIV(x)	\
    (((x) >> S_FW_FCOE_ELS_CT_WR_NPIV) & M_FW_FCOE_ELS_CT_WR_NPIV)
#define F_FW_FCOE_ELS_CT_WR_NPIV	V_FW_FCOE_ELS_CT_WR_NPIV(1U)

#define S_FW_FCOE_ELS_CT_WR_SP		0
#define M_FW_FCOE_ELS_CT_WR_SP		0x1
#define V_FW_FCOE_ELS_CT_WR_SP(x)	((x) << S_FW_FCOE_ELS_CT_WR_SP)
#define G_FW_FCOE_ELS_CT_WR_SP(x)	\
    (((x) >> S_FW_FCOE_ELS_CT_WR_SP) & M_FW_FCOE_ELS_CT_WR_SP)
#define F_FW_FCOE_ELS_CT_WR_SP	V_FW_FCOE_ELS_CT_WR_SP(1U)

/******************************************************************************
 *  S C S I   W O R K R E Q U E S T s   (FOiSCSI and FCOE unified data path)
 *****************************************************************************/

struct fw_scsi_write_wr {
	__be32 op_immdlen;
	__be32 flowid_len16;
	__be64 cookie;
	__be16 iqid;
	__u8   tmo_val;
	__u8   use_xfer_cnt;
	union fw_scsi_write_priv {
		struct fcoe_write_priv {
			__u8   ctl_pri;
			__u8   cp_en_class;
			__u8   r3_lo[2];
		} fcoe;
		struct iscsi_write_priv {
			__u8   r3[4];
		} iscsi;
	} u;
	__be32 xfer_cnt;
	__be32 ini_xfer_cnt;
	__be64 rsp_dmaaddr;
	__be32 rsp_dmalen;
	__be32 r4;
};

#define S_FW_SCSI_WRITE_WR_OPCODE	24
#define M_FW_SCSI_WRITE_WR_OPCODE	0xff
#define V_FW_SCSI_WRITE_WR_OPCODE(x)	((x) << S_FW_SCSI_WRITE_WR_OPCODE)
#define G_FW_SCSI_WRITE_WR_OPCODE(x)	\
    (((x) >> S_FW_SCSI_WRITE_WR_OPCODE) & M_FW_SCSI_WRITE_WR_OPCODE)

#define S_FW_SCSI_WRITE_WR_IMMDLEN	0
#define M_FW_SCSI_WRITE_WR_IMMDLEN	0xff
#define V_FW_SCSI_WRITE_WR_IMMDLEN(x)	((x) << S_FW_SCSI_WRITE_WR_IMMDLEN)
#define G_FW_SCSI_WRITE_WR_IMMDLEN(x)	\
    (((x) >> S_FW_SCSI_WRITE_WR_IMMDLEN) & M_FW_SCSI_WRITE_WR_IMMDLEN)

#define S_FW_SCSI_WRITE_WR_FLOWID	8
#define M_FW_SCSI_WRITE_WR_FLOWID	0xfffff
#define V_FW_SCSI_WRITE_WR_FLOWID(x)	((x) << S_FW_SCSI_WRITE_WR_FLOWID)
#define G_FW_SCSI_WRITE_WR_FLOWID(x)	\
    (((x) >> S_FW_SCSI_WRITE_WR_FLOWID) & M_FW_SCSI_WRITE_WR_FLOWID)

#define S_FW_SCSI_WRITE_WR_LEN16	0
#define M_FW_SCSI_WRITE_WR_LEN16	0xff
#define V_FW_SCSI_WRITE_WR_LEN16(x)	((x) << S_FW_SCSI_WRITE_WR_LEN16)
#define G_FW_SCSI_WRITE_WR_LEN16(x)	\
    (((x) >> S_FW_SCSI_WRITE_WR_LEN16) & M_FW_SCSI_WRITE_WR_LEN16)

#define S_FW_SCSI_WRITE_WR_CP_EN	6
#define M_FW_SCSI_WRITE_WR_CP_EN	0x3
#define V_FW_SCSI_WRITE_WR_CP_EN(x)	((x) << S_FW_SCSI_WRITE_WR_CP_EN)
#define G_FW_SCSI_WRITE_WR_CP_EN(x)	\
    (((x) >> S_FW_SCSI_WRITE_WR_CP_EN) & M_FW_SCSI_WRITE_WR_CP_EN)

#define S_FW_SCSI_WRITE_WR_CLASS	4
#define M_FW_SCSI_WRITE_WR_CLASS	0x3
#define V_FW_SCSI_WRITE_WR_CLASS(x)	((x) << S_FW_SCSI_WRITE_WR_CLASS)
#define G_FW_SCSI_WRITE_WR_CLASS(x)	\
    (((x) >> S_FW_SCSI_WRITE_WR_CLASS) & M_FW_SCSI_WRITE_WR_CLASS)

struct fw_scsi_read_wr {
	__be32 op_immdlen;
	__be32 flowid_len16;
	__be64 cookie;
	__be16 iqid;
	__u8   tmo_val;
	__u8   use_xfer_cnt;
	union fw_scsi_read_priv {
		struct fcoe_read_priv {
			__u8   ctl_pri;
			__u8   cp_en_class;
			__u8   r3_lo[2];
		} fcoe;
		struct iscsi_read_priv {
			__u8   r3[4];
		} iscsi;
	} u;
	__be32 xfer_cnt;
	__be32 ini_xfer_cnt;
	__be64 rsp_dmaaddr;
	__be32 rsp_dmalen;
>>>>>>> 85823a3b
	__be32 r4;
	__be32 dlen;
	__be32 r5;
	__be32 r6;
	__u8   cdb[16];
};

#define S_FW_SCSI_ISCSI_DATA_FBIT	7
#define M_FW_SCSI_ISCSI_DATA_FBIT	0x1
#define V_FW_SCSI_ISCSI_DATA_FBIT(x)	((x) << S_FW_SCSI_ISCSI_DATA_FBIT)
#define G_FW_SCSI_ISCSI_DATA_FBIT(x)	\
    (((x) >> S_FW_SCSI_ISCSI_DATA_FBIT) & M_FW_SCSI_ISCSI_DATA_FBIT)
#define F_FW_SCSI_ISCSI_DATA_FBIT	V_FW_SCSI_ISCSI_DATA_FBIT(1U)

#define S_FW_SCSI_ISCSI_DATA_RBIT	6
#define M_FW_SCSI_ISCSI_DATA_RBIT	0x1
#define V_FW_SCSI_ISCSI_DATA_RBIT(x)	((x) << S_FW_SCSI_ISCSI_DATA_RBIT)
#define G_FW_SCSI_ISCSI_DATA_RBIT(x)	\
    (((x) >> S_FW_SCSI_ISCSI_DATA_RBIT) & M_FW_SCSI_ISCSI_DATA_RBIT)
#define F_FW_SCSI_ISCSI_DATA_RBIT	V_FW_SCSI_ISCSI_DATA_RBIT(1U)

#define S_FW_SCSI_ISCSI_DATA_WBIT	5
#define M_FW_SCSI_ISCSI_DATA_WBIT	0x1
#define V_FW_SCSI_ISCSI_DATA_WBIT(x)	((x) << S_FW_SCSI_ISCSI_DATA_WBIT)
#define G_FW_SCSI_ISCSI_DATA_WBIT(x)	\
    (((x) >> S_FW_SCSI_ISCSI_DATA_WBIT) & M_FW_SCSI_ISCSI_DATA_WBIT)
#define F_FW_SCSI_ISCSI_DATA_WBIT	V_FW_SCSI_ISCSI_DATA_WBIT(1U)

#define S_FW_SCSI_ISCSI_DATA_TATTR	0
#define M_FW_SCSI_ISCSI_DATA_TATTR	0x7
#define V_FW_SCSI_ISCSI_DATA_TATTR(x)	((x) << S_FW_SCSI_ISCSI_DATA_TATTR)
#define G_FW_SCSI_ISCSI_DATA_TATTR(x)	\
    (((x) >> S_FW_SCSI_ISCSI_DATA_TATTR) & M_FW_SCSI_ISCSI_DATA_TATTR)

#define FW_SCSI_ISCSI_DATA_TATTR_UNTAGGED	0
#define FW_SCSI_ISCSI_DATA_TATTR_SIMPLE		1
#define	FW_SCSI_ISCSI_DATA_TATTR_ORDERED	2
#define FW_SCSI_ISCSI_DATA_TATTR_HEADOQ		3
#define FW_SCSI_ISCSI_DATA_TATTR_ACA		4

#define FW_SCSI_ISCSI_TMF_OP			0x02
#define FW_SCSI_ISCSI_ABORT_FUNC		0x01
#define FW_SCSI_ISCSI_LUN_RESET_FUNC		0x05
#define FW_SCSI_ISCSI_RESERVED_TAG		0xffffffff

struct fw_scsi_iscsi_rsp {
	__u8   r0;
	__u8   sbit_to_uflow;
	__u8   response;
	__u8   status;
	__be32 r4;
	__u8   r5[32];
	__be32 bidir_res_cnt;
	__be32 res_cnt;
	__u8   sense_data[128];
};

#define S_FW_SCSI_ISCSI_RSP_SBIT	7
#define M_FW_SCSI_ISCSI_RSP_SBIT	0x1
#define V_FW_SCSI_ISCSI_RSP_SBIT(x)	((x) << S_FW_SCSI_ISCSI_RSP_SBIT)
#define G_FW_SCSI_ISCSI_RSP_SBIT(x)	\
    (((x) >> S_FW_SCSI_ISCSI_RSP_SBIT) & M_FW_SCSI_ISCSI_RSP_SBIT)
#define F_FW_SCSI_ISCSI_RSP_SBIT	V_FW_SCSI_ISCSI_RSP_SBIT(1U)

#define S_FW_SCSI_ISCSI_RSP_BIDIR_OFLOW		4
#define M_FW_SCSI_ISCSI_RSP_BIDIR_OFLOW		0x1
#define V_FW_SCSI_ISCSI_RSP_BIDIR_OFLOW(x)	\
    ((x) << S_FW_SCSI_ISCSI_RSP_BIDIR_OFLOW)
#define G_FW_SCSI_ISCSI_RSP_BIDIR_OFLOW(x)	\
    (((x) >> S_FW_SCSI_ISCSI_RSP_BIDIR_OFLOW) & \
     M_FW_SCSI_ISCSI_RSP_BIDIR_OFLOW)
#define F_FW_SCSI_ISCSI_RSP_BIDIR_OFLOW	V_FW_SCSI_ISCSI_RSP_BIDIR_OFLOW(1U)

#define S_FW_SCSI_ISCSI_RSP_BIDIR_UFLOW		3
#define M_FW_SCSI_ISCSI_RSP_BIDIR_UFLOW		0x1
#define V_FW_SCSI_ISCSI_RSP_BIDIR_UFLOW(x)	\
    ((x) << S_FW_SCSI_ISCSI_RSP_BIDIR_UFLOW)
#define G_FW_SCSI_ISCSI_RSP_BIDIR_UFLOW(x)	\
    (((x) >> S_FW_SCSI_ISCSI_RSP_BIDIR_UFLOW) & \
     M_FW_SCSI_ISCSI_RSP_BIDIR_UFLOW)
#define F_FW_SCSI_ISCSI_RSP_BIDIR_UFLOW	V_FW_SCSI_ISCSI_RSP_BIDIR_UFLOW(1U)

#define S_FW_SCSI_ISCSI_RSP_OFLOW	2
#define M_FW_SCSI_ISCSI_RSP_OFLOW	0x1
#define V_FW_SCSI_ISCSI_RSP_OFLOW(x)	((x) << S_FW_SCSI_ISCSI_RSP_OFLOW)
#define G_FW_SCSI_ISCSI_RSP_OFLOW(x)	\
    (((x) >> S_FW_SCSI_ISCSI_RSP_OFLOW) & M_FW_SCSI_ISCSI_RSP_OFLOW)
#define F_FW_SCSI_ISCSI_RSP_OFLOW	V_FW_SCSI_ISCSI_RSP_OFLOW(1U)

#define S_FW_SCSI_ISCSI_RSP_UFLOW	1
#define M_FW_SCSI_ISCSI_RSP_UFLOW	0x1
#define V_FW_SCSI_ISCSI_RSP_UFLOW(x)	((x) << S_FW_SCSI_ISCSI_RSP_UFLOW)
#define G_FW_SCSI_ISCSI_RSP_UFLOW(x)	\
    (((x) >> S_FW_SCSI_ISCSI_RSP_UFLOW) & M_FW_SCSI_ISCSI_RSP_UFLOW)
#define F_FW_SCSI_ISCSI_RSP_UFLOW	V_FW_SCSI_ISCSI_RSP_UFLOW(1U)

/******************************************************************************
 *  C O M M A N D s
 *********************/

/*
 * The maximum length of time, in miliseconds, that we expect any firmware
 * command to take to execute and return a reply to the host.  The RESET
 * and INITIALIZE commands can take a fair amount of time to execute but
 * most execute in far less time than this maximum.  This constant is used
 * by host software to determine how long to wait for a firmware command
 * reply before declaring the firmware as dead/unreachable ...
 */
#define FW_CMD_MAX_TIMEOUT	10000

/*
 * If a host driver does a HELLO and discovers that there's already a MASTER
 * selected, we may have to wait for that MASTER to finish issuing RESET,
 * configuration and INITIALIZE commands.  Also, there's a possibility that
 * our own HELLO may get lost if it happens right as the MASTER is issuign a
 * RESET command, so we need to be willing to make a few retries of our HELLO.
 */
#define FW_CMD_HELLO_TIMEOUT	(3 * FW_CMD_MAX_TIMEOUT)
#define FW_CMD_HELLO_RETRIES	3

enum fw_cmd_opcodes {
	FW_LDST_CMD                    = 0x01,
	FW_RESET_CMD                   = 0x03,
	FW_HELLO_CMD                   = 0x04,
	FW_BYE_CMD                     = 0x05,
	FW_INITIALIZE_CMD              = 0x06,
	FW_CAPS_CONFIG_CMD             = 0x07,
	FW_PARAMS_CMD                  = 0x08,
	FW_PFVF_CMD                    = 0x09,
	FW_IQ_CMD                      = 0x10,
	FW_EQ_MNGT_CMD                 = 0x11,
	FW_EQ_ETH_CMD                  = 0x12,
	FW_EQ_CTRL_CMD                 = 0x13,
	FW_EQ_OFLD_CMD                 = 0x21,
	FW_VI_CMD                      = 0x14,
	FW_VI_MAC_CMD                  = 0x15,
	FW_VI_RXMODE_CMD               = 0x16,
	FW_VI_ENABLE_CMD               = 0x17,
	FW_VI_STATS_CMD                = 0x1a,
	FW_ACL_MAC_CMD                 = 0x18,
	FW_ACL_VLAN_CMD                = 0x19,
	FW_PORT_CMD                    = 0x1b,
	FW_PORT_STATS_CMD              = 0x1c,
	FW_PORT_LB_STATS_CMD           = 0x1d,
	FW_PORT_TRACE_CMD              = 0x1e,
	FW_PORT_TRACE_MMAP_CMD         = 0x1f,
	FW_RSS_IND_TBL_CMD             = 0x20,
	FW_RSS_GLB_CONFIG_CMD          = 0x22,
	FW_RSS_VI_CONFIG_CMD           = 0x23,
	FW_SCHED_CMD                   = 0x24,
	FW_DEVLOG_CMD                  = 0x25,
	FW_NETIF_CMD                   = 0x26,
	FW_WATCHDOG_CMD                = 0x27,
	FW_CLIP_CMD                    = 0x28,
	FW_LASTC2E_CMD                 = 0x40,
	FW_ERROR_CMD                   = 0x80,
	FW_DEBUG_CMD                   = 0x81,
};

enum fw_cmd_cap {
	FW_CMD_CAP_PF                  = 0x01,
	FW_CMD_CAP_DMAQ                = 0x02,
	FW_CMD_CAP_PORT                = 0x04,
	FW_CMD_CAP_PORTPROMISC         = 0x08,
	FW_CMD_CAP_PORTSTATS           = 0x10,
	FW_CMD_CAP_VF                  = 0x80,
};

/*
 * Generic command header flit0
 */
struct fw_cmd_hdr {
	__be32 hi;
	__be32 lo;
};

#define S_FW_CMD_OP		24
#define M_FW_CMD_OP		0xff
#define V_FW_CMD_OP(x)		((x) << S_FW_CMD_OP)
#define G_FW_CMD_OP(x)		(((x) >> S_FW_CMD_OP) & M_FW_CMD_OP)

#define S_FW_CMD_REQUEST	23
#define M_FW_CMD_REQUEST	0x1
#define V_FW_CMD_REQUEST(x)	((x) << S_FW_CMD_REQUEST)
#define G_FW_CMD_REQUEST(x)	(((x) >> S_FW_CMD_REQUEST) & M_FW_CMD_REQUEST)
#define F_FW_CMD_REQUEST	V_FW_CMD_REQUEST(1U)

#define S_FW_CMD_READ		22
#define M_FW_CMD_READ		0x1
#define V_FW_CMD_READ(x)	((x) << S_FW_CMD_READ)
#define G_FW_CMD_READ(x)	(((x) >> S_FW_CMD_READ) & M_FW_CMD_READ)
#define F_FW_CMD_READ		V_FW_CMD_READ(1U)

#define S_FW_CMD_WRITE		21
#define M_FW_CMD_WRITE		0x1
#define V_FW_CMD_WRITE(x)	((x) << S_FW_CMD_WRITE)
#define G_FW_CMD_WRITE(x)	(((x) >> S_FW_CMD_WRITE) & M_FW_CMD_WRITE)
#define F_FW_CMD_WRITE		V_FW_CMD_WRITE(1U)

#define S_FW_CMD_EXEC		20
#define M_FW_CMD_EXEC		0x1
#define V_FW_CMD_EXEC(x)	((x) << S_FW_CMD_EXEC)
#define G_FW_CMD_EXEC(x)	(((x) >> S_FW_CMD_EXEC) & M_FW_CMD_EXEC)
#define F_FW_CMD_EXEC		V_FW_CMD_EXEC(1U)

#define S_FW_CMD_RAMASK		20
#define M_FW_CMD_RAMASK		0xf
#define V_FW_CMD_RAMASK(x)	((x) << S_FW_CMD_RAMASK)
#define G_FW_CMD_RAMASK(x)	(((x) >> S_FW_CMD_RAMASK) & M_FW_CMD_RAMASK)

#define S_FW_CMD_RETVAL		8
#define M_FW_CMD_RETVAL		0xff
#define V_FW_CMD_RETVAL(x)	((x) << S_FW_CMD_RETVAL)
#define G_FW_CMD_RETVAL(x)	(((x) >> S_FW_CMD_RETVAL) & M_FW_CMD_RETVAL)

#define S_FW_CMD_LEN16		0
#define M_FW_CMD_LEN16		0xff
#define V_FW_CMD_LEN16(x)	((x) << S_FW_CMD_LEN16)
#define G_FW_CMD_LEN16(x)	(((x) >> S_FW_CMD_LEN16) & M_FW_CMD_LEN16)

#define FW_LEN16(fw_struct) V_FW_CMD_LEN16(sizeof(fw_struct) / 16)

/*
 *	address spaces
 */
enum fw_ldst_addrspc {
	FW_LDST_ADDRSPC_FIRMWARE  = 0x0001,
	FW_LDST_ADDRSPC_SGE_EGRC  = 0x0008,
	FW_LDST_ADDRSPC_SGE_INGC  = 0x0009,
	FW_LDST_ADDRSPC_SGE_FLMC  = 0x000a,
	FW_LDST_ADDRSPC_SGE_CONMC = 0x000b,
	FW_LDST_ADDRSPC_TP_PIO    = 0x0010,
	FW_LDST_ADDRSPC_TP_TM_PIO = 0x0011,
	FW_LDST_ADDRSPC_TP_MIB    = 0x0012,
	FW_LDST_ADDRSPC_MDIO      = 0x0018,
	FW_LDST_ADDRSPC_MPS       = 0x0020,
	FW_LDST_ADDRSPC_FUNC      = 0x0028,
	FW_LDST_ADDRSPC_FUNC_PCIE = 0x0029,
	FW_LDST_ADDRSPC_FUNC_I2C  = 0x002A,
};

/*
 *	MDIO VSC8634 register access control field
 */
enum fw_ldst_mdio_vsc8634_aid {
	FW_LDST_MDIO_VS_STANDARD,
	FW_LDST_MDIO_VS_EXTENDED,
	FW_LDST_MDIO_VS_GPIO
};

enum fw_ldst_mps_fid {
	FW_LDST_MPS_ATRB,
	FW_LDST_MPS_RPLC
};

enum fw_ldst_func_access_ctl {
	FW_LDST_FUNC_ACC_CTL_VIID,
	FW_LDST_FUNC_ACC_CTL_FID
};

enum fw_ldst_func_mod_index {
	FW_LDST_FUNC_MPS
};

struct fw_ldst_cmd {
	__be32 op_to_addrspace;
	__be32 cycles_to_len16;
	union fw_ldst {
		struct fw_ldst_addrval {
			__be32 addr;
			__be32 val;
		} addrval;
		struct fw_ldst_idctxt {
			__be32 physid;
			__be32 msg_ctxtflush;
			__be32 ctxt_data7;
			__be32 ctxt_data6;
			__be32 ctxt_data5;
			__be32 ctxt_data4;
			__be32 ctxt_data3;
			__be32 ctxt_data2;
			__be32 ctxt_data1;
			__be32 ctxt_data0;
		} idctxt;
		struct fw_ldst_mdio {
			__be16 paddr_mmd;
			__be16 raddr;
			__be16 vctl;
			__be16 rval;
		} mdio;
		struct fw_ldst_mps {
			__be16 fid_ctl;
			__be16 rplcpf_pkd;
			__be32 rplc127_96;
			__be32 rplc95_64;
			__be32 rplc63_32;
			__be32 rplc31_0;
			__be32 atrb;
			__be16 vlan[16];
		} mps;
		struct fw_ldst_func {
			__u8   access_ctl;
			__u8   mod_index;
			__be16 ctl_id;
			__be32 offset;
			__be64 data0;
			__be64 data1;
		} func;
		struct fw_ldst_pcie {
			__u8   ctrl_to_fn;
			__u8   bnum;
			__u8   r;
			__u8   ext_r;
			__u8   select_naccess;
			__u8   pcie_fn;
			__be16 nset_pkd;
			__be32 data[12];
		} pcie;
		struct fw_ldst_i2c {
			__u8   pid_pkd;
			__u8   base;
			__u8   boffset;
			__u8   data;
			__be32 r9;
		} i2c;
	} u;
};

#define S_FW_LDST_CMD_ADDRSPACE		0
#define M_FW_LDST_CMD_ADDRSPACE		0xff
#define V_FW_LDST_CMD_ADDRSPACE(x)	((x) << S_FW_LDST_CMD_ADDRSPACE)
#define G_FW_LDST_CMD_ADDRSPACE(x)	\
    (((x) >> S_FW_LDST_CMD_ADDRSPACE) & M_FW_LDST_CMD_ADDRSPACE)

#define S_FW_LDST_CMD_CYCLES	16
#define M_FW_LDST_CMD_CYCLES	0xffff
#define V_FW_LDST_CMD_CYCLES(x)	((x) << S_FW_LDST_CMD_CYCLES)
#define G_FW_LDST_CMD_CYCLES(x)	\
    (((x) >> S_FW_LDST_CMD_CYCLES) & M_FW_LDST_CMD_CYCLES)

#define S_FW_LDST_CMD_MSG	31
#define M_FW_LDST_CMD_MSG	0x1
#define V_FW_LDST_CMD_MSG(x)	((x) << S_FW_LDST_CMD_MSG)
#define G_FW_LDST_CMD_MSG(x)	\
    (((x) >> S_FW_LDST_CMD_MSG) & M_FW_LDST_CMD_MSG)
#define F_FW_LDST_CMD_MSG	V_FW_LDST_CMD_MSG(1U)

#define S_FW_LDST_CMD_CTXTFLUSH		30
#define M_FW_LDST_CMD_CTXTFLUSH		0x1
#define V_FW_LDST_CMD_CTXTFLUSH(x)	((x) << S_FW_LDST_CMD_CTXTFLUSH)
#define G_FW_LDST_CMD_CTXTFLUSH(x)	\
    (((x) >> S_FW_LDST_CMD_CTXTFLUSH) & M_FW_LDST_CMD_CTXTFLUSH)
#define F_FW_LDST_CMD_CTXTFLUSH	V_FW_LDST_CMD_CTXTFLUSH(1U)

#define S_FW_LDST_CMD_PADDR	8
#define M_FW_LDST_CMD_PADDR	0x1f
#define V_FW_LDST_CMD_PADDR(x)	((x) << S_FW_LDST_CMD_PADDR)
#define G_FW_LDST_CMD_PADDR(x)	\
    (((x) >> S_FW_LDST_CMD_PADDR) & M_FW_LDST_CMD_PADDR)

#define S_FW_LDST_CMD_MMD	0
#define M_FW_LDST_CMD_MMD	0x1f
#define V_FW_LDST_CMD_MMD(x)	((x) << S_FW_LDST_CMD_MMD)
#define G_FW_LDST_CMD_MMD(x)	\
    (((x) >> S_FW_LDST_CMD_MMD) & M_FW_LDST_CMD_MMD)

#define S_FW_LDST_CMD_FID	15
#define M_FW_LDST_CMD_FID	0x1
#define V_FW_LDST_CMD_FID(x)	((x) << S_FW_LDST_CMD_FID)
#define G_FW_LDST_CMD_FID(x)	\
    (((x) >> S_FW_LDST_CMD_FID) & M_FW_LDST_CMD_FID)
#define F_FW_LDST_CMD_FID	V_FW_LDST_CMD_FID(1U)

#define S_FW_LDST_CMD_CTL	0
#define M_FW_LDST_CMD_CTL	0x7fff
#define V_FW_LDST_CMD_CTL(x)	((x) << S_FW_LDST_CMD_CTL)
#define G_FW_LDST_CMD_CTL(x)	\
    (((x) >> S_FW_LDST_CMD_CTL) & M_FW_LDST_CMD_CTL)

#define S_FW_LDST_CMD_RPLCPF	0
#define M_FW_LDST_CMD_RPLCPF	0xff
#define V_FW_LDST_CMD_RPLCPF(x)	((x) << S_FW_LDST_CMD_RPLCPF)
#define G_FW_LDST_CMD_RPLCPF(x)	\
    (((x) >> S_FW_LDST_CMD_RPLCPF) & M_FW_LDST_CMD_RPLCPF)

#define S_FW_LDST_CMD_CTRL	7
#define M_FW_LDST_CMD_CTRL	0x1
#define V_FW_LDST_CMD_CTRL(x)	((x) << S_FW_LDST_CMD_CTRL)
#define G_FW_LDST_CMD_CTRL(x)	\
    (((x) >> S_FW_LDST_CMD_CTRL) & M_FW_LDST_CMD_CTRL)
#define F_FW_LDST_CMD_CTRL	V_FW_LDST_CMD_CTRL(1U)

#define S_FW_LDST_CMD_LC	4
#define M_FW_LDST_CMD_LC	0x1
#define V_FW_LDST_CMD_LC(x)	((x) << S_FW_LDST_CMD_LC)
#define G_FW_LDST_CMD_LC(x)	(((x) >> S_FW_LDST_CMD_LC) & M_FW_LDST_CMD_LC)
#define F_FW_LDST_CMD_LC	V_FW_LDST_CMD_LC(1U)

#define S_FW_LDST_CMD_AI	3
#define M_FW_LDST_CMD_AI	0x1
#define V_FW_LDST_CMD_AI(x)	((x) << S_FW_LDST_CMD_AI)
#define G_FW_LDST_CMD_AI(x)	(((x) >> S_FW_LDST_CMD_AI) & M_FW_LDST_CMD_AI)
#define F_FW_LDST_CMD_AI	V_FW_LDST_CMD_AI(1U)

#define S_FW_LDST_CMD_FN	0
#define M_FW_LDST_CMD_FN	0x7
#define V_FW_LDST_CMD_FN(x)	((x) << S_FW_LDST_CMD_FN)
#define G_FW_LDST_CMD_FN(x)	(((x) >> S_FW_LDST_CMD_FN) & M_FW_LDST_CMD_FN)

#define S_FW_LDST_CMD_SELECT	4
#define M_FW_LDST_CMD_SELECT	0xf
#define V_FW_LDST_CMD_SELECT(x)	((x) << S_FW_LDST_CMD_SELECT)
#define G_FW_LDST_CMD_SELECT(x)	\
    (((x) >> S_FW_LDST_CMD_SELECT) & M_FW_LDST_CMD_SELECT)

#define S_FW_LDST_CMD_NACCESS		0
#define M_FW_LDST_CMD_NACCESS		0xf
#define V_FW_LDST_CMD_NACCESS(x)	((x) << S_FW_LDST_CMD_NACCESS)
#define G_FW_LDST_CMD_NACCESS(x)	\
    (((x) >> S_FW_LDST_CMD_NACCESS) & M_FW_LDST_CMD_NACCESS)

#define S_FW_LDST_CMD_NSET	14
#define M_FW_LDST_CMD_NSET	0x3
#define V_FW_LDST_CMD_NSET(x)	((x) << S_FW_LDST_CMD_NSET)
#define G_FW_LDST_CMD_NSET(x)	\
    (((x) >> S_FW_LDST_CMD_NSET) & M_FW_LDST_CMD_NSET)

#define S_FW_LDST_CMD_PID	6
#define M_FW_LDST_CMD_PID	0x3
#define V_FW_LDST_CMD_PID(x)	((x) << S_FW_LDST_CMD_PID)
#define G_FW_LDST_CMD_PID(x)	\
    (((x) >> S_FW_LDST_CMD_PID) & M_FW_LDST_CMD_PID)

struct fw_reset_cmd {
	__be32 op_to_write;
	__be32 retval_len16;
	__be32 val;
	__be32 halt_pkd;
};

#define S_FW_RESET_CMD_HALT	31
#define M_FW_RESET_CMD_HALT	0x1
#define V_FW_RESET_CMD_HALT(x)	((x) << S_FW_RESET_CMD_HALT)
#define G_FW_RESET_CMD_HALT(x)	\
    (((x) >> S_FW_RESET_CMD_HALT) & M_FW_RESET_CMD_HALT)
#define F_FW_RESET_CMD_HALT	V_FW_RESET_CMD_HALT(1U)

enum {
	FW_HELLO_CMD_STAGE_OS		= 0,
	FW_HELLO_CMD_STAGE_PREOS0	= 1,
	FW_HELLO_CMD_STAGE_PREOS1	= 2,
	FW_HELLO_CMD_STAGE_POSTOS	= 3,
};

struct fw_hello_cmd {
	__be32 op_to_write;
	__be32 retval_len16;
	__be32 err_to_clearinit;
	__be32 fwrev;
};

#define S_FW_HELLO_CMD_ERR	31
#define M_FW_HELLO_CMD_ERR	0x1
#define V_FW_HELLO_CMD_ERR(x)	((x) << S_FW_HELLO_CMD_ERR)
#define G_FW_HELLO_CMD_ERR(x)	\
    (((x) >> S_FW_HELLO_CMD_ERR) & M_FW_HELLO_CMD_ERR)
#define F_FW_HELLO_CMD_ERR	V_FW_HELLO_CMD_ERR(1U)

#define S_FW_HELLO_CMD_INIT	30
#define M_FW_HELLO_CMD_INIT	0x1
#define V_FW_HELLO_CMD_INIT(x)	((x) << S_FW_HELLO_CMD_INIT)
#define G_FW_HELLO_CMD_INIT(x)	\
    (((x) >> S_FW_HELLO_CMD_INIT) & M_FW_HELLO_CMD_INIT)
#define F_FW_HELLO_CMD_INIT	V_FW_HELLO_CMD_INIT(1U)

#define S_FW_HELLO_CMD_MASTERDIS	29
#define M_FW_HELLO_CMD_MASTERDIS	0x1
#define V_FW_HELLO_CMD_MASTERDIS(x)	((x) << S_FW_HELLO_CMD_MASTERDIS)
#define G_FW_HELLO_CMD_MASTERDIS(x)	\
    (((x) >> S_FW_HELLO_CMD_MASTERDIS) & M_FW_HELLO_CMD_MASTERDIS)
#define F_FW_HELLO_CMD_MASTERDIS	V_FW_HELLO_CMD_MASTERDIS(1U)

#define S_FW_HELLO_CMD_MASTERFORCE	28
#define M_FW_HELLO_CMD_MASTERFORCE	0x1
#define V_FW_HELLO_CMD_MASTERFORCE(x)	((x) << S_FW_HELLO_CMD_MASTERFORCE)
#define G_FW_HELLO_CMD_MASTERFORCE(x)	\
    (((x) >> S_FW_HELLO_CMD_MASTERFORCE) & M_FW_HELLO_CMD_MASTERFORCE)
#define F_FW_HELLO_CMD_MASTERFORCE	V_FW_HELLO_CMD_MASTERFORCE(1U)

#define S_FW_HELLO_CMD_MBMASTER		24
#define M_FW_HELLO_CMD_MBMASTER		0xf
#define V_FW_HELLO_CMD_MBMASTER(x)	((x) << S_FW_HELLO_CMD_MBMASTER)
#define G_FW_HELLO_CMD_MBMASTER(x)	\
    (((x) >> S_FW_HELLO_CMD_MBMASTER) & M_FW_HELLO_CMD_MBMASTER)

#define S_FW_HELLO_CMD_MBASYNCNOTINT	23
#define M_FW_HELLO_CMD_MBASYNCNOTINT	0x1
#define V_FW_HELLO_CMD_MBASYNCNOTINT(x)	((x) << S_FW_HELLO_CMD_MBASYNCNOTINT)
#define G_FW_HELLO_CMD_MBASYNCNOTINT(x)	\
    (((x) >> S_FW_HELLO_CMD_MBASYNCNOTINT) & M_FW_HELLO_CMD_MBASYNCNOTINT)
#define F_FW_HELLO_CMD_MBASYNCNOTINT	V_FW_HELLO_CMD_MBASYNCNOTINT(1U)

#define S_FW_HELLO_CMD_MBASYNCNOT	20
#define M_FW_HELLO_CMD_MBASYNCNOT	0x7
#define V_FW_HELLO_CMD_MBASYNCNOT(x)	((x) << S_FW_HELLO_CMD_MBASYNCNOT)
#define G_FW_HELLO_CMD_MBASYNCNOT(x)	\
    (((x) >> S_FW_HELLO_CMD_MBASYNCNOT) & M_FW_HELLO_CMD_MBASYNCNOT)

#define S_FW_HELLO_CMD_STAGE	17
#define M_FW_HELLO_CMD_STAGE	0x7
#define V_FW_HELLO_CMD_STAGE(x)	((x) << S_FW_HELLO_CMD_STAGE)
#define G_FW_HELLO_CMD_STAGE(x)	\
    (((x) >> S_FW_HELLO_CMD_STAGE) & M_FW_HELLO_CMD_STAGE)

#define S_FW_HELLO_CMD_CLEARINIT	16
#define M_FW_HELLO_CMD_CLEARINIT	0x1
#define V_FW_HELLO_CMD_CLEARINIT(x)	((x) << S_FW_HELLO_CMD_CLEARINIT)
#define G_FW_HELLO_CMD_CLEARINIT(x)	\
    (((x) >> S_FW_HELLO_CMD_CLEARINIT) & M_FW_HELLO_CMD_CLEARINIT)
#define F_FW_HELLO_CMD_CLEARINIT	V_FW_HELLO_CMD_CLEARINIT(1U)

struct fw_bye_cmd {
	__be32 op_to_write;
	__be32 retval_len16;
	__be64 r3;
};

struct fw_initialize_cmd {
	__be32 op_to_write;
	__be32 retval_len16;
	__be64 r3;
};

enum fw_caps_config_hm {
	FW_CAPS_CONFIG_HM_PCIE		= 0x00000001,
	FW_CAPS_CONFIG_HM_PL		= 0x00000002,
	FW_CAPS_CONFIG_HM_SGE		= 0x00000004,
	FW_CAPS_CONFIG_HM_CIM		= 0x00000008,
	FW_CAPS_CONFIG_HM_ULPTX		= 0x00000010,
	FW_CAPS_CONFIG_HM_TP		= 0x00000020,
	FW_CAPS_CONFIG_HM_ULPRX		= 0x00000040,
	FW_CAPS_CONFIG_HM_PMRX		= 0x00000080,
	FW_CAPS_CONFIG_HM_PMTX		= 0x00000100,
	FW_CAPS_CONFIG_HM_MC		= 0x00000200,
	FW_CAPS_CONFIG_HM_LE		= 0x00000400,
	FW_CAPS_CONFIG_HM_MPS		= 0x00000800,
	FW_CAPS_CONFIG_HM_XGMAC		= 0x00001000,
	FW_CAPS_CONFIG_HM_CPLSWITCH	= 0x00002000,
	FW_CAPS_CONFIG_HM_T4DBG		= 0x00004000,
	FW_CAPS_CONFIG_HM_MI		= 0x00008000,
	FW_CAPS_CONFIG_HM_I2CM		= 0x00010000,
	FW_CAPS_CONFIG_HM_NCSI		= 0x00020000,
	FW_CAPS_CONFIG_HM_SMB		= 0x00040000,
	FW_CAPS_CONFIG_HM_MA		= 0x00080000,
	FW_CAPS_CONFIG_HM_EDRAM		= 0x00100000,
	FW_CAPS_CONFIG_HM_PMU		= 0x00200000,
	FW_CAPS_CONFIG_HM_UART		= 0x00400000,
	FW_CAPS_CONFIG_HM_SF		= 0x00800000,
};

/*
 * The VF Register Map.
 *
 * The Scatter Gather Engine (SGE), Multiport Support module (MPS), PIO Local
 * bus module (PL) and CPU Interface Module (CIM) components are mapped via
 * the Slice to Module Map Table (see below) in the Physical Function Register
 * Map.  The Mail Box Data (MBDATA) range is mapped via the PCI-E Mailbox Base
 * and Offset registers in the PF Register Map.  The MBDATA base address is
 * quite constrained as it determines the Mailbox Data addresses for both PFs
 * and VFs, and therefore must fit in both the VF and PF Register Maps without
 * overlapping other registers.
 */
#define FW_T4VF_SGE_BASE_ADDR      0x0000
#define FW_T4VF_MPS_BASE_ADDR      0x0100
#define FW_T4VF_PL_BASE_ADDR       0x0200
#define FW_T4VF_MBDATA_BASE_ADDR   0x0240
#define FW_T4VF_CIM_BASE_ADDR      0x0300

#define FW_T4VF_REGMAP_START       0x0000
#define FW_T4VF_REGMAP_SIZE        0x0400

enum fw_caps_config_nbm {
	FW_CAPS_CONFIG_NBM_IPMI		= 0x00000001,
	FW_CAPS_CONFIG_NBM_NCSI		= 0x00000002,
};

enum fw_caps_config_link {
	FW_CAPS_CONFIG_LINK_PPP		= 0x00000001,
	FW_CAPS_CONFIG_LINK_QFC		= 0x00000002,
	FW_CAPS_CONFIG_LINK_DCBX	= 0x00000004,
};

enum fw_caps_config_switch {
	FW_CAPS_CONFIG_SWITCH_INGRESS	= 0x00000001,
	FW_CAPS_CONFIG_SWITCH_EGRESS	= 0x00000002,
};

enum fw_caps_config_nic {
	FW_CAPS_CONFIG_NIC		= 0x00000001,
	FW_CAPS_CONFIG_NIC_VM		= 0x00000002,
	FW_CAPS_CONFIG_NIC_IDS		= 0x00000004,
	FW_CAPS_CONFIG_NIC_UM		= 0x00000008,
	FW_CAPS_CONFIG_NIC_UM_ISGL	= 0x00000010,
};

enum fw_caps_config_toe {
	FW_CAPS_CONFIG_TOE		= 0x00000001,
};

enum fw_caps_config_rdma {
	FW_CAPS_CONFIG_RDMA_RDDP	= 0x00000001,
	FW_CAPS_CONFIG_RDMA_RDMAC	= 0x00000002,
};

enum fw_caps_config_iscsi {
	FW_CAPS_CONFIG_ISCSI_INITIATOR_PDU = 0x00000001,
	FW_CAPS_CONFIG_ISCSI_TARGET_PDU = 0x00000002,
	FW_CAPS_CONFIG_ISCSI_INITIATOR_CNXOFLD = 0x00000004,
	FW_CAPS_CONFIG_ISCSI_TARGET_CNXOFLD = 0x00000008,
	FW_CAPS_CONFIG_ISCSI_INITIATOR_SSNOFLD = 0x00000010,
	FW_CAPS_CONFIG_ISCSI_TARGET_SSNOFLD = 0x00000020,
};

enum fw_caps_config_fcoe {
	FW_CAPS_CONFIG_FCOE_INITIATOR	= 0x00000001,
	FW_CAPS_CONFIG_FCOE_TARGET	= 0x00000002,
	FW_CAPS_CONFIG_FCOE_CTRL_OFLD   = 0x00000004,
};

enum fw_memtype_cf {
	FW_MEMTYPE_CF_EDC0		= 0x0,
	FW_MEMTYPE_CF_EDC1		= 0x1,
	FW_MEMTYPE_CF_EXTMEM		= 0x2,
	FW_MEMTYPE_CF_FLASH		= 0x4,
};

struct fw_caps_config_cmd {
	__be32 op_to_write;
	__be32 cfvalid_to_len16;
	__be32 r2;
	__be32 hwmbitmap;
	__be16 nbmcaps;
	__be16 linkcaps;
	__be16 switchcaps;
	__be16 r3;
	__be16 niccaps;
	__be16 toecaps;
	__be16 rdmacaps;
	__be16 r4;
	__be16 iscsicaps;
	__be16 fcoecaps;
	__be32 cfcsum;
	__be32 finiver;
	__be32 finicsum;
};

#define S_FW_CAPS_CONFIG_CMD_CFVALID	27
#define M_FW_CAPS_CONFIG_CMD_CFVALID	0x1
#define V_FW_CAPS_CONFIG_CMD_CFVALID(x)	((x) << S_FW_CAPS_CONFIG_CMD_CFVALID)
#define G_FW_CAPS_CONFIG_CMD_CFVALID(x)	\
    (((x) >> S_FW_CAPS_CONFIG_CMD_CFVALID) & M_FW_CAPS_CONFIG_CMD_CFVALID)
#define F_FW_CAPS_CONFIG_CMD_CFVALID	V_FW_CAPS_CONFIG_CMD_CFVALID(1U)

#define S_FW_CAPS_CONFIG_CMD_MEMTYPE_CF		24
#define M_FW_CAPS_CONFIG_CMD_MEMTYPE_CF		0x7
#define V_FW_CAPS_CONFIG_CMD_MEMTYPE_CF(x)	\
    ((x) << S_FW_CAPS_CONFIG_CMD_MEMTYPE_CF)
#define G_FW_CAPS_CONFIG_CMD_MEMTYPE_CF(x)	\
    (((x) >> S_FW_CAPS_CONFIG_CMD_MEMTYPE_CF) & \
     M_FW_CAPS_CONFIG_CMD_MEMTYPE_CF)

#define S_FW_CAPS_CONFIG_CMD_MEMADDR64K_CF	16
#define M_FW_CAPS_CONFIG_CMD_MEMADDR64K_CF	0xff
#define V_FW_CAPS_CONFIG_CMD_MEMADDR64K_CF(x)	\
    ((x) << S_FW_CAPS_CONFIG_CMD_MEMADDR64K_CF)
#define G_FW_CAPS_CONFIG_CMD_MEMADDR64K_CF(x)	\
    (((x) >> S_FW_CAPS_CONFIG_CMD_MEMADDR64K_CF) & \
     M_FW_CAPS_CONFIG_CMD_MEMADDR64K_CF)

/*
 * params command mnemonics
 */
enum fw_params_mnem {
	FW_PARAMS_MNEM_DEV		= 1,	/* device params */
	FW_PARAMS_MNEM_PFVF		= 2,	/* function params */
	FW_PARAMS_MNEM_REG		= 3,	/* limited register access */
	FW_PARAMS_MNEM_DMAQ		= 4,	/* dma queue params */
	FW_PARAMS_MNEM_LAST
};

/*
 * device parameters
 */
enum fw_params_param_dev {
	FW_PARAMS_PARAM_DEV_CCLK	= 0x00, /* chip core clock in khz */
	FW_PARAMS_PARAM_DEV_PORTVEC	= 0x01, /* the port vector */
	FW_PARAMS_PARAM_DEV_NTID	= 0x02, /* reads the number of TIDs
						 * allocated by the device's
						 * Lookup Engine
						 */
	FW_PARAMS_PARAM_DEV_FLOWC_BUFFIFO_SZ = 0x03,
	FW_PARAMS_PARAM_DEV_INTFVER_NIC	= 0x04,
	FW_PARAMS_PARAM_DEV_INTFVER_VNIC = 0x05,
	FW_PARAMS_PARAM_DEV_INTFVER_OFLD = 0x06,
	FW_PARAMS_PARAM_DEV_INTFVER_RI	= 0x07,
	FW_PARAMS_PARAM_DEV_INTFVER_ISCSIPDU = 0x08,
	FW_PARAMS_PARAM_DEV_INTFVER_ISCSI = 0x09,
	FW_PARAMS_PARAM_DEV_INTFVER_FCOE = 0x0A,
	FW_PARAMS_PARAM_DEV_FWREV = 0x0B,
	FW_PARAMS_PARAM_DEV_TPREV = 0x0C,
	FW_PARAMS_PARAM_DEV_CF = 0x0D,
	FW_PARAMS_PARAM_DEV_BYPASS = 0x0E,
	FW_PARAMS_PARAM_DEV_PHYFW = 0x0F,
	FW_PARAMS_PARAM_DEV_LOAD = 0x10,
	FW_PARAMS_PARAM_DEV_DIAG = 0x11,
};

/*
 * physical and virtual function parameters
 */
enum fw_params_param_pfvf {
	FW_PARAMS_PARAM_PFVF_RWXCAPS	= 0x00,
	FW_PARAMS_PARAM_PFVF_ROUTE_START = 0x01,
	FW_PARAMS_PARAM_PFVF_ROUTE_END = 0x02,
	FW_PARAMS_PARAM_PFVF_CLIP_START = 0x03,
	FW_PARAMS_PARAM_PFVF_CLIP_END = 0x04,
	FW_PARAMS_PARAM_PFVF_FILTER_START = 0x05,
	FW_PARAMS_PARAM_PFVF_FILTER_END = 0x06,
	FW_PARAMS_PARAM_PFVF_SERVER_START = 0x07,
	FW_PARAMS_PARAM_PFVF_SERVER_END = 0x08,
	FW_PARAMS_PARAM_PFVF_TDDP_START = 0x09,
	FW_PARAMS_PARAM_PFVF_TDDP_END = 0x0A,
	FW_PARAMS_PARAM_PFVF_ISCSI_START = 0x0B,
	FW_PARAMS_PARAM_PFVF_ISCSI_END = 0x0C,
	FW_PARAMS_PARAM_PFVF_STAG_START = 0x0D,
	FW_PARAMS_PARAM_PFVF_STAG_END = 0x0E,
	FW_PARAMS_PARAM_PFVF_RQ_START = 0x1F,
	FW_PARAMS_PARAM_PFVF_RQ_END	= 0x10,
	FW_PARAMS_PARAM_PFVF_PBL_START = 0x11,
	FW_PARAMS_PARAM_PFVF_PBL_END	= 0x12,
	FW_PARAMS_PARAM_PFVF_L2T_START = 0x13,
	FW_PARAMS_PARAM_PFVF_L2T_END = 0x14,
	FW_PARAMS_PARAM_PFVF_SQRQ_START = 0x15,
	FW_PARAMS_PARAM_PFVF_SQRQ_END	= 0x16,
	FW_PARAMS_PARAM_PFVF_CQ_START	= 0x17,
	FW_PARAMS_PARAM_PFVF_CQ_END	= 0x18,
	FW_PARAMS_PARAM_PFVF_SCHEDCLASS_ETH = 0x20,
	FW_PARAMS_PARAM_PFVF_VIID	= 0x24,
	FW_PARAMS_PARAM_PFVF_CPMASK	= 0x25,
	FW_PARAMS_PARAM_PFVF_OCQ_START	= 0x26,
	FW_PARAMS_PARAM_PFVF_OCQ_END	= 0x27,
	FW_PARAMS_PARAM_PFVF_CONM_MAP   = 0x28,
	FW_PARAMS_PARAM_PFVF_IQFLINT_START = 0x29,
	FW_PARAMS_PARAM_PFVF_IQFLINT_END = 0x2A,
	FW_PARAMS_PARAM_PFVF_EQ_START	= 0x2B,
	FW_PARAMS_PARAM_PFVF_EQ_END	= 0x2C
};

/*
 * dma queue parameters
 */
enum fw_params_param_dmaq {
	FW_PARAMS_PARAM_DMAQ_IQ_DCAEN_DCACPU = 0x00,
	FW_PARAMS_PARAM_DMAQ_IQ_INTCNTTHRESH = 0x01,
	FW_PARAMS_PARAM_DMAQ_EQ_CMPLIQID_MNGT = 0x10,
	FW_PARAMS_PARAM_DMAQ_EQ_CMPLIQID_CTRL = 0x11,
	FW_PARAMS_PARAM_DMAQ_EQ_SCHEDCLASS_ETH = 0x12,
};

/*
 * dev bypass parameters; actions and modes
 */
enum fw_params_param_dev_bypass {

	/* actions
	 */
	FW_PARAMS_PARAM_DEV_BYPASS_PFAIL = 0x00,
	FW_PARAMS_PARAM_DEV_BYPASS_CURRENT = 0x01,

	/* modes
	 */
	FW_PARAMS_PARAM_DEV_BYPASS_NORMAL = 0x00,
	FW_PARAMS_PARAM_DEV_BYPASS_DROP	= 0x1,
	FW_PARAMS_PARAM_DEV_BYPASS_BYPASS = 0x2,
};

enum fw_params_phyfw_actions {
	FW_PARAMS_PARAM_PHYFW_DOWNLOAD	= 0x00,
	FW_PARAMS_PARAM_PHYFW_VERSION	= 0x01,
};

enum fw_params_param_dev_diag {
	FW_PARAM_DEV_DIAG_TMP = 0x00,
};

#define S_FW_PARAMS_MNEM	24
#define M_FW_PARAMS_MNEM	0xff
#define V_FW_PARAMS_MNEM(x)	((x) << S_FW_PARAMS_MNEM)
#define G_FW_PARAMS_MNEM(x)	\
    (((x) >> S_FW_PARAMS_MNEM) & M_FW_PARAMS_MNEM)

#define S_FW_PARAMS_PARAM_X	16
#define M_FW_PARAMS_PARAM_X	0xff
#define V_FW_PARAMS_PARAM_X(x) ((x) << S_FW_PARAMS_PARAM_X)
#define G_FW_PARAMS_PARAM_X(x) \
    (((x) >> S_FW_PARAMS_PARAM_X) & M_FW_PARAMS_PARAM_X)

#define S_FW_PARAMS_PARAM_Y	8
#define M_FW_PARAMS_PARAM_Y	0xff
#define V_FW_PARAMS_PARAM_Y(x) ((x) << S_FW_PARAMS_PARAM_Y)
#define G_FW_PARAMS_PARAM_Y(x) \
    (((x) >> S_FW_PARAMS_PARAM_Y) & M_FW_PARAMS_PARAM_Y)

#define S_FW_PARAMS_PARAM_Z	0
#define M_FW_PARAMS_PARAM_Z	0xff
#define V_FW_PARAMS_PARAM_Z(x) ((x) << S_FW_PARAMS_PARAM_Z)
#define G_FW_PARAMS_PARAM_Z(x) \
    (((x) >> S_FW_PARAMS_PARAM_Z) & M_FW_PARAMS_PARAM_Z)

#define S_FW_PARAMS_PARAM_XYZ	0
#define M_FW_PARAMS_PARAM_XYZ	0xffffff
#define V_FW_PARAMS_PARAM_XYZ(x) ((x) << S_FW_PARAMS_PARAM_XYZ)
#define G_FW_PARAMS_PARAM_XYZ(x) \
    (((x) >> S_FW_PARAMS_PARAM_XYZ) & M_FW_PARAMS_PARAM_XYZ)

#define S_FW_PARAMS_PARAM_YZ	0
#define M_FW_PARAMS_PARAM_YZ	0xffff
#define V_FW_PARAMS_PARAM_YZ(x) ((x) << S_FW_PARAMS_PARAM_YZ)
#define G_FW_PARAMS_PARAM_YZ(x) \
    (((x) >> S_FW_PARAMS_PARAM_YZ) & M_FW_PARAMS_PARAM_YZ)

struct fw_params_cmd {
	__be32 op_to_vfn;
	__be32 retval_len16;
	struct fw_params_param {
		__be32 mnem;
		__be32 val;
	} param[7];
};

#define S_FW_PARAMS_CMD_PFN	8
#define M_FW_PARAMS_CMD_PFN	0x7
#define V_FW_PARAMS_CMD_PFN(x)	((x) << S_FW_PARAMS_CMD_PFN)
#define G_FW_PARAMS_CMD_PFN(x)	\
    (((x) >> S_FW_PARAMS_CMD_PFN) & M_FW_PARAMS_CMD_PFN)

#define S_FW_PARAMS_CMD_VFN	0
#define M_FW_PARAMS_CMD_VFN	0xff
#define V_FW_PARAMS_CMD_VFN(x)	((x) << S_FW_PARAMS_CMD_VFN)
#define G_FW_PARAMS_CMD_VFN(x)	\
    (((x) >> S_FW_PARAMS_CMD_VFN) & M_FW_PARAMS_CMD_VFN)

struct fw_pfvf_cmd {
	__be32 op_to_vfn;
	__be32 retval_len16;
	__be32 niqflint_niq;
	__be32 type_to_neq;
	__be32 tc_to_nexactf;
	__be32 r_caps_to_nethctrl;
	__be16 nricq;
	__be16 nriqp;
	__be32 r4;
};

#define S_FW_PFVF_CMD_PFN	8
#define M_FW_PFVF_CMD_PFN	0x7
#define V_FW_PFVF_CMD_PFN(x)	((x) << S_FW_PFVF_CMD_PFN)
#define G_FW_PFVF_CMD_PFN(x)	\
    (((x) >> S_FW_PFVF_CMD_PFN) & M_FW_PFVF_CMD_PFN)

#define S_FW_PFVF_CMD_VFN	0
#define M_FW_PFVF_CMD_VFN	0xff
#define V_FW_PFVF_CMD_VFN(x)	((x) << S_FW_PFVF_CMD_VFN)
#define G_FW_PFVF_CMD_VFN(x)	\
    (((x) >> S_FW_PFVF_CMD_VFN) & M_FW_PFVF_CMD_VFN)

#define S_FW_PFVF_CMD_NIQFLINT		20
#define M_FW_PFVF_CMD_NIQFLINT		0xfff
#define V_FW_PFVF_CMD_NIQFLINT(x)	((x) << S_FW_PFVF_CMD_NIQFLINT)
#define G_FW_PFVF_CMD_NIQFLINT(x)	\
    (((x) >> S_FW_PFVF_CMD_NIQFLINT) & M_FW_PFVF_CMD_NIQFLINT)

#define S_FW_PFVF_CMD_NIQ	0
#define M_FW_PFVF_CMD_NIQ	0xfffff
#define V_FW_PFVF_CMD_NIQ(x)	((x) << S_FW_PFVF_CMD_NIQ)
#define G_FW_PFVF_CMD_NIQ(x)	\
    (((x) >> S_FW_PFVF_CMD_NIQ) & M_FW_PFVF_CMD_NIQ)

#define S_FW_PFVF_CMD_TYPE	31
#define M_FW_PFVF_CMD_TYPE	0x1
#define V_FW_PFVF_CMD_TYPE(x)	((x) << S_FW_PFVF_CMD_TYPE)
#define G_FW_PFVF_CMD_TYPE(x)	\
    (((x) >> S_FW_PFVF_CMD_TYPE) & M_FW_PFVF_CMD_TYPE)
#define F_FW_PFVF_CMD_TYPE	V_FW_PFVF_CMD_TYPE(1U)

#define S_FW_PFVF_CMD_CMASK	24
#define M_FW_PFVF_CMD_CMASK	0xf
#define V_FW_PFVF_CMD_CMASK(x)	((x) << S_FW_PFVF_CMD_CMASK)
#define G_FW_PFVF_CMD_CMASK(x)	\
    (((x) >> S_FW_PFVF_CMD_CMASK) & M_FW_PFVF_CMD_CMASK)

#define S_FW_PFVF_CMD_PMASK	20
#define M_FW_PFVF_CMD_PMASK	0xf
#define V_FW_PFVF_CMD_PMASK(x)	((x) << S_FW_PFVF_CMD_PMASK)
#define G_FW_PFVF_CMD_PMASK(x)	\
    (((x) >> S_FW_PFVF_CMD_PMASK) & M_FW_PFVF_CMD_PMASK)

#define S_FW_PFVF_CMD_NEQ	0
#define M_FW_PFVF_CMD_NEQ	0xfffff
#define V_FW_PFVF_CMD_NEQ(x)	((x) << S_FW_PFVF_CMD_NEQ)
#define G_FW_PFVF_CMD_NEQ(x)	\
    (((x) >> S_FW_PFVF_CMD_NEQ) & M_FW_PFVF_CMD_NEQ)

#define S_FW_PFVF_CMD_TC	24
#define M_FW_PFVF_CMD_TC	0xff
#define V_FW_PFVF_CMD_TC(x)	((x) << S_FW_PFVF_CMD_TC)
#define G_FW_PFVF_CMD_TC(x)	(((x) >> S_FW_PFVF_CMD_TC) & M_FW_PFVF_CMD_TC)

#define S_FW_PFVF_CMD_NVI	16
#define M_FW_PFVF_CMD_NVI	0xff
#define V_FW_PFVF_CMD_NVI(x)	((x) << S_FW_PFVF_CMD_NVI)
#define G_FW_PFVF_CMD_NVI(x)	\
    (((x) >> S_FW_PFVF_CMD_NVI) & M_FW_PFVF_CMD_NVI)

#define S_FW_PFVF_CMD_NEXACTF		0
#define M_FW_PFVF_CMD_NEXACTF		0xffff
#define V_FW_PFVF_CMD_NEXACTF(x)	((x) << S_FW_PFVF_CMD_NEXACTF)
#define G_FW_PFVF_CMD_NEXACTF(x)	\
    (((x) >> S_FW_PFVF_CMD_NEXACTF) & M_FW_PFVF_CMD_NEXACTF)

#define S_FW_PFVF_CMD_R_CAPS	24
#define M_FW_PFVF_CMD_R_CAPS	0xff
#define V_FW_PFVF_CMD_R_CAPS(x)	((x) << S_FW_PFVF_CMD_R_CAPS)
#define G_FW_PFVF_CMD_R_CAPS(x)	\
    (((x) >> S_FW_PFVF_CMD_R_CAPS) & M_FW_PFVF_CMD_R_CAPS)

#define S_FW_PFVF_CMD_WX_CAPS		16
#define M_FW_PFVF_CMD_WX_CAPS		0xff
#define V_FW_PFVF_CMD_WX_CAPS(x)	((x) << S_FW_PFVF_CMD_WX_CAPS)
#define G_FW_PFVF_CMD_WX_CAPS(x)	\
    (((x) >> S_FW_PFVF_CMD_WX_CAPS) & M_FW_PFVF_CMD_WX_CAPS)

#define S_FW_PFVF_CMD_NETHCTRL		0
#define M_FW_PFVF_CMD_NETHCTRL		0xffff
#define V_FW_PFVF_CMD_NETHCTRL(x)	((x) << S_FW_PFVF_CMD_NETHCTRL)
#define G_FW_PFVF_CMD_NETHCTRL(x)	\
    (((x) >> S_FW_PFVF_CMD_NETHCTRL) & M_FW_PFVF_CMD_NETHCTRL)

/*
 *	ingress queue type; the first 1K ingress queues can have associated 0,
 *	1 or 2 free lists and an interrupt, all other ingress queues lack these
 *	capabilities
 */
enum fw_iq_type {
	FW_IQ_TYPE_FL_INT_CAP,
	FW_IQ_TYPE_NO_FL_INT_CAP
};

struct fw_iq_cmd {
	__be32 op_to_vfn;
	__be32 alloc_to_len16;
	__be16 physiqid;
	__be16 iqid;
	__be16 fl0id;
	__be16 fl1id;
	__be32 type_to_iqandstindex;
	__be16 iqdroprss_to_iqesize;
	__be16 iqsize;
	__be64 iqaddr;
	__be32 iqns_to_fl0congen;
	__be16 fl0dcaen_to_fl0cidxfthresh;
	__be16 fl0size;
	__be64 fl0addr;
	__be32 fl1cngchmap_to_fl1congen;
	__be16 fl1dcaen_to_fl1cidxfthresh;
	__be16 fl1size;
	__be64 fl1addr;
};

#define S_FW_IQ_CMD_PFN		8
#define M_FW_IQ_CMD_PFN		0x7
#define V_FW_IQ_CMD_PFN(x)	((x) << S_FW_IQ_CMD_PFN)
#define G_FW_IQ_CMD_PFN(x)	(((x) >> S_FW_IQ_CMD_PFN) & M_FW_IQ_CMD_PFN)

#define S_FW_IQ_CMD_VFN		0
#define M_FW_IQ_CMD_VFN		0xff
#define V_FW_IQ_CMD_VFN(x)	((x) << S_FW_IQ_CMD_VFN)
#define G_FW_IQ_CMD_VFN(x)	(((x) >> S_FW_IQ_CMD_VFN) & M_FW_IQ_CMD_VFN)

#define S_FW_IQ_CMD_ALLOC	31
#define M_FW_IQ_CMD_ALLOC	0x1
#define V_FW_IQ_CMD_ALLOC(x)	((x) << S_FW_IQ_CMD_ALLOC)
#define G_FW_IQ_CMD_ALLOC(x)	\
    (((x) >> S_FW_IQ_CMD_ALLOC) & M_FW_IQ_CMD_ALLOC)
#define F_FW_IQ_CMD_ALLOC	V_FW_IQ_CMD_ALLOC(1U)

#define S_FW_IQ_CMD_FREE	30
#define M_FW_IQ_CMD_FREE	0x1
#define V_FW_IQ_CMD_FREE(x)	((x) << S_FW_IQ_CMD_FREE)
#define G_FW_IQ_CMD_FREE(x)	(((x) >> S_FW_IQ_CMD_FREE) & M_FW_IQ_CMD_FREE)
#define F_FW_IQ_CMD_FREE	V_FW_IQ_CMD_FREE(1U)

#define S_FW_IQ_CMD_MODIFY	29
#define M_FW_IQ_CMD_MODIFY	0x1
#define V_FW_IQ_CMD_MODIFY(x)	((x) << S_FW_IQ_CMD_MODIFY)
#define G_FW_IQ_CMD_MODIFY(x)	\
    (((x) >> S_FW_IQ_CMD_MODIFY) & M_FW_IQ_CMD_MODIFY)
#define F_FW_IQ_CMD_MODIFY	V_FW_IQ_CMD_MODIFY(1U)

#define S_FW_IQ_CMD_IQSTART	28
#define M_FW_IQ_CMD_IQSTART	0x1
#define V_FW_IQ_CMD_IQSTART(x)	((x) << S_FW_IQ_CMD_IQSTART)
#define G_FW_IQ_CMD_IQSTART(x)	\
    (((x) >> S_FW_IQ_CMD_IQSTART) & M_FW_IQ_CMD_IQSTART)
#define F_FW_IQ_CMD_IQSTART	V_FW_IQ_CMD_IQSTART(1U)

#define S_FW_IQ_CMD_IQSTOP	27
#define M_FW_IQ_CMD_IQSTOP	0x1
#define V_FW_IQ_CMD_IQSTOP(x)	((x) << S_FW_IQ_CMD_IQSTOP)
#define G_FW_IQ_CMD_IQSTOP(x)	\
    (((x) >> S_FW_IQ_CMD_IQSTOP) & M_FW_IQ_CMD_IQSTOP)
#define F_FW_IQ_CMD_IQSTOP	V_FW_IQ_CMD_IQSTOP(1U)

#define S_FW_IQ_CMD_TYPE	29
#define M_FW_IQ_CMD_TYPE	0x7
#define V_FW_IQ_CMD_TYPE(x)	((x) << S_FW_IQ_CMD_TYPE)
#define G_FW_IQ_CMD_TYPE(x)	(((x) >> S_FW_IQ_CMD_TYPE) & M_FW_IQ_CMD_TYPE)

#define S_FW_IQ_CMD_IQASYNCH	28
#define M_FW_IQ_CMD_IQASYNCH	0x1
#define V_FW_IQ_CMD_IQASYNCH(x)	((x) << S_FW_IQ_CMD_IQASYNCH)
#define G_FW_IQ_CMD_IQASYNCH(x)	\
    (((x) >> S_FW_IQ_CMD_IQASYNCH) & M_FW_IQ_CMD_IQASYNCH)
#define F_FW_IQ_CMD_IQASYNCH	V_FW_IQ_CMD_IQASYNCH(1U)

#define S_FW_IQ_CMD_VIID	16
#define M_FW_IQ_CMD_VIID	0xfff
#define V_FW_IQ_CMD_VIID(x)	((x) << S_FW_IQ_CMD_VIID)
#define G_FW_IQ_CMD_VIID(x)	(((x) >> S_FW_IQ_CMD_VIID) & M_FW_IQ_CMD_VIID)

#define S_FW_IQ_CMD_IQANDST	15
#define M_FW_IQ_CMD_IQANDST	0x1
#define V_FW_IQ_CMD_IQANDST(x)	((x) << S_FW_IQ_CMD_IQANDST)
#define G_FW_IQ_CMD_IQANDST(x)	\
    (((x) >> S_FW_IQ_CMD_IQANDST) & M_FW_IQ_CMD_IQANDST)
#define F_FW_IQ_CMD_IQANDST	V_FW_IQ_CMD_IQANDST(1U)

#define S_FW_IQ_CMD_IQANUS	14
#define M_FW_IQ_CMD_IQANUS	0x1
#define V_FW_IQ_CMD_IQANUS(x)	((x) << S_FW_IQ_CMD_IQANUS)
#define G_FW_IQ_CMD_IQANUS(x)	\
    (((x) >> S_FW_IQ_CMD_IQANUS) & M_FW_IQ_CMD_IQANUS)
#define F_FW_IQ_CMD_IQANUS	V_FW_IQ_CMD_IQANUS(1U)

#define S_FW_IQ_CMD_IQANUD	12
#define M_FW_IQ_CMD_IQANUD	0x3
#define V_FW_IQ_CMD_IQANUD(x)	((x) << S_FW_IQ_CMD_IQANUD)
#define G_FW_IQ_CMD_IQANUD(x)	\
    (((x) >> S_FW_IQ_CMD_IQANUD) & M_FW_IQ_CMD_IQANUD)

#define S_FW_IQ_CMD_IQANDSTINDEX	0
#define M_FW_IQ_CMD_IQANDSTINDEX	0xfff
#define V_FW_IQ_CMD_IQANDSTINDEX(x)	((x) << S_FW_IQ_CMD_IQANDSTINDEX)
#define G_FW_IQ_CMD_IQANDSTINDEX(x)	\
    (((x) >> S_FW_IQ_CMD_IQANDSTINDEX) & M_FW_IQ_CMD_IQANDSTINDEX)

#define S_FW_IQ_CMD_IQDROPRSS		15
#define M_FW_IQ_CMD_IQDROPRSS		0x1
#define V_FW_IQ_CMD_IQDROPRSS(x)	((x) << S_FW_IQ_CMD_IQDROPRSS)
#define G_FW_IQ_CMD_IQDROPRSS(x)	\
    (((x) >> S_FW_IQ_CMD_IQDROPRSS) & M_FW_IQ_CMD_IQDROPRSS)
#define F_FW_IQ_CMD_IQDROPRSS	V_FW_IQ_CMD_IQDROPRSS(1U)

#define S_FW_IQ_CMD_IQGTSMODE		14
#define M_FW_IQ_CMD_IQGTSMODE		0x1
#define V_FW_IQ_CMD_IQGTSMODE(x)	((x) << S_FW_IQ_CMD_IQGTSMODE)
#define G_FW_IQ_CMD_IQGTSMODE(x)	\
    (((x) >> S_FW_IQ_CMD_IQGTSMODE) & M_FW_IQ_CMD_IQGTSMODE)
#define F_FW_IQ_CMD_IQGTSMODE	V_FW_IQ_CMD_IQGTSMODE(1U)

#define S_FW_IQ_CMD_IQPCIECH	12
#define M_FW_IQ_CMD_IQPCIECH	0x3
#define V_FW_IQ_CMD_IQPCIECH(x)	((x) << S_FW_IQ_CMD_IQPCIECH)
#define G_FW_IQ_CMD_IQPCIECH(x)	\
    (((x) >> S_FW_IQ_CMD_IQPCIECH) & M_FW_IQ_CMD_IQPCIECH)

#define S_FW_IQ_CMD_IQDCAEN	11
#define M_FW_IQ_CMD_IQDCAEN	0x1
#define V_FW_IQ_CMD_IQDCAEN(x)	((x) << S_FW_IQ_CMD_IQDCAEN)
#define G_FW_IQ_CMD_IQDCAEN(x)	\
    (((x) >> S_FW_IQ_CMD_IQDCAEN) & M_FW_IQ_CMD_IQDCAEN)
#define F_FW_IQ_CMD_IQDCAEN	V_FW_IQ_CMD_IQDCAEN(1U)

#define S_FW_IQ_CMD_IQDCACPU	6
#define M_FW_IQ_CMD_IQDCACPU	0x1f
#define V_FW_IQ_CMD_IQDCACPU(x)	((x) << S_FW_IQ_CMD_IQDCACPU)
#define G_FW_IQ_CMD_IQDCACPU(x)	\
    (((x) >> S_FW_IQ_CMD_IQDCACPU) & M_FW_IQ_CMD_IQDCACPU)

#define S_FW_IQ_CMD_IQINTCNTTHRESH	4
#define M_FW_IQ_CMD_IQINTCNTTHRESH	0x3
#define V_FW_IQ_CMD_IQINTCNTTHRESH(x)	((x) << S_FW_IQ_CMD_IQINTCNTTHRESH)
#define G_FW_IQ_CMD_IQINTCNTTHRESH(x)	\
    (((x) >> S_FW_IQ_CMD_IQINTCNTTHRESH) & M_FW_IQ_CMD_IQINTCNTTHRESH)

#define S_FW_IQ_CMD_IQO		3
#define M_FW_IQ_CMD_IQO		0x1
#define V_FW_IQ_CMD_IQO(x)	((x) << S_FW_IQ_CMD_IQO)
#define G_FW_IQ_CMD_IQO(x)	(((x) >> S_FW_IQ_CMD_IQO) & M_FW_IQ_CMD_IQO)
#define F_FW_IQ_CMD_IQO	V_FW_IQ_CMD_IQO(1U)

#define S_FW_IQ_CMD_IQCPRIO	2
#define M_FW_IQ_CMD_IQCPRIO	0x1
#define V_FW_IQ_CMD_IQCPRIO(x)	((x) << S_FW_IQ_CMD_IQCPRIO)
#define G_FW_IQ_CMD_IQCPRIO(x)	\
    (((x) >> S_FW_IQ_CMD_IQCPRIO) & M_FW_IQ_CMD_IQCPRIO)
#define F_FW_IQ_CMD_IQCPRIO	V_FW_IQ_CMD_IQCPRIO(1U)

#define S_FW_IQ_CMD_IQESIZE	0
#define M_FW_IQ_CMD_IQESIZE	0x3
#define V_FW_IQ_CMD_IQESIZE(x)	((x) << S_FW_IQ_CMD_IQESIZE)
#define G_FW_IQ_CMD_IQESIZE(x)	\
    (((x) >> S_FW_IQ_CMD_IQESIZE) & M_FW_IQ_CMD_IQESIZE)

#define S_FW_IQ_CMD_IQNS	31
#define M_FW_IQ_CMD_IQNS	0x1
#define V_FW_IQ_CMD_IQNS(x)	((x) << S_FW_IQ_CMD_IQNS)
#define G_FW_IQ_CMD_IQNS(x)	(((x) >> S_FW_IQ_CMD_IQNS) & M_FW_IQ_CMD_IQNS)
#define F_FW_IQ_CMD_IQNS	V_FW_IQ_CMD_IQNS(1U)

#define S_FW_IQ_CMD_IQRO	30
#define M_FW_IQ_CMD_IQRO	0x1
#define V_FW_IQ_CMD_IQRO(x)	((x) << S_FW_IQ_CMD_IQRO)
#define G_FW_IQ_CMD_IQRO(x)	(((x) >> S_FW_IQ_CMD_IQRO) & M_FW_IQ_CMD_IQRO)
#define F_FW_IQ_CMD_IQRO	V_FW_IQ_CMD_IQRO(1U)

#define S_FW_IQ_CMD_IQFLINTIQHSEN	28
#define M_FW_IQ_CMD_IQFLINTIQHSEN	0x3
#define V_FW_IQ_CMD_IQFLINTIQHSEN(x)	((x) << S_FW_IQ_CMD_IQFLINTIQHSEN)
#define G_FW_IQ_CMD_IQFLINTIQHSEN(x)	\
    (((x) >> S_FW_IQ_CMD_IQFLINTIQHSEN) & M_FW_IQ_CMD_IQFLINTIQHSEN)

#define S_FW_IQ_CMD_IQFLINTCONGEN	27
#define M_FW_IQ_CMD_IQFLINTCONGEN	0x1
#define V_FW_IQ_CMD_IQFLINTCONGEN(x)	((x) << S_FW_IQ_CMD_IQFLINTCONGEN)
#define G_FW_IQ_CMD_IQFLINTCONGEN(x)	\
    (((x) >> S_FW_IQ_CMD_IQFLINTCONGEN) & M_FW_IQ_CMD_IQFLINTCONGEN)
#define F_FW_IQ_CMD_IQFLINTCONGEN	V_FW_IQ_CMD_IQFLINTCONGEN(1U)

#define S_FW_IQ_CMD_IQFLINTISCSIC	26
#define M_FW_IQ_CMD_IQFLINTISCSIC	0x1
#define V_FW_IQ_CMD_IQFLINTISCSIC(x)	((x) << S_FW_IQ_CMD_IQFLINTISCSIC)
#define G_FW_IQ_CMD_IQFLINTISCSIC(x)	\
    (((x) >> S_FW_IQ_CMD_IQFLINTISCSIC) & M_FW_IQ_CMD_IQFLINTISCSIC)
#define F_FW_IQ_CMD_IQFLINTISCSIC	V_FW_IQ_CMD_IQFLINTISCSIC(1U)

#define S_FW_IQ_CMD_FL0CNGCHMAP		20
#define M_FW_IQ_CMD_FL0CNGCHMAP		0xf
#define V_FW_IQ_CMD_FL0CNGCHMAP(x)	((x) << S_FW_IQ_CMD_FL0CNGCHMAP)
#define G_FW_IQ_CMD_FL0CNGCHMAP(x)	\
    (((x) >> S_FW_IQ_CMD_FL0CNGCHMAP) & M_FW_IQ_CMD_FL0CNGCHMAP)

#define S_FW_IQ_CMD_FL0CACHELOCK	15
#define M_FW_IQ_CMD_FL0CACHELOCK	0x1
#define V_FW_IQ_CMD_FL0CACHELOCK(x)	((x) << S_FW_IQ_CMD_FL0CACHELOCK)
#define G_FW_IQ_CMD_FL0CACHELOCK(x)	\
    (((x) >> S_FW_IQ_CMD_FL0CACHELOCK) & M_FW_IQ_CMD_FL0CACHELOCK)
#define F_FW_IQ_CMD_FL0CACHELOCK	V_FW_IQ_CMD_FL0CACHELOCK(1U)

#define S_FW_IQ_CMD_FL0DBP	14
#define M_FW_IQ_CMD_FL0DBP	0x1
#define V_FW_IQ_CMD_FL0DBP(x)	((x) << S_FW_IQ_CMD_FL0DBP)
#define G_FW_IQ_CMD_FL0DBP(x)	\
    (((x) >> S_FW_IQ_CMD_FL0DBP) & M_FW_IQ_CMD_FL0DBP)
#define F_FW_IQ_CMD_FL0DBP	V_FW_IQ_CMD_FL0DBP(1U)

#define S_FW_IQ_CMD_FL0DATANS		13
#define M_FW_IQ_CMD_FL0DATANS		0x1
#define V_FW_IQ_CMD_FL0DATANS(x)	((x) << S_FW_IQ_CMD_FL0DATANS)
#define G_FW_IQ_CMD_FL0DATANS(x)	\
    (((x) >> S_FW_IQ_CMD_FL0DATANS) & M_FW_IQ_CMD_FL0DATANS)
#define F_FW_IQ_CMD_FL0DATANS	V_FW_IQ_CMD_FL0DATANS(1U)

#define S_FW_IQ_CMD_FL0DATARO		12
#define M_FW_IQ_CMD_FL0DATARO		0x1
#define V_FW_IQ_CMD_FL0DATARO(x)	((x) << S_FW_IQ_CMD_FL0DATARO)
#define G_FW_IQ_CMD_FL0DATARO(x)	\
    (((x) >> S_FW_IQ_CMD_FL0DATARO) & M_FW_IQ_CMD_FL0DATARO)
#define F_FW_IQ_CMD_FL0DATARO	V_FW_IQ_CMD_FL0DATARO(1U)

#define S_FW_IQ_CMD_FL0CONGCIF		11
#define M_FW_IQ_CMD_FL0CONGCIF		0x1
#define V_FW_IQ_CMD_FL0CONGCIF(x)	((x) << S_FW_IQ_CMD_FL0CONGCIF)
#define G_FW_IQ_CMD_FL0CONGCIF(x)	\
    (((x) >> S_FW_IQ_CMD_FL0CONGCIF) & M_FW_IQ_CMD_FL0CONGCIF)
#define F_FW_IQ_CMD_FL0CONGCIF	V_FW_IQ_CMD_FL0CONGCIF(1U)

#define S_FW_IQ_CMD_FL0ONCHIP		10
#define M_FW_IQ_CMD_FL0ONCHIP		0x1
#define V_FW_IQ_CMD_FL0ONCHIP(x)	((x) << S_FW_IQ_CMD_FL0ONCHIP)
#define G_FW_IQ_CMD_FL0ONCHIP(x)	\
    (((x) >> S_FW_IQ_CMD_FL0ONCHIP) & M_FW_IQ_CMD_FL0ONCHIP)
#define F_FW_IQ_CMD_FL0ONCHIP	V_FW_IQ_CMD_FL0ONCHIP(1U)

#define S_FW_IQ_CMD_FL0STATUSPGNS	9
#define M_FW_IQ_CMD_FL0STATUSPGNS	0x1
#define V_FW_IQ_CMD_FL0STATUSPGNS(x)	((x) << S_FW_IQ_CMD_FL0STATUSPGNS)
#define G_FW_IQ_CMD_FL0STATUSPGNS(x)	\
    (((x) >> S_FW_IQ_CMD_FL0STATUSPGNS) & M_FW_IQ_CMD_FL0STATUSPGNS)
#define F_FW_IQ_CMD_FL0STATUSPGNS	V_FW_IQ_CMD_FL0STATUSPGNS(1U)

#define S_FW_IQ_CMD_FL0STATUSPGRO	8
#define M_FW_IQ_CMD_FL0STATUSPGRO	0x1
#define V_FW_IQ_CMD_FL0STATUSPGRO(x)	((x) << S_FW_IQ_CMD_FL0STATUSPGRO)
#define G_FW_IQ_CMD_FL0STATUSPGRO(x)	\
    (((x) >> S_FW_IQ_CMD_FL0STATUSPGRO) & M_FW_IQ_CMD_FL0STATUSPGRO)
#define F_FW_IQ_CMD_FL0STATUSPGRO	V_FW_IQ_CMD_FL0STATUSPGRO(1U)

#define S_FW_IQ_CMD_FL0FETCHNS		7
#define M_FW_IQ_CMD_FL0FETCHNS		0x1
#define V_FW_IQ_CMD_FL0FETCHNS(x)	((x) << S_FW_IQ_CMD_FL0FETCHNS)
#define G_FW_IQ_CMD_FL0FETCHNS(x)	\
    (((x) >> S_FW_IQ_CMD_FL0FETCHNS) & M_FW_IQ_CMD_FL0FETCHNS)
#define F_FW_IQ_CMD_FL0FETCHNS	V_FW_IQ_CMD_FL0FETCHNS(1U)

#define S_FW_IQ_CMD_FL0FETCHRO		6
#define M_FW_IQ_CMD_FL0FETCHRO		0x1
#define V_FW_IQ_CMD_FL0FETCHRO(x)	((x) << S_FW_IQ_CMD_FL0FETCHRO)
#define G_FW_IQ_CMD_FL0FETCHRO(x)	\
    (((x) >> S_FW_IQ_CMD_FL0FETCHRO) & M_FW_IQ_CMD_FL0FETCHRO)
#define F_FW_IQ_CMD_FL0FETCHRO	V_FW_IQ_CMD_FL0FETCHRO(1U)

#define S_FW_IQ_CMD_FL0HOSTFCMODE	4
#define M_FW_IQ_CMD_FL0HOSTFCMODE	0x3
#define V_FW_IQ_CMD_FL0HOSTFCMODE(x)	((x) << S_FW_IQ_CMD_FL0HOSTFCMODE)
#define G_FW_IQ_CMD_FL0HOSTFCMODE(x)	\
    (((x) >> S_FW_IQ_CMD_FL0HOSTFCMODE) & M_FW_IQ_CMD_FL0HOSTFCMODE)

#define S_FW_IQ_CMD_FL0CPRIO	3
#define M_FW_IQ_CMD_FL0CPRIO	0x1
#define V_FW_IQ_CMD_FL0CPRIO(x)	((x) << S_FW_IQ_CMD_FL0CPRIO)
#define G_FW_IQ_CMD_FL0CPRIO(x)	\
    (((x) >> S_FW_IQ_CMD_FL0CPRIO) & M_FW_IQ_CMD_FL0CPRIO)
#define F_FW_IQ_CMD_FL0CPRIO	V_FW_IQ_CMD_FL0CPRIO(1U)

#define S_FW_IQ_CMD_FL0PADEN	2
#define M_FW_IQ_CMD_FL0PADEN	0x1
#define V_FW_IQ_CMD_FL0PADEN(x)	((x) << S_FW_IQ_CMD_FL0PADEN)
#define G_FW_IQ_CMD_FL0PADEN(x)	\
    (((x) >> S_FW_IQ_CMD_FL0PADEN) & M_FW_IQ_CMD_FL0PADEN)
#define F_FW_IQ_CMD_FL0PADEN	V_FW_IQ_CMD_FL0PADEN(1U)

#define S_FW_IQ_CMD_FL0PACKEN		1
#define M_FW_IQ_CMD_FL0PACKEN		0x1
#define V_FW_IQ_CMD_FL0PACKEN(x)	((x) << S_FW_IQ_CMD_FL0PACKEN)
#define G_FW_IQ_CMD_FL0PACKEN(x)	\
    (((x) >> S_FW_IQ_CMD_FL0PACKEN) & M_FW_IQ_CMD_FL0PACKEN)
#define F_FW_IQ_CMD_FL0PACKEN	V_FW_IQ_CMD_FL0PACKEN(1U)

#define S_FW_IQ_CMD_FL0CONGEN		0
#define M_FW_IQ_CMD_FL0CONGEN		0x1
#define V_FW_IQ_CMD_FL0CONGEN(x)	((x) << S_FW_IQ_CMD_FL0CONGEN)
#define G_FW_IQ_CMD_FL0CONGEN(x)	\
    (((x) >> S_FW_IQ_CMD_FL0CONGEN) & M_FW_IQ_CMD_FL0CONGEN)
#define F_FW_IQ_CMD_FL0CONGEN	V_FW_IQ_CMD_FL0CONGEN(1U)

#define S_FW_IQ_CMD_FL0DCAEN	15
#define M_FW_IQ_CMD_FL0DCAEN	0x1
#define V_FW_IQ_CMD_FL0DCAEN(x)	((x) << S_FW_IQ_CMD_FL0DCAEN)
#define G_FW_IQ_CMD_FL0DCAEN(x)	\
    (((x) >> S_FW_IQ_CMD_FL0DCAEN) & M_FW_IQ_CMD_FL0DCAEN)
#define F_FW_IQ_CMD_FL0DCAEN	V_FW_IQ_CMD_FL0DCAEN(1U)

#define S_FW_IQ_CMD_FL0DCACPU		10
#define M_FW_IQ_CMD_FL0DCACPU		0x1f
#define V_FW_IQ_CMD_FL0DCACPU(x)	((x) << S_FW_IQ_CMD_FL0DCACPU)
#define G_FW_IQ_CMD_FL0DCACPU(x)	\
    (((x) >> S_FW_IQ_CMD_FL0DCACPU) & M_FW_IQ_CMD_FL0DCACPU)

#define S_FW_IQ_CMD_FL0FBMIN	7
#define M_FW_IQ_CMD_FL0FBMIN	0x7
#define V_FW_IQ_CMD_FL0FBMIN(x)	((x) << S_FW_IQ_CMD_FL0FBMIN)
#define G_FW_IQ_CMD_FL0FBMIN(x)	\
    (((x) >> S_FW_IQ_CMD_FL0FBMIN) & M_FW_IQ_CMD_FL0FBMIN)

#define S_FW_IQ_CMD_FL0FBMAX	4
#define M_FW_IQ_CMD_FL0FBMAX	0x7
#define V_FW_IQ_CMD_FL0FBMAX(x)	((x) << S_FW_IQ_CMD_FL0FBMAX)
#define G_FW_IQ_CMD_FL0FBMAX(x)	\
    (((x) >> S_FW_IQ_CMD_FL0FBMAX) & M_FW_IQ_CMD_FL0FBMAX)

#define S_FW_IQ_CMD_FL0CIDXFTHRESHO	3
#define M_FW_IQ_CMD_FL0CIDXFTHRESHO	0x1
#define V_FW_IQ_CMD_FL0CIDXFTHRESHO(x)	((x) << S_FW_IQ_CMD_FL0CIDXFTHRESHO)
#define G_FW_IQ_CMD_FL0CIDXFTHRESHO(x)	\
    (((x) >> S_FW_IQ_CMD_FL0CIDXFTHRESHO) & M_FW_IQ_CMD_FL0CIDXFTHRESHO)
#define F_FW_IQ_CMD_FL0CIDXFTHRESHO	V_FW_IQ_CMD_FL0CIDXFTHRESHO(1U)

#define S_FW_IQ_CMD_FL0CIDXFTHRESH	0
#define M_FW_IQ_CMD_FL0CIDXFTHRESH	0x7
#define V_FW_IQ_CMD_FL0CIDXFTHRESH(x)	((x) << S_FW_IQ_CMD_FL0CIDXFTHRESH)
#define G_FW_IQ_CMD_FL0CIDXFTHRESH(x)	\
    (((x) >> S_FW_IQ_CMD_FL0CIDXFTHRESH) & M_FW_IQ_CMD_FL0CIDXFTHRESH)

#define S_FW_IQ_CMD_FL1CNGCHMAP		20
#define M_FW_IQ_CMD_FL1CNGCHMAP		0xf
#define V_FW_IQ_CMD_FL1CNGCHMAP(x)	((x) << S_FW_IQ_CMD_FL1CNGCHMAP)
#define G_FW_IQ_CMD_FL1CNGCHMAP(x)	\
    (((x) >> S_FW_IQ_CMD_FL1CNGCHMAP) & M_FW_IQ_CMD_FL1CNGCHMAP)

#define S_FW_IQ_CMD_FL1CACHELOCK	15
#define M_FW_IQ_CMD_FL1CACHELOCK	0x1
#define V_FW_IQ_CMD_FL1CACHELOCK(x)	((x) << S_FW_IQ_CMD_FL1CACHELOCK)
#define G_FW_IQ_CMD_FL1CACHELOCK(x)	\
    (((x) >> S_FW_IQ_CMD_FL1CACHELOCK) & M_FW_IQ_CMD_FL1CACHELOCK)
#define F_FW_IQ_CMD_FL1CACHELOCK	V_FW_IQ_CMD_FL1CACHELOCK(1U)

#define S_FW_IQ_CMD_FL1DBP	14
#define M_FW_IQ_CMD_FL1DBP	0x1
#define V_FW_IQ_CMD_FL1DBP(x)	((x) << S_FW_IQ_CMD_FL1DBP)
#define G_FW_IQ_CMD_FL1DBP(x)	\
    (((x) >> S_FW_IQ_CMD_FL1DBP) & M_FW_IQ_CMD_FL1DBP)
#define F_FW_IQ_CMD_FL1DBP	V_FW_IQ_CMD_FL1DBP(1U)

#define S_FW_IQ_CMD_FL1DATANS		13
#define M_FW_IQ_CMD_FL1DATANS		0x1
#define V_FW_IQ_CMD_FL1DATANS(x)	((x) << S_FW_IQ_CMD_FL1DATANS)
#define G_FW_IQ_CMD_FL1DATANS(x)	\
    (((x) >> S_FW_IQ_CMD_FL1DATANS) & M_FW_IQ_CMD_FL1DATANS)
#define F_FW_IQ_CMD_FL1DATANS	V_FW_IQ_CMD_FL1DATANS(1U)

#define S_FW_IQ_CMD_FL1DATARO		12
#define M_FW_IQ_CMD_FL1DATARO		0x1
#define V_FW_IQ_CMD_FL1DATARO(x)	((x) << S_FW_IQ_CMD_FL1DATARO)
#define G_FW_IQ_CMD_FL1DATARO(x)	\
    (((x) >> S_FW_IQ_CMD_FL1DATARO) & M_FW_IQ_CMD_FL1DATARO)
#define F_FW_IQ_CMD_FL1DATARO	V_FW_IQ_CMD_FL1DATARO(1U)

#define S_FW_IQ_CMD_FL1CONGCIF		11
#define M_FW_IQ_CMD_FL1CONGCIF		0x1
#define V_FW_IQ_CMD_FL1CONGCIF(x)	((x) << S_FW_IQ_CMD_FL1CONGCIF)
#define G_FW_IQ_CMD_FL1CONGCIF(x)	\
    (((x) >> S_FW_IQ_CMD_FL1CONGCIF) & M_FW_IQ_CMD_FL1CONGCIF)
#define F_FW_IQ_CMD_FL1CONGCIF	V_FW_IQ_CMD_FL1CONGCIF(1U)

#define S_FW_IQ_CMD_FL1ONCHIP		10
#define M_FW_IQ_CMD_FL1ONCHIP		0x1
#define V_FW_IQ_CMD_FL1ONCHIP(x)	((x) << S_FW_IQ_CMD_FL1ONCHIP)
#define G_FW_IQ_CMD_FL1ONCHIP(x)	\
    (((x) >> S_FW_IQ_CMD_FL1ONCHIP) & M_FW_IQ_CMD_FL1ONCHIP)
#define F_FW_IQ_CMD_FL1ONCHIP	V_FW_IQ_CMD_FL1ONCHIP(1U)

#define S_FW_IQ_CMD_FL1STATUSPGNS	9
#define M_FW_IQ_CMD_FL1STATUSPGNS	0x1
#define V_FW_IQ_CMD_FL1STATUSPGNS(x)	((x) << S_FW_IQ_CMD_FL1STATUSPGNS)
#define G_FW_IQ_CMD_FL1STATUSPGNS(x)	\
    (((x) >> S_FW_IQ_CMD_FL1STATUSPGNS) & M_FW_IQ_CMD_FL1STATUSPGNS)
#define F_FW_IQ_CMD_FL1STATUSPGNS	V_FW_IQ_CMD_FL1STATUSPGNS(1U)

#define S_FW_IQ_CMD_FL1STATUSPGRO	8
#define M_FW_IQ_CMD_FL1STATUSPGRO	0x1
#define V_FW_IQ_CMD_FL1STATUSPGRO(x)	((x) << S_FW_IQ_CMD_FL1STATUSPGRO)
#define G_FW_IQ_CMD_FL1STATUSPGRO(x)	\
    (((x) >> S_FW_IQ_CMD_FL1STATUSPGRO) & M_FW_IQ_CMD_FL1STATUSPGRO)
#define F_FW_IQ_CMD_FL1STATUSPGRO	V_FW_IQ_CMD_FL1STATUSPGRO(1U)

#define S_FW_IQ_CMD_FL1FETCHNS		7
#define M_FW_IQ_CMD_FL1FETCHNS		0x1
#define V_FW_IQ_CMD_FL1FETCHNS(x)	((x) << S_FW_IQ_CMD_FL1FETCHNS)
#define G_FW_IQ_CMD_FL1FETCHNS(x)	\
    (((x) >> S_FW_IQ_CMD_FL1FETCHNS) & M_FW_IQ_CMD_FL1FETCHNS)
#define F_FW_IQ_CMD_FL1FETCHNS	V_FW_IQ_CMD_FL1FETCHNS(1U)

#define S_FW_IQ_CMD_FL1FETCHRO		6
#define M_FW_IQ_CMD_FL1FETCHRO		0x1
#define V_FW_IQ_CMD_FL1FETCHRO(x)	((x) << S_FW_IQ_CMD_FL1FETCHRO)
#define G_FW_IQ_CMD_FL1FETCHRO(x)	\
    (((x) >> S_FW_IQ_CMD_FL1FETCHRO) & M_FW_IQ_CMD_FL1FETCHRO)
#define F_FW_IQ_CMD_FL1FETCHRO	V_FW_IQ_CMD_FL1FETCHRO(1U)

#define S_FW_IQ_CMD_FL1HOSTFCMODE	4
#define M_FW_IQ_CMD_FL1HOSTFCMODE	0x3
#define V_FW_IQ_CMD_FL1HOSTFCMODE(x)	((x) << S_FW_IQ_CMD_FL1HOSTFCMODE)
#define G_FW_IQ_CMD_FL1HOSTFCMODE(x)	\
    (((x) >> S_FW_IQ_CMD_FL1HOSTFCMODE) & M_FW_IQ_CMD_FL1HOSTFCMODE)

#define S_FW_IQ_CMD_FL1CPRIO	3
#define M_FW_IQ_CMD_FL1CPRIO	0x1
#define V_FW_IQ_CMD_FL1CPRIO(x)	((x) << S_FW_IQ_CMD_FL1CPRIO)
#define G_FW_IQ_CMD_FL1CPRIO(x)	\
    (((x) >> S_FW_IQ_CMD_FL1CPRIO) & M_FW_IQ_CMD_FL1CPRIO)
#define F_FW_IQ_CMD_FL1CPRIO	V_FW_IQ_CMD_FL1CPRIO(1U)

#define S_FW_IQ_CMD_FL1PADEN	2
#define M_FW_IQ_CMD_FL1PADEN	0x1
#define V_FW_IQ_CMD_FL1PADEN(x)	((x) << S_FW_IQ_CMD_FL1PADEN)
#define G_FW_IQ_CMD_FL1PADEN(x)	\
    (((x) >> S_FW_IQ_CMD_FL1PADEN) & M_FW_IQ_CMD_FL1PADEN)
#define F_FW_IQ_CMD_FL1PADEN	V_FW_IQ_CMD_FL1PADEN(1U)

#define S_FW_IQ_CMD_FL1PACKEN		1
#define M_FW_IQ_CMD_FL1PACKEN		0x1
#define V_FW_IQ_CMD_FL1PACKEN(x)	((x) << S_FW_IQ_CMD_FL1PACKEN)
#define G_FW_IQ_CMD_FL1PACKEN(x)	\
    (((x) >> S_FW_IQ_CMD_FL1PACKEN) & M_FW_IQ_CMD_FL1PACKEN)
#define F_FW_IQ_CMD_FL1PACKEN	V_FW_IQ_CMD_FL1PACKEN(1U)

#define S_FW_IQ_CMD_FL1CONGEN		0
#define M_FW_IQ_CMD_FL1CONGEN		0x1
#define V_FW_IQ_CMD_FL1CONGEN(x)	((x) << S_FW_IQ_CMD_FL1CONGEN)
#define G_FW_IQ_CMD_FL1CONGEN(x)	\
    (((x) >> S_FW_IQ_CMD_FL1CONGEN) & M_FW_IQ_CMD_FL1CONGEN)
#define F_FW_IQ_CMD_FL1CONGEN	V_FW_IQ_CMD_FL1CONGEN(1U)

#define S_FW_IQ_CMD_FL1DCAEN	15
#define M_FW_IQ_CMD_FL1DCAEN	0x1
#define V_FW_IQ_CMD_FL1DCAEN(x)	((x) << S_FW_IQ_CMD_FL1DCAEN)
#define G_FW_IQ_CMD_FL1DCAEN(x)	\
    (((x) >> S_FW_IQ_CMD_FL1DCAEN) & M_FW_IQ_CMD_FL1DCAEN)
#define F_FW_IQ_CMD_FL1DCAEN	V_FW_IQ_CMD_FL1DCAEN(1U)

#define S_FW_IQ_CMD_FL1DCACPU		10
#define M_FW_IQ_CMD_FL1DCACPU		0x1f
#define V_FW_IQ_CMD_FL1DCACPU(x)	((x) << S_FW_IQ_CMD_FL1DCACPU)
#define G_FW_IQ_CMD_FL1DCACPU(x)	\
    (((x) >> S_FW_IQ_CMD_FL1DCACPU) & M_FW_IQ_CMD_FL1DCACPU)

#define S_FW_IQ_CMD_FL1FBMIN	7
#define M_FW_IQ_CMD_FL1FBMIN	0x7
#define V_FW_IQ_CMD_FL1FBMIN(x)	((x) << S_FW_IQ_CMD_FL1FBMIN)
#define G_FW_IQ_CMD_FL1FBMIN(x)	\
    (((x) >> S_FW_IQ_CMD_FL1FBMIN) & M_FW_IQ_CMD_FL1FBMIN)

#define S_FW_IQ_CMD_FL1FBMAX	4
#define M_FW_IQ_CMD_FL1FBMAX	0x7
#define V_FW_IQ_CMD_FL1FBMAX(x)	((x) << S_FW_IQ_CMD_FL1FBMAX)
#define G_FW_IQ_CMD_FL1FBMAX(x)	\
    (((x) >> S_FW_IQ_CMD_FL1FBMAX) & M_FW_IQ_CMD_FL1FBMAX)

#define S_FW_IQ_CMD_FL1CIDXFTHRESHO	3
#define M_FW_IQ_CMD_FL1CIDXFTHRESHO	0x1
#define V_FW_IQ_CMD_FL1CIDXFTHRESHO(x)	((x) << S_FW_IQ_CMD_FL1CIDXFTHRESHO)
#define G_FW_IQ_CMD_FL1CIDXFTHRESHO(x)	\
    (((x) >> S_FW_IQ_CMD_FL1CIDXFTHRESHO) & M_FW_IQ_CMD_FL1CIDXFTHRESHO)
#define F_FW_IQ_CMD_FL1CIDXFTHRESHO	V_FW_IQ_CMD_FL1CIDXFTHRESHO(1U)

#define S_FW_IQ_CMD_FL1CIDXFTHRESH	0
#define M_FW_IQ_CMD_FL1CIDXFTHRESH	0x7
#define V_FW_IQ_CMD_FL1CIDXFTHRESH(x)	((x) << S_FW_IQ_CMD_FL1CIDXFTHRESH)
#define G_FW_IQ_CMD_FL1CIDXFTHRESH(x)	\
    (((x) >> S_FW_IQ_CMD_FL1CIDXFTHRESH) & M_FW_IQ_CMD_FL1CIDXFTHRESH)

struct fw_eq_mngt_cmd {
	__be32 op_to_vfn;
	__be32 alloc_to_len16;
	__be32 cmpliqid_eqid;
	__be32 physeqid_pkd;
	__be32 fetchszm_to_iqid;
	__be32 dcaen_to_eqsize;
	__be64 eqaddr;
};

#define S_FW_EQ_MNGT_CMD_PFN	8
#define M_FW_EQ_MNGT_CMD_PFN	0x7
#define V_FW_EQ_MNGT_CMD_PFN(x)	((x) << S_FW_EQ_MNGT_CMD_PFN)
#define G_FW_EQ_MNGT_CMD_PFN(x)	\
    (((x) >> S_FW_EQ_MNGT_CMD_PFN) & M_FW_EQ_MNGT_CMD_PFN)

#define S_FW_EQ_MNGT_CMD_VFN	0
#define M_FW_EQ_MNGT_CMD_VFN	0xff
#define V_FW_EQ_MNGT_CMD_VFN(x)	((x) << S_FW_EQ_MNGT_CMD_VFN)
#define G_FW_EQ_MNGT_CMD_VFN(x)	\
    (((x) >> S_FW_EQ_MNGT_CMD_VFN) & M_FW_EQ_MNGT_CMD_VFN)

#define S_FW_EQ_MNGT_CMD_ALLOC		31
#define M_FW_EQ_MNGT_CMD_ALLOC		0x1
#define V_FW_EQ_MNGT_CMD_ALLOC(x)	((x) << S_FW_EQ_MNGT_CMD_ALLOC)
#define G_FW_EQ_MNGT_CMD_ALLOC(x)	\
    (((x) >> S_FW_EQ_MNGT_CMD_ALLOC) & M_FW_EQ_MNGT_CMD_ALLOC)
#define F_FW_EQ_MNGT_CMD_ALLOC	V_FW_EQ_MNGT_CMD_ALLOC(1U)

#define S_FW_EQ_MNGT_CMD_FREE		30
#define M_FW_EQ_MNGT_CMD_FREE		0x1
#define V_FW_EQ_MNGT_CMD_FREE(x)	((x) << S_FW_EQ_MNGT_CMD_FREE)
#define G_FW_EQ_MNGT_CMD_FREE(x)	\
    (((x) >> S_FW_EQ_MNGT_CMD_FREE) & M_FW_EQ_MNGT_CMD_FREE)
#define F_FW_EQ_MNGT_CMD_FREE	V_FW_EQ_MNGT_CMD_FREE(1U)

#define S_FW_EQ_MNGT_CMD_MODIFY		29
#define M_FW_EQ_MNGT_CMD_MODIFY		0x1
#define V_FW_EQ_MNGT_CMD_MODIFY(x)	((x) << S_FW_EQ_MNGT_CMD_MODIFY)
#define G_FW_EQ_MNGT_CMD_MODIFY(x)	\
    (((x) >> S_FW_EQ_MNGT_CMD_MODIFY) & M_FW_EQ_MNGT_CMD_MODIFY)
#define F_FW_EQ_MNGT_CMD_MODIFY	V_FW_EQ_MNGT_CMD_MODIFY(1U)

#define S_FW_EQ_MNGT_CMD_EQSTART	28
#define M_FW_EQ_MNGT_CMD_EQSTART	0x1
#define V_FW_EQ_MNGT_CMD_EQSTART(x)	((x) << S_FW_EQ_MNGT_CMD_EQSTART)
#define G_FW_EQ_MNGT_CMD_EQSTART(x)	\
    (((x) >> S_FW_EQ_MNGT_CMD_EQSTART) & M_FW_EQ_MNGT_CMD_EQSTART)
#define F_FW_EQ_MNGT_CMD_EQSTART	V_FW_EQ_MNGT_CMD_EQSTART(1U)

#define S_FW_EQ_MNGT_CMD_EQSTOP		27
#define M_FW_EQ_MNGT_CMD_EQSTOP		0x1
#define V_FW_EQ_MNGT_CMD_EQSTOP(x)	((x) << S_FW_EQ_MNGT_CMD_EQSTOP)
#define G_FW_EQ_MNGT_CMD_EQSTOP(x)	\
    (((x) >> S_FW_EQ_MNGT_CMD_EQSTOP) & M_FW_EQ_MNGT_CMD_EQSTOP)
#define F_FW_EQ_MNGT_CMD_EQSTOP	V_FW_EQ_MNGT_CMD_EQSTOP(1U)

#define S_FW_EQ_MNGT_CMD_CMPLIQID	20
#define M_FW_EQ_MNGT_CMD_CMPLIQID	0xfff
#define V_FW_EQ_MNGT_CMD_CMPLIQID(x)	((x) << S_FW_EQ_MNGT_CMD_CMPLIQID)
#define G_FW_EQ_MNGT_CMD_CMPLIQID(x)	\
    (((x) >> S_FW_EQ_MNGT_CMD_CMPLIQID) & M_FW_EQ_MNGT_CMD_CMPLIQID)

#define S_FW_EQ_MNGT_CMD_EQID		0
#define M_FW_EQ_MNGT_CMD_EQID		0xfffff
#define V_FW_EQ_MNGT_CMD_EQID(x)	((x) << S_FW_EQ_MNGT_CMD_EQID)
#define G_FW_EQ_MNGT_CMD_EQID(x)	\
    (((x) >> S_FW_EQ_MNGT_CMD_EQID) & M_FW_EQ_MNGT_CMD_EQID)

#define S_FW_EQ_MNGT_CMD_PHYSEQID	0
#define M_FW_EQ_MNGT_CMD_PHYSEQID	0xfffff
#define V_FW_EQ_MNGT_CMD_PHYSEQID(x)	((x) << S_FW_EQ_MNGT_CMD_PHYSEQID)
#define G_FW_EQ_MNGT_CMD_PHYSEQID(x)	\
    (((x) >> S_FW_EQ_MNGT_CMD_PHYSEQID) & M_FW_EQ_MNGT_CMD_PHYSEQID)

#define S_FW_EQ_MNGT_CMD_FETCHSZM	26
#define M_FW_EQ_MNGT_CMD_FETCHSZM	0x1
#define V_FW_EQ_MNGT_CMD_FETCHSZM(x)	((x) << S_FW_EQ_MNGT_CMD_FETCHSZM)
#define G_FW_EQ_MNGT_CMD_FETCHSZM(x)	\
    (((x) >> S_FW_EQ_MNGT_CMD_FETCHSZM) & M_FW_EQ_MNGT_CMD_FETCHSZM)
#define F_FW_EQ_MNGT_CMD_FETCHSZM	V_FW_EQ_MNGT_CMD_FETCHSZM(1U)

#define S_FW_EQ_MNGT_CMD_STATUSPGNS	25
#define M_FW_EQ_MNGT_CMD_STATUSPGNS	0x1
#define V_FW_EQ_MNGT_CMD_STATUSPGNS(x)	((x) << S_FW_EQ_MNGT_CMD_STATUSPGNS)
#define G_FW_EQ_MNGT_CMD_STATUSPGNS(x)	\
    (((x) >> S_FW_EQ_MNGT_CMD_STATUSPGNS) & M_FW_EQ_MNGT_CMD_STATUSPGNS)
#define F_FW_EQ_MNGT_CMD_STATUSPGNS	V_FW_EQ_MNGT_CMD_STATUSPGNS(1U)

#define S_FW_EQ_MNGT_CMD_STATUSPGRO	24
#define M_FW_EQ_MNGT_CMD_STATUSPGRO	0x1
#define V_FW_EQ_MNGT_CMD_STATUSPGRO(x)	((x) << S_FW_EQ_MNGT_CMD_STATUSPGRO)
#define G_FW_EQ_MNGT_CMD_STATUSPGRO(x)	\
    (((x) >> S_FW_EQ_MNGT_CMD_STATUSPGRO) & M_FW_EQ_MNGT_CMD_STATUSPGRO)
#define F_FW_EQ_MNGT_CMD_STATUSPGRO	V_FW_EQ_MNGT_CMD_STATUSPGRO(1U)

#define S_FW_EQ_MNGT_CMD_FETCHNS	23
#define M_FW_EQ_MNGT_CMD_FETCHNS	0x1
#define V_FW_EQ_MNGT_CMD_FETCHNS(x)	((x) << S_FW_EQ_MNGT_CMD_FETCHNS)
#define G_FW_EQ_MNGT_CMD_FETCHNS(x)	\
    (((x) >> S_FW_EQ_MNGT_CMD_FETCHNS) & M_FW_EQ_MNGT_CMD_FETCHNS)
#define F_FW_EQ_MNGT_CMD_FETCHNS	V_FW_EQ_MNGT_CMD_FETCHNS(1U)

#define S_FW_EQ_MNGT_CMD_FETCHRO	22
#define M_FW_EQ_MNGT_CMD_FETCHRO	0x1
#define V_FW_EQ_MNGT_CMD_FETCHRO(x)	((x) << S_FW_EQ_MNGT_CMD_FETCHRO)
#define G_FW_EQ_MNGT_CMD_FETCHRO(x)	\
    (((x) >> S_FW_EQ_MNGT_CMD_FETCHRO) & M_FW_EQ_MNGT_CMD_FETCHRO)
#define F_FW_EQ_MNGT_CMD_FETCHRO	V_FW_EQ_MNGT_CMD_FETCHRO(1U)

#define S_FW_EQ_MNGT_CMD_HOSTFCMODE	20
#define M_FW_EQ_MNGT_CMD_HOSTFCMODE	0x3
#define V_FW_EQ_MNGT_CMD_HOSTFCMODE(x)	((x) << S_FW_EQ_MNGT_CMD_HOSTFCMODE)
#define G_FW_EQ_MNGT_CMD_HOSTFCMODE(x)	\
    (((x) >> S_FW_EQ_MNGT_CMD_HOSTFCMODE) & M_FW_EQ_MNGT_CMD_HOSTFCMODE)

#define S_FW_EQ_MNGT_CMD_CPRIO		19
#define M_FW_EQ_MNGT_CMD_CPRIO		0x1
#define V_FW_EQ_MNGT_CMD_CPRIO(x)	((x) << S_FW_EQ_MNGT_CMD_CPRIO)
#define G_FW_EQ_MNGT_CMD_CPRIO(x)	\
    (((x) >> S_FW_EQ_MNGT_CMD_CPRIO) & M_FW_EQ_MNGT_CMD_CPRIO)
#define F_FW_EQ_MNGT_CMD_CPRIO	V_FW_EQ_MNGT_CMD_CPRIO(1U)

#define S_FW_EQ_MNGT_CMD_ONCHIP		18
#define M_FW_EQ_MNGT_CMD_ONCHIP		0x1
#define V_FW_EQ_MNGT_CMD_ONCHIP(x)	((x) << S_FW_EQ_MNGT_CMD_ONCHIP)
#define G_FW_EQ_MNGT_CMD_ONCHIP(x)	\
    (((x) >> S_FW_EQ_MNGT_CMD_ONCHIP) & M_FW_EQ_MNGT_CMD_ONCHIP)
#define F_FW_EQ_MNGT_CMD_ONCHIP	V_FW_EQ_MNGT_CMD_ONCHIP(1U)

#define S_FW_EQ_MNGT_CMD_PCIECHN	16
#define M_FW_EQ_MNGT_CMD_PCIECHN	0x3
#define V_FW_EQ_MNGT_CMD_PCIECHN(x)	((x) << S_FW_EQ_MNGT_CMD_PCIECHN)
#define G_FW_EQ_MNGT_CMD_PCIECHN(x)	\
    (((x) >> S_FW_EQ_MNGT_CMD_PCIECHN) & M_FW_EQ_MNGT_CMD_PCIECHN)

#define S_FW_EQ_MNGT_CMD_IQID		0
#define M_FW_EQ_MNGT_CMD_IQID		0xffff
#define V_FW_EQ_MNGT_CMD_IQID(x)	((x) << S_FW_EQ_MNGT_CMD_IQID)
#define G_FW_EQ_MNGT_CMD_IQID(x)	\
    (((x) >> S_FW_EQ_MNGT_CMD_IQID) & M_FW_EQ_MNGT_CMD_IQID)

#define S_FW_EQ_MNGT_CMD_DCAEN		31
#define M_FW_EQ_MNGT_CMD_DCAEN		0x1
#define V_FW_EQ_MNGT_CMD_DCAEN(x)	((x) << S_FW_EQ_MNGT_CMD_DCAEN)
#define G_FW_EQ_MNGT_CMD_DCAEN(x)	\
    (((x) >> S_FW_EQ_MNGT_CMD_DCAEN) & M_FW_EQ_MNGT_CMD_DCAEN)
#define F_FW_EQ_MNGT_CMD_DCAEN	V_FW_EQ_MNGT_CMD_DCAEN(1U)

#define S_FW_EQ_MNGT_CMD_DCACPU		26
#define M_FW_EQ_MNGT_CMD_DCACPU		0x1f
#define V_FW_EQ_MNGT_CMD_DCACPU(x)	((x) << S_FW_EQ_MNGT_CMD_DCACPU)
#define G_FW_EQ_MNGT_CMD_DCACPU(x)	\
    (((x) >> S_FW_EQ_MNGT_CMD_DCACPU) & M_FW_EQ_MNGT_CMD_DCACPU)

#define S_FW_EQ_MNGT_CMD_FBMIN		23
#define M_FW_EQ_MNGT_CMD_FBMIN		0x7
#define V_FW_EQ_MNGT_CMD_FBMIN(x)	((x) << S_FW_EQ_MNGT_CMD_FBMIN)
#define G_FW_EQ_MNGT_CMD_FBMIN(x)	\
    (((x) >> S_FW_EQ_MNGT_CMD_FBMIN) & M_FW_EQ_MNGT_CMD_FBMIN)

#define S_FW_EQ_MNGT_CMD_FBMAX		20
#define M_FW_EQ_MNGT_CMD_FBMAX		0x7
#define V_FW_EQ_MNGT_CMD_FBMAX(x)	((x) << S_FW_EQ_MNGT_CMD_FBMAX)
#define G_FW_EQ_MNGT_CMD_FBMAX(x)	\
    (((x) >> S_FW_EQ_MNGT_CMD_FBMAX) & M_FW_EQ_MNGT_CMD_FBMAX)

#define S_FW_EQ_MNGT_CMD_CIDXFTHRESHO		19
#define M_FW_EQ_MNGT_CMD_CIDXFTHRESHO		0x1
#define V_FW_EQ_MNGT_CMD_CIDXFTHRESHO(x)	\
    ((x) << S_FW_EQ_MNGT_CMD_CIDXFTHRESHO)
#define G_FW_EQ_MNGT_CMD_CIDXFTHRESHO(x)	\
    (((x) >> S_FW_EQ_MNGT_CMD_CIDXFTHRESHO) & M_FW_EQ_MNGT_CMD_CIDXFTHRESHO)
#define F_FW_EQ_MNGT_CMD_CIDXFTHRESHO	V_FW_EQ_MNGT_CMD_CIDXFTHRESHO(1U)

#define S_FW_EQ_MNGT_CMD_CIDXFTHRESH	16
#define M_FW_EQ_MNGT_CMD_CIDXFTHRESH	0x7
#define V_FW_EQ_MNGT_CMD_CIDXFTHRESH(x)	((x) << S_FW_EQ_MNGT_CMD_CIDXFTHRESH)
#define G_FW_EQ_MNGT_CMD_CIDXFTHRESH(x)	\
    (((x) >> S_FW_EQ_MNGT_CMD_CIDXFTHRESH) & M_FW_EQ_MNGT_CMD_CIDXFTHRESH)

#define S_FW_EQ_MNGT_CMD_EQSIZE		0
#define M_FW_EQ_MNGT_CMD_EQSIZE		0xffff
#define V_FW_EQ_MNGT_CMD_EQSIZE(x)	((x) << S_FW_EQ_MNGT_CMD_EQSIZE)
#define G_FW_EQ_MNGT_CMD_EQSIZE(x)	\
    (((x) >> S_FW_EQ_MNGT_CMD_EQSIZE) & M_FW_EQ_MNGT_CMD_EQSIZE)

struct fw_eq_eth_cmd {
	__be32 op_to_vfn;
	__be32 alloc_to_len16;
	__be32 eqid_pkd;
	__be32 physeqid_pkd;
	__be32 fetchszm_to_iqid;
	__be32 dcaen_to_eqsize;
	__be64 eqaddr;
	__be32 viid_pkd;
	__be32 r8_lo;
	__be64 r9;
};

#define S_FW_EQ_ETH_CMD_PFN	8
#define M_FW_EQ_ETH_CMD_PFN	0x7
#define V_FW_EQ_ETH_CMD_PFN(x)	((x) << S_FW_EQ_ETH_CMD_PFN)
#define G_FW_EQ_ETH_CMD_PFN(x)	\
    (((x) >> S_FW_EQ_ETH_CMD_PFN) & M_FW_EQ_ETH_CMD_PFN)

#define S_FW_EQ_ETH_CMD_VFN	0
#define M_FW_EQ_ETH_CMD_VFN	0xff
#define V_FW_EQ_ETH_CMD_VFN(x)	((x) << S_FW_EQ_ETH_CMD_VFN)
#define G_FW_EQ_ETH_CMD_VFN(x)	\
    (((x) >> S_FW_EQ_ETH_CMD_VFN) & M_FW_EQ_ETH_CMD_VFN)

#define S_FW_EQ_ETH_CMD_ALLOC		31
#define M_FW_EQ_ETH_CMD_ALLOC		0x1
#define V_FW_EQ_ETH_CMD_ALLOC(x)	((x) << S_FW_EQ_ETH_CMD_ALLOC)
#define G_FW_EQ_ETH_CMD_ALLOC(x)	\
    (((x) >> S_FW_EQ_ETH_CMD_ALLOC) & M_FW_EQ_ETH_CMD_ALLOC)
#define F_FW_EQ_ETH_CMD_ALLOC	V_FW_EQ_ETH_CMD_ALLOC(1U)

#define S_FW_EQ_ETH_CMD_FREE	30
#define M_FW_EQ_ETH_CMD_FREE	0x1
#define V_FW_EQ_ETH_CMD_FREE(x)	((x) << S_FW_EQ_ETH_CMD_FREE)
#define G_FW_EQ_ETH_CMD_FREE(x)	\
    (((x) >> S_FW_EQ_ETH_CMD_FREE) & M_FW_EQ_ETH_CMD_FREE)
#define F_FW_EQ_ETH_CMD_FREE	V_FW_EQ_ETH_CMD_FREE(1U)

#define S_FW_EQ_ETH_CMD_MODIFY		29
#define M_FW_EQ_ETH_CMD_MODIFY		0x1
#define V_FW_EQ_ETH_CMD_MODIFY(x)	((x) << S_FW_EQ_ETH_CMD_MODIFY)
#define G_FW_EQ_ETH_CMD_MODIFY(x)	\
    (((x) >> S_FW_EQ_ETH_CMD_MODIFY) & M_FW_EQ_ETH_CMD_MODIFY)
#define F_FW_EQ_ETH_CMD_MODIFY	V_FW_EQ_ETH_CMD_MODIFY(1U)

#define S_FW_EQ_ETH_CMD_EQSTART		28
#define M_FW_EQ_ETH_CMD_EQSTART		0x1
#define V_FW_EQ_ETH_CMD_EQSTART(x)	((x) << S_FW_EQ_ETH_CMD_EQSTART)
#define G_FW_EQ_ETH_CMD_EQSTART(x)	\
    (((x) >> S_FW_EQ_ETH_CMD_EQSTART) & M_FW_EQ_ETH_CMD_EQSTART)
#define F_FW_EQ_ETH_CMD_EQSTART	V_FW_EQ_ETH_CMD_EQSTART(1U)

#define S_FW_EQ_ETH_CMD_EQSTOP		27
#define M_FW_EQ_ETH_CMD_EQSTOP		0x1
#define V_FW_EQ_ETH_CMD_EQSTOP(x)	((x) << S_FW_EQ_ETH_CMD_EQSTOP)
#define G_FW_EQ_ETH_CMD_EQSTOP(x)	\
    (((x) >> S_FW_EQ_ETH_CMD_EQSTOP) & M_FW_EQ_ETH_CMD_EQSTOP)
#define F_FW_EQ_ETH_CMD_EQSTOP	V_FW_EQ_ETH_CMD_EQSTOP(1U)

#define S_FW_EQ_ETH_CMD_EQID	0
#define M_FW_EQ_ETH_CMD_EQID	0xfffff
#define V_FW_EQ_ETH_CMD_EQID(x)	((x) << S_FW_EQ_ETH_CMD_EQID)
#define G_FW_EQ_ETH_CMD_EQID(x)	\
    (((x) >> S_FW_EQ_ETH_CMD_EQID) & M_FW_EQ_ETH_CMD_EQID)

#define S_FW_EQ_ETH_CMD_PHYSEQID	0
#define M_FW_EQ_ETH_CMD_PHYSEQID	0xfffff
#define V_FW_EQ_ETH_CMD_PHYSEQID(x)	((x) << S_FW_EQ_ETH_CMD_PHYSEQID)
#define G_FW_EQ_ETH_CMD_PHYSEQID(x)	\
    (((x) >> S_FW_EQ_ETH_CMD_PHYSEQID) & M_FW_EQ_ETH_CMD_PHYSEQID)

#define S_FW_EQ_ETH_CMD_FETCHSZM	26
#define M_FW_EQ_ETH_CMD_FETCHSZM	0x1
#define V_FW_EQ_ETH_CMD_FETCHSZM(x)	((x) << S_FW_EQ_ETH_CMD_FETCHSZM)
#define G_FW_EQ_ETH_CMD_FETCHSZM(x)	\
    (((x) >> S_FW_EQ_ETH_CMD_FETCHSZM) & M_FW_EQ_ETH_CMD_FETCHSZM)
#define F_FW_EQ_ETH_CMD_FETCHSZM	V_FW_EQ_ETH_CMD_FETCHSZM(1U)

#define S_FW_EQ_ETH_CMD_STATUSPGNS	25
#define M_FW_EQ_ETH_CMD_STATUSPGNS	0x1
#define V_FW_EQ_ETH_CMD_STATUSPGNS(x)	((x) << S_FW_EQ_ETH_CMD_STATUSPGNS)
#define G_FW_EQ_ETH_CMD_STATUSPGNS(x)	\
    (((x) >> S_FW_EQ_ETH_CMD_STATUSPGNS) & M_FW_EQ_ETH_CMD_STATUSPGNS)
#define F_FW_EQ_ETH_CMD_STATUSPGNS	V_FW_EQ_ETH_CMD_STATUSPGNS(1U)

#define S_FW_EQ_ETH_CMD_STATUSPGRO	24
#define M_FW_EQ_ETH_CMD_STATUSPGRO	0x1
#define V_FW_EQ_ETH_CMD_STATUSPGRO(x)	((x) << S_FW_EQ_ETH_CMD_STATUSPGRO)
#define G_FW_EQ_ETH_CMD_STATUSPGRO(x)	\
    (((x) >> S_FW_EQ_ETH_CMD_STATUSPGRO) & M_FW_EQ_ETH_CMD_STATUSPGRO)
#define F_FW_EQ_ETH_CMD_STATUSPGRO	V_FW_EQ_ETH_CMD_STATUSPGRO(1U)

#define S_FW_EQ_ETH_CMD_FETCHNS		23
#define M_FW_EQ_ETH_CMD_FETCHNS		0x1
#define V_FW_EQ_ETH_CMD_FETCHNS(x)	((x) << S_FW_EQ_ETH_CMD_FETCHNS)
#define G_FW_EQ_ETH_CMD_FETCHNS(x)	\
    (((x) >> S_FW_EQ_ETH_CMD_FETCHNS) & M_FW_EQ_ETH_CMD_FETCHNS)
#define F_FW_EQ_ETH_CMD_FETCHNS	V_FW_EQ_ETH_CMD_FETCHNS(1U)

#define S_FW_EQ_ETH_CMD_FETCHRO		22
#define M_FW_EQ_ETH_CMD_FETCHRO		0x1
#define V_FW_EQ_ETH_CMD_FETCHRO(x)	((x) << S_FW_EQ_ETH_CMD_FETCHRO)
#define G_FW_EQ_ETH_CMD_FETCHRO(x)	\
    (((x) >> S_FW_EQ_ETH_CMD_FETCHRO) & M_FW_EQ_ETH_CMD_FETCHRO)
#define F_FW_EQ_ETH_CMD_FETCHRO	V_FW_EQ_ETH_CMD_FETCHRO(1U)

#define S_FW_EQ_ETH_CMD_HOSTFCMODE	20
#define M_FW_EQ_ETH_CMD_HOSTFCMODE	0x3
#define V_FW_EQ_ETH_CMD_HOSTFCMODE(x)	((x) << S_FW_EQ_ETH_CMD_HOSTFCMODE)
#define G_FW_EQ_ETH_CMD_HOSTFCMODE(x)	\
    (((x) >> S_FW_EQ_ETH_CMD_HOSTFCMODE) & M_FW_EQ_ETH_CMD_HOSTFCMODE)

#define S_FW_EQ_ETH_CMD_CPRIO		19
#define M_FW_EQ_ETH_CMD_CPRIO		0x1
#define V_FW_EQ_ETH_CMD_CPRIO(x)	((x) << S_FW_EQ_ETH_CMD_CPRIO)
#define G_FW_EQ_ETH_CMD_CPRIO(x)	\
    (((x) >> S_FW_EQ_ETH_CMD_CPRIO) & M_FW_EQ_ETH_CMD_CPRIO)
#define F_FW_EQ_ETH_CMD_CPRIO	V_FW_EQ_ETH_CMD_CPRIO(1U)

#define S_FW_EQ_ETH_CMD_ONCHIP		18
#define M_FW_EQ_ETH_CMD_ONCHIP		0x1
#define V_FW_EQ_ETH_CMD_ONCHIP(x)	((x) << S_FW_EQ_ETH_CMD_ONCHIP)
#define G_FW_EQ_ETH_CMD_ONCHIP(x)	\
    (((x) >> S_FW_EQ_ETH_CMD_ONCHIP) & M_FW_EQ_ETH_CMD_ONCHIP)
#define F_FW_EQ_ETH_CMD_ONCHIP	V_FW_EQ_ETH_CMD_ONCHIP(1U)

#define S_FW_EQ_ETH_CMD_PCIECHN		16
#define M_FW_EQ_ETH_CMD_PCIECHN		0x3
#define V_FW_EQ_ETH_CMD_PCIECHN(x)	((x) << S_FW_EQ_ETH_CMD_PCIECHN)
#define G_FW_EQ_ETH_CMD_PCIECHN(x)	\
    (((x) >> S_FW_EQ_ETH_CMD_PCIECHN) & M_FW_EQ_ETH_CMD_PCIECHN)

#define S_FW_EQ_ETH_CMD_IQID	0
#define M_FW_EQ_ETH_CMD_IQID	0xffff
#define V_FW_EQ_ETH_CMD_IQID(x)	((x) << S_FW_EQ_ETH_CMD_IQID)
#define G_FW_EQ_ETH_CMD_IQID(x)	\
    (((x) >> S_FW_EQ_ETH_CMD_IQID) & M_FW_EQ_ETH_CMD_IQID)

#define S_FW_EQ_ETH_CMD_DCAEN		31
#define M_FW_EQ_ETH_CMD_DCAEN		0x1
#define V_FW_EQ_ETH_CMD_DCAEN(x)	((x) << S_FW_EQ_ETH_CMD_DCAEN)
#define G_FW_EQ_ETH_CMD_DCAEN(x)	\
    (((x) >> S_FW_EQ_ETH_CMD_DCAEN) & M_FW_EQ_ETH_CMD_DCAEN)
#define F_FW_EQ_ETH_CMD_DCAEN	V_FW_EQ_ETH_CMD_DCAEN(1U)

#define S_FW_EQ_ETH_CMD_DCACPU		26
#define M_FW_EQ_ETH_CMD_DCACPU		0x1f
#define V_FW_EQ_ETH_CMD_DCACPU(x)	((x) << S_FW_EQ_ETH_CMD_DCACPU)
#define G_FW_EQ_ETH_CMD_DCACPU(x)	\
    (((x) >> S_FW_EQ_ETH_CMD_DCACPU) & M_FW_EQ_ETH_CMD_DCACPU)

#define S_FW_EQ_ETH_CMD_FBMIN		23
#define M_FW_EQ_ETH_CMD_FBMIN		0x7
#define V_FW_EQ_ETH_CMD_FBMIN(x)	((x) << S_FW_EQ_ETH_CMD_FBMIN)
#define G_FW_EQ_ETH_CMD_FBMIN(x)	\
    (((x) >> S_FW_EQ_ETH_CMD_FBMIN) & M_FW_EQ_ETH_CMD_FBMIN)

#define S_FW_EQ_ETH_CMD_FBMAX		20
#define M_FW_EQ_ETH_CMD_FBMAX		0x7
#define V_FW_EQ_ETH_CMD_FBMAX(x)	((x) << S_FW_EQ_ETH_CMD_FBMAX)
#define G_FW_EQ_ETH_CMD_FBMAX(x)	\
    (((x) >> S_FW_EQ_ETH_CMD_FBMAX) & M_FW_EQ_ETH_CMD_FBMAX)

#define S_FW_EQ_ETH_CMD_CIDXFTHRESHO	19
#define M_FW_EQ_ETH_CMD_CIDXFTHRESHO	0x1
#define V_FW_EQ_ETH_CMD_CIDXFTHRESHO(x)	((x) << S_FW_EQ_ETH_CMD_CIDXFTHRESHO)
#define G_FW_EQ_ETH_CMD_CIDXFTHRESHO(x)	\
    (((x) >> S_FW_EQ_ETH_CMD_CIDXFTHRESHO) & M_FW_EQ_ETH_CMD_CIDXFTHRESHO)
#define F_FW_EQ_ETH_CMD_CIDXFTHRESHO	V_FW_EQ_ETH_CMD_CIDXFTHRESHO(1U)

#define S_FW_EQ_ETH_CMD_CIDXFTHRESH	16
#define M_FW_EQ_ETH_CMD_CIDXFTHRESH	0x7
#define V_FW_EQ_ETH_CMD_CIDXFTHRESH(x)	((x) << S_FW_EQ_ETH_CMD_CIDXFTHRESH)
#define G_FW_EQ_ETH_CMD_CIDXFTHRESH(x)	\
    (((x) >> S_FW_EQ_ETH_CMD_CIDXFTHRESH) & M_FW_EQ_ETH_CMD_CIDXFTHRESH)

#define S_FW_EQ_ETH_CMD_EQSIZE		0
#define M_FW_EQ_ETH_CMD_EQSIZE		0xffff
#define V_FW_EQ_ETH_CMD_EQSIZE(x)	((x) << S_FW_EQ_ETH_CMD_EQSIZE)
#define G_FW_EQ_ETH_CMD_EQSIZE(x)	\
    (((x) >> S_FW_EQ_ETH_CMD_EQSIZE) & M_FW_EQ_ETH_CMD_EQSIZE)

#define S_FW_EQ_ETH_CMD_VIID	16
#define M_FW_EQ_ETH_CMD_VIID	0xfff
#define V_FW_EQ_ETH_CMD_VIID(x)	((x) << S_FW_EQ_ETH_CMD_VIID)
#define G_FW_EQ_ETH_CMD_VIID(x)	\
    (((x) >> S_FW_EQ_ETH_CMD_VIID) & M_FW_EQ_ETH_CMD_VIID)

struct fw_eq_ctrl_cmd {
	__be32 op_to_vfn;
	__be32 alloc_to_len16;
	__be32 cmpliqid_eqid;
	__be32 physeqid_pkd;
	__be32 fetchszm_to_iqid;
	__be32 dcaen_to_eqsize;
	__be64 eqaddr;
};

#define S_FW_EQ_CTRL_CMD_PFN	8
#define M_FW_EQ_CTRL_CMD_PFN	0x7
#define V_FW_EQ_CTRL_CMD_PFN(x)	((x) << S_FW_EQ_CTRL_CMD_PFN)
#define G_FW_EQ_CTRL_CMD_PFN(x)	\
    (((x) >> S_FW_EQ_CTRL_CMD_PFN) & M_FW_EQ_CTRL_CMD_PFN)

#define S_FW_EQ_CTRL_CMD_VFN	0
#define M_FW_EQ_CTRL_CMD_VFN	0xff
#define V_FW_EQ_CTRL_CMD_VFN(x)	((x) << S_FW_EQ_CTRL_CMD_VFN)
#define G_FW_EQ_CTRL_CMD_VFN(x)	\
    (((x) >> S_FW_EQ_CTRL_CMD_VFN) & M_FW_EQ_CTRL_CMD_VFN)

#define S_FW_EQ_CTRL_CMD_ALLOC		31
#define M_FW_EQ_CTRL_CMD_ALLOC		0x1
#define V_FW_EQ_CTRL_CMD_ALLOC(x)	((x) << S_FW_EQ_CTRL_CMD_ALLOC)
#define G_FW_EQ_CTRL_CMD_ALLOC(x)	\
    (((x) >> S_FW_EQ_CTRL_CMD_ALLOC) & M_FW_EQ_CTRL_CMD_ALLOC)
#define F_FW_EQ_CTRL_CMD_ALLOC	V_FW_EQ_CTRL_CMD_ALLOC(1U)

#define S_FW_EQ_CTRL_CMD_FREE		30
#define M_FW_EQ_CTRL_CMD_FREE		0x1
#define V_FW_EQ_CTRL_CMD_FREE(x)	((x) << S_FW_EQ_CTRL_CMD_FREE)
#define G_FW_EQ_CTRL_CMD_FREE(x)	\
    (((x) >> S_FW_EQ_CTRL_CMD_FREE) & M_FW_EQ_CTRL_CMD_FREE)
#define F_FW_EQ_CTRL_CMD_FREE	V_FW_EQ_CTRL_CMD_FREE(1U)

#define S_FW_EQ_CTRL_CMD_MODIFY		29
#define M_FW_EQ_CTRL_CMD_MODIFY		0x1
#define V_FW_EQ_CTRL_CMD_MODIFY(x)	((x) << S_FW_EQ_CTRL_CMD_MODIFY)
#define G_FW_EQ_CTRL_CMD_MODIFY(x)	\
    (((x) >> S_FW_EQ_CTRL_CMD_MODIFY) & M_FW_EQ_CTRL_CMD_MODIFY)
#define F_FW_EQ_CTRL_CMD_MODIFY	V_FW_EQ_CTRL_CMD_MODIFY(1U)

#define S_FW_EQ_CTRL_CMD_EQSTART	28
#define M_FW_EQ_CTRL_CMD_EQSTART	0x1
#define V_FW_EQ_CTRL_CMD_EQSTART(x)	((x) << S_FW_EQ_CTRL_CMD_EQSTART)
#define G_FW_EQ_CTRL_CMD_EQSTART(x)	\
    (((x) >> S_FW_EQ_CTRL_CMD_EQSTART) & M_FW_EQ_CTRL_CMD_EQSTART)
#define F_FW_EQ_CTRL_CMD_EQSTART	V_FW_EQ_CTRL_CMD_EQSTART(1U)

#define S_FW_EQ_CTRL_CMD_EQSTOP		27
#define M_FW_EQ_CTRL_CMD_EQSTOP		0x1
#define V_FW_EQ_CTRL_CMD_EQSTOP(x)	((x) << S_FW_EQ_CTRL_CMD_EQSTOP)
#define G_FW_EQ_CTRL_CMD_EQSTOP(x)	\
    (((x) >> S_FW_EQ_CTRL_CMD_EQSTOP) & M_FW_EQ_CTRL_CMD_EQSTOP)
#define F_FW_EQ_CTRL_CMD_EQSTOP	V_FW_EQ_CTRL_CMD_EQSTOP(1U)

#define S_FW_EQ_CTRL_CMD_CMPLIQID	20
#define M_FW_EQ_CTRL_CMD_CMPLIQID	0xfff
#define V_FW_EQ_CTRL_CMD_CMPLIQID(x)	((x) << S_FW_EQ_CTRL_CMD_CMPLIQID)
#define G_FW_EQ_CTRL_CMD_CMPLIQID(x)	\
    (((x) >> S_FW_EQ_CTRL_CMD_CMPLIQID) & M_FW_EQ_CTRL_CMD_CMPLIQID)

#define S_FW_EQ_CTRL_CMD_EQID		0
#define M_FW_EQ_CTRL_CMD_EQID		0xfffff
#define V_FW_EQ_CTRL_CMD_EQID(x)	((x) << S_FW_EQ_CTRL_CMD_EQID)
#define G_FW_EQ_CTRL_CMD_EQID(x)	\
    (((x) >> S_FW_EQ_CTRL_CMD_EQID) & M_FW_EQ_CTRL_CMD_EQID)

#define S_FW_EQ_CTRL_CMD_PHYSEQID	0
#define M_FW_EQ_CTRL_CMD_PHYSEQID	0xfffff
#define V_FW_EQ_CTRL_CMD_PHYSEQID(x)	((x) << S_FW_EQ_CTRL_CMD_PHYSEQID)
#define G_FW_EQ_CTRL_CMD_PHYSEQID(x)	\
    (((x) >> S_FW_EQ_CTRL_CMD_PHYSEQID) & M_FW_EQ_CTRL_CMD_PHYSEQID)

#define S_FW_EQ_CTRL_CMD_FETCHSZM	26
#define M_FW_EQ_CTRL_CMD_FETCHSZM	0x1
#define V_FW_EQ_CTRL_CMD_FETCHSZM(x)	((x) << S_FW_EQ_CTRL_CMD_FETCHSZM)
#define G_FW_EQ_CTRL_CMD_FETCHSZM(x)	\
    (((x) >> S_FW_EQ_CTRL_CMD_FETCHSZM) & M_FW_EQ_CTRL_CMD_FETCHSZM)
#define F_FW_EQ_CTRL_CMD_FETCHSZM	V_FW_EQ_CTRL_CMD_FETCHSZM(1U)

#define S_FW_EQ_CTRL_CMD_STATUSPGNS	25
#define M_FW_EQ_CTRL_CMD_STATUSPGNS	0x1
#define V_FW_EQ_CTRL_CMD_STATUSPGNS(x)	((x) << S_FW_EQ_CTRL_CMD_STATUSPGNS)
#define G_FW_EQ_CTRL_CMD_STATUSPGNS(x)	\
    (((x) >> S_FW_EQ_CTRL_CMD_STATUSPGNS) & M_FW_EQ_CTRL_CMD_STATUSPGNS)
#define F_FW_EQ_CTRL_CMD_STATUSPGNS	V_FW_EQ_CTRL_CMD_STATUSPGNS(1U)

#define S_FW_EQ_CTRL_CMD_STATUSPGRO	24
#define M_FW_EQ_CTRL_CMD_STATUSPGRO	0x1
#define V_FW_EQ_CTRL_CMD_STATUSPGRO(x)	((x) << S_FW_EQ_CTRL_CMD_STATUSPGRO)
#define G_FW_EQ_CTRL_CMD_STATUSPGRO(x)	\
    (((x) >> S_FW_EQ_CTRL_CMD_STATUSPGRO) & M_FW_EQ_CTRL_CMD_STATUSPGRO)
#define F_FW_EQ_CTRL_CMD_STATUSPGRO	V_FW_EQ_CTRL_CMD_STATUSPGRO(1U)

#define S_FW_EQ_CTRL_CMD_FETCHNS	23
#define M_FW_EQ_CTRL_CMD_FETCHNS	0x1
#define V_FW_EQ_CTRL_CMD_FETCHNS(x)	((x) << S_FW_EQ_CTRL_CMD_FETCHNS)
#define G_FW_EQ_CTRL_CMD_FETCHNS(x)	\
    (((x) >> S_FW_EQ_CTRL_CMD_FETCHNS) & M_FW_EQ_CTRL_CMD_FETCHNS)
#define F_FW_EQ_CTRL_CMD_FETCHNS	V_FW_EQ_CTRL_CMD_FETCHNS(1U)

#define S_FW_EQ_CTRL_CMD_FETCHRO	22
#define M_FW_EQ_CTRL_CMD_FETCHRO	0x1
#define V_FW_EQ_CTRL_CMD_FETCHRO(x)	((x) << S_FW_EQ_CTRL_CMD_FETCHRO)
#define G_FW_EQ_CTRL_CMD_FETCHRO(x)	\
    (((x) >> S_FW_EQ_CTRL_CMD_FETCHRO) & M_FW_EQ_CTRL_CMD_FETCHRO)
#define F_FW_EQ_CTRL_CMD_FETCHRO	V_FW_EQ_CTRL_CMD_FETCHRO(1U)

#define S_FW_EQ_CTRL_CMD_HOSTFCMODE	20
#define M_FW_EQ_CTRL_CMD_HOSTFCMODE	0x3
#define V_FW_EQ_CTRL_CMD_HOSTFCMODE(x)	((x) << S_FW_EQ_CTRL_CMD_HOSTFCMODE)
#define G_FW_EQ_CTRL_CMD_HOSTFCMODE(x)	\
    (((x) >> S_FW_EQ_CTRL_CMD_HOSTFCMODE) & M_FW_EQ_CTRL_CMD_HOSTFCMODE)

#define S_FW_EQ_CTRL_CMD_CPRIO		19
#define M_FW_EQ_CTRL_CMD_CPRIO		0x1
#define V_FW_EQ_CTRL_CMD_CPRIO(x)	((x) << S_FW_EQ_CTRL_CMD_CPRIO)
#define G_FW_EQ_CTRL_CMD_CPRIO(x)	\
    (((x) >> S_FW_EQ_CTRL_CMD_CPRIO) & M_FW_EQ_CTRL_CMD_CPRIO)
#define F_FW_EQ_CTRL_CMD_CPRIO	V_FW_EQ_CTRL_CMD_CPRIO(1U)

#define S_FW_EQ_CTRL_CMD_ONCHIP		18
#define M_FW_EQ_CTRL_CMD_ONCHIP		0x1
#define V_FW_EQ_CTRL_CMD_ONCHIP(x)	((x) << S_FW_EQ_CTRL_CMD_ONCHIP)
#define G_FW_EQ_CTRL_CMD_ONCHIP(x)	\
    (((x) >> S_FW_EQ_CTRL_CMD_ONCHIP) & M_FW_EQ_CTRL_CMD_ONCHIP)
#define F_FW_EQ_CTRL_CMD_ONCHIP	V_FW_EQ_CTRL_CMD_ONCHIP(1U)

#define S_FW_EQ_CTRL_CMD_PCIECHN	16
#define M_FW_EQ_CTRL_CMD_PCIECHN	0x3
#define V_FW_EQ_CTRL_CMD_PCIECHN(x)	((x) << S_FW_EQ_CTRL_CMD_PCIECHN)
#define G_FW_EQ_CTRL_CMD_PCIECHN(x)	\
    (((x) >> S_FW_EQ_CTRL_CMD_PCIECHN) & M_FW_EQ_CTRL_CMD_PCIECHN)

#define S_FW_EQ_CTRL_CMD_IQID		0
#define M_FW_EQ_CTRL_CMD_IQID		0xffff
#define V_FW_EQ_CTRL_CMD_IQID(x)	((x) << S_FW_EQ_CTRL_CMD_IQID)
#define G_FW_EQ_CTRL_CMD_IQID(x)	\
    (((x) >> S_FW_EQ_CTRL_CMD_IQID) & M_FW_EQ_CTRL_CMD_IQID)

#define S_FW_EQ_CTRL_CMD_DCAEN		31
#define M_FW_EQ_CTRL_CMD_DCAEN		0x1
#define V_FW_EQ_CTRL_CMD_DCAEN(x)	((x) << S_FW_EQ_CTRL_CMD_DCAEN)
#define G_FW_EQ_CTRL_CMD_DCAEN(x)	\
    (((x) >> S_FW_EQ_CTRL_CMD_DCAEN) & M_FW_EQ_CTRL_CMD_DCAEN)
#define F_FW_EQ_CTRL_CMD_DCAEN	V_FW_EQ_CTRL_CMD_DCAEN(1U)

#define S_FW_EQ_CTRL_CMD_DCACPU		26
#define M_FW_EQ_CTRL_CMD_DCACPU		0x1f
#define V_FW_EQ_CTRL_CMD_DCACPU(x)	((x) << S_FW_EQ_CTRL_CMD_DCACPU)
#define G_FW_EQ_CTRL_CMD_DCACPU(x)	\
    (((x) >> S_FW_EQ_CTRL_CMD_DCACPU) & M_FW_EQ_CTRL_CMD_DCACPU)

#define S_FW_EQ_CTRL_CMD_FBMIN		23
#define M_FW_EQ_CTRL_CMD_FBMIN		0x7
#define V_FW_EQ_CTRL_CMD_FBMIN(x)	((x) << S_FW_EQ_CTRL_CMD_FBMIN)
#define G_FW_EQ_CTRL_CMD_FBMIN(x)	\
    (((x) >> S_FW_EQ_CTRL_CMD_FBMIN) & M_FW_EQ_CTRL_CMD_FBMIN)

#define S_FW_EQ_CTRL_CMD_FBMAX		20
#define M_FW_EQ_CTRL_CMD_FBMAX		0x7
#define V_FW_EQ_CTRL_CMD_FBMAX(x)	((x) << S_FW_EQ_CTRL_CMD_FBMAX)
#define G_FW_EQ_CTRL_CMD_FBMAX(x)	\
    (((x) >> S_FW_EQ_CTRL_CMD_FBMAX) & M_FW_EQ_CTRL_CMD_FBMAX)

#define S_FW_EQ_CTRL_CMD_CIDXFTHRESHO		19
#define M_FW_EQ_CTRL_CMD_CIDXFTHRESHO		0x1
#define V_FW_EQ_CTRL_CMD_CIDXFTHRESHO(x)	\
    ((x) << S_FW_EQ_CTRL_CMD_CIDXFTHRESHO)
#define G_FW_EQ_CTRL_CMD_CIDXFTHRESHO(x)	\
    (((x) >> S_FW_EQ_CTRL_CMD_CIDXFTHRESHO) & M_FW_EQ_CTRL_CMD_CIDXFTHRESHO)
#define F_FW_EQ_CTRL_CMD_CIDXFTHRESHO	V_FW_EQ_CTRL_CMD_CIDXFTHRESHO(1U)

#define S_FW_EQ_CTRL_CMD_CIDXFTHRESH	16
#define M_FW_EQ_CTRL_CMD_CIDXFTHRESH	0x7
#define V_FW_EQ_CTRL_CMD_CIDXFTHRESH(x)	((x) << S_FW_EQ_CTRL_CMD_CIDXFTHRESH)
#define G_FW_EQ_CTRL_CMD_CIDXFTHRESH(x)	\
    (((x) >> S_FW_EQ_CTRL_CMD_CIDXFTHRESH) & M_FW_EQ_CTRL_CMD_CIDXFTHRESH)

#define S_FW_EQ_CTRL_CMD_EQSIZE		0
#define M_FW_EQ_CTRL_CMD_EQSIZE		0xffff
#define V_FW_EQ_CTRL_CMD_EQSIZE(x)	((x) << S_FW_EQ_CTRL_CMD_EQSIZE)
#define G_FW_EQ_CTRL_CMD_EQSIZE(x)	\
    (((x) >> S_FW_EQ_CTRL_CMD_EQSIZE) & M_FW_EQ_CTRL_CMD_EQSIZE)

struct fw_eq_ofld_cmd {
	__be32 op_to_vfn;
	__be32 alloc_to_len16;
	__be32 eqid_pkd;
	__be32 physeqid_pkd;
	__be32 fetchszm_to_iqid;
	__be32 dcaen_to_eqsize;
	__be64 eqaddr;
};

#define S_FW_EQ_OFLD_CMD_PFN	8
#define M_FW_EQ_OFLD_CMD_PFN	0x7
#define V_FW_EQ_OFLD_CMD_PFN(x)	((x) << S_FW_EQ_OFLD_CMD_PFN)
#define G_FW_EQ_OFLD_CMD_PFN(x)	\
    (((x) >> S_FW_EQ_OFLD_CMD_PFN) & M_FW_EQ_OFLD_CMD_PFN)

#define S_FW_EQ_OFLD_CMD_VFN	0
#define M_FW_EQ_OFLD_CMD_VFN	0xff
#define V_FW_EQ_OFLD_CMD_VFN(x)	((x) << S_FW_EQ_OFLD_CMD_VFN)
#define G_FW_EQ_OFLD_CMD_VFN(x)	\
    (((x) >> S_FW_EQ_OFLD_CMD_VFN) & M_FW_EQ_OFLD_CMD_VFN)

#define S_FW_EQ_OFLD_CMD_ALLOC		31
#define M_FW_EQ_OFLD_CMD_ALLOC		0x1
#define V_FW_EQ_OFLD_CMD_ALLOC(x)	((x) << S_FW_EQ_OFLD_CMD_ALLOC)
#define G_FW_EQ_OFLD_CMD_ALLOC(x)	\
    (((x) >> S_FW_EQ_OFLD_CMD_ALLOC) & M_FW_EQ_OFLD_CMD_ALLOC)
#define F_FW_EQ_OFLD_CMD_ALLOC	V_FW_EQ_OFLD_CMD_ALLOC(1U)

#define S_FW_EQ_OFLD_CMD_FREE		30
#define M_FW_EQ_OFLD_CMD_FREE		0x1
#define V_FW_EQ_OFLD_CMD_FREE(x)	((x) << S_FW_EQ_OFLD_CMD_FREE)
#define G_FW_EQ_OFLD_CMD_FREE(x)	\
    (((x) >> S_FW_EQ_OFLD_CMD_FREE) & M_FW_EQ_OFLD_CMD_FREE)
#define F_FW_EQ_OFLD_CMD_FREE	V_FW_EQ_OFLD_CMD_FREE(1U)

#define S_FW_EQ_OFLD_CMD_MODIFY		29
#define M_FW_EQ_OFLD_CMD_MODIFY		0x1
#define V_FW_EQ_OFLD_CMD_MODIFY(x)	((x) << S_FW_EQ_OFLD_CMD_MODIFY)
#define G_FW_EQ_OFLD_CMD_MODIFY(x)	\
    (((x) >> S_FW_EQ_OFLD_CMD_MODIFY) & M_FW_EQ_OFLD_CMD_MODIFY)
#define F_FW_EQ_OFLD_CMD_MODIFY	V_FW_EQ_OFLD_CMD_MODIFY(1U)

#define S_FW_EQ_OFLD_CMD_EQSTART	28
#define M_FW_EQ_OFLD_CMD_EQSTART	0x1
#define V_FW_EQ_OFLD_CMD_EQSTART(x)	((x) << S_FW_EQ_OFLD_CMD_EQSTART)
#define G_FW_EQ_OFLD_CMD_EQSTART(x)	\
    (((x) >> S_FW_EQ_OFLD_CMD_EQSTART) & M_FW_EQ_OFLD_CMD_EQSTART)
#define F_FW_EQ_OFLD_CMD_EQSTART	V_FW_EQ_OFLD_CMD_EQSTART(1U)

#define S_FW_EQ_OFLD_CMD_EQSTOP		27
#define M_FW_EQ_OFLD_CMD_EQSTOP		0x1
#define V_FW_EQ_OFLD_CMD_EQSTOP(x)	((x) << S_FW_EQ_OFLD_CMD_EQSTOP)
#define G_FW_EQ_OFLD_CMD_EQSTOP(x)	\
    (((x) >> S_FW_EQ_OFLD_CMD_EQSTOP) & M_FW_EQ_OFLD_CMD_EQSTOP)
#define F_FW_EQ_OFLD_CMD_EQSTOP	V_FW_EQ_OFLD_CMD_EQSTOP(1U)

#define S_FW_EQ_OFLD_CMD_EQID		0
#define M_FW_EQ_OFLD_CMD_EQID		0xfffff
#define V_FW_EQ_OFLD_CMD_EQID(x)	((x) << S_FW_EQ_OFLD_CMD_EQID)
#define G_FW_EQ_OFLD_CMD_EQID(x)	\
    (((x) >> S_FW_EQ_OFLD_CMD_EQID) & M_FW_EQ_OFLD_CMD_EQID)

#define S_FW_EQ_OFLD_CMD_PHYSEQID	0
#define M_FW_EQ_OFLD_CMD_PHYSEQID	0xfffff
#define V_FW_EQ_OFLD_CMD_PHYSEQID(x)	((x) << S_FW_EQ_OFLD_CMD_PHYSEQID)
#define G_FW_EQ_OFLD_CMD_PHYSEQID(x)	\
    (((x) >> S_FW_EQ_OFLD_CMD_PHYSEQID) & M_FW_EQ_OFLD_CMD_PHYSEQID)

#define S_FW_EQ_OFLD_CMD_FETCHSZM	26
#define M_FW_EQ_OFLD_CMD_FETCHSZM	0x1
#define V_FW_EQ_OFLD_CMD_FETCHSZM(x)	((x) << S_FW_EQ_OFLD_CMD_FETCHSZM)
#define G_FW_EQ_OFLD_CMD_FETCHSZM(x)	\
    (((x) >> S_FW_EQ_OFLD_CMD_FETCHSZM) & M_FW_EQ_OFLD_CMD_FETCHSZM)
#define F_FW_EQ_OFLD_CMD_FETCHSZM	V_FW_EQ_OFLD_CMD_FETCHSZM(1U)

#define S_FW_EQ_OFLD_CMD_STATUSPGNS	25
#define M_FW_EQ_OFLD_CMD_STATUSPGNS	0x1
#define V_FW_EQ_OFLD_CMD_STATUSPGNS(x)	((x) << S_FW_EQ_OFLD_CMD_STATUSPGNS)
#define G_FW_EQ_OFLD_CMD_STATUSPGNS(x)	\
    (((x) >> S_FW_EQ_OFLD_CMD_STATUSPGNS) & M_FW_EQ_OFLD_CMD_STATUSPGNS)
#define F_FW_EQ_OFLD_CMD_STATUSPGNS	V_FW_EQ_OFLD_CMD_STATUSPGNS(1U)

#define S_FW_EQ_OFLD_CMD_STATUSPGRO	24
#define M_FW_EQ_OFLD_CMD_STATUSPGRO	0x1
#define V_FW_EQ_OFLD_CMD_STATUSPGRO(x)	((x) << S_FW_EQ_OFLD_CMD_STATUSPGRO)
#define G_FW_EQ_OFLD_CMD_STATUSPGRO(x)	\
    (((x) >> S_FW_EQ_OFLD_CMD_STATUSPGRO) & M_FW_EQ_OFLD_CMD_STATUSPGRO)
#define F_FW_EQ_OFLD_CMD_STATUSPGRO	V_FW_EQ_OFLD_CMD_STATUSPGRO(1U)

#define S_FW_EQ_OFLD_CMD_FETCHNS	23
#define M_FW_EQ_OFLD_CMD_FETCHNS	0x1
#define V_FW_EQ_OFLD_CMD_FETCHNS(x)	((x) << S_FW_EQ_OFLD_CMD_FETCHNS)
#define G_FW_EQ_OFLD_CMD_FETCHNS(x)	\
    (((x) >> S_FW_EQ_OFLD_CMD_FETCHNS) & M_FW_EQ_OFLD_CMD_FETCHNS)
#define F_FW_EQ_OFLD_CMD_FETCHNS	V_FW_EQ_OFLD_CMD_FETCHNS(1U)

#define S_FW_EQ_OFLD_CMD_FETCHRO	22
#define M_FW_EQ_OFLD_CMD_FETCHRO	0x1
#define V_FW_EQ_OFLD_CMD_FETCHRO(x)	((x) << S_FW_EQ_OFLD_CMD_FETCHRO)
#define G_FW_EQ_OFLD_CMD_FETCHRO(x)	\
    (((x) >> S_FW_EQ_OFLD_CMD_FETCHRO) & M_FW_EQ_OFLD_CMD_FETCHRO)
#define F_FW_EQ_OFLD_CMD_FETCHRO	V_FW_EQ_OFLD_CMD_FETCHRO(1U)

#define S_FW_EQ_OFLD_CMD_HOSTFCMODE	20
#define M_FW_EQ_OFLD_CMD_HOSTFCMODE	0x3
#define V_FW_EQ_OFLD_CMD_HOSTFCMODE(x)	((x) << S_FW_EQ_OFLD_CMD_HOSTFCMODE)
#define G_FW_EQ_OFLD_CMD_HOSTFCMODE(x)	\
    (((x) >> S_FW_EQ_OFLD_CMD_HOSTFCMODE) & M_FW_EQ_OFLD_CMD_HOSTFCMODE)

#define S_FW_EQ_OFLD_CMD_CPRIO		19
#define M_FW_EQ_OFLD_CMD_CPRIO		0x1
#define V_FW_EQ_OFLD_CMD_CPRIO(x)	((x) << S_FW_EQ_OFLD_CMD_CPRIO)
#define G_FW_EQ_OFLD_CMD_CPRIO(x)	\
    (((x) >> S_FW_EQ_OFLD_CMD_CPRIO) & M_FW_EQ_OFLD_CMD_CPRIO)
#define F_FW_EQ_OFLD_CMD_CPRIO	V_FW_EQ_OFLD_CMD_CPRIO(1U)

#define S_FW_EQ_OFLD_CMD_ONCHIP		18
#define M_FW_EQ_OFLD_CMD_ONCHIP		0x1
#define V_FW_EQ_OFLD_CMD_ONCHIP(x)	((x) << S_FW_EQ_OFLD_CMD_ONCHIP)
#define G_FW_EQ_OFLD_CMD_ONCHIP(x)	\
    (((x) >> S_FW_EQ_OFLD_CMD_ONCHIP) & M_FW_EQ_OFLD_CMD_ONCHIP)
#define F_FW_EQ_OFLD_CMD_ONCHIP	V_FW_EQ_OFLD_CMD_ONCHIP(1U)

#define S_FW_EQ_OFLD_CMD_PCIECHN	16
#define M_FW_EQ_OFLD_CMD_PCIECHN	0x3
#define V_FW_EQ_OFLD_CMD_PCIECHN(x)	((x) << S_FW_EQ_OFLD_CMD_PCIECHN)
#define G_FW_EQ_OFLD_CMD_PCIECHN(x)	\
    (((x) >> S_FW_EQ_OFLD_CMD_PCIECHN) & M_FW_EQ_OFLD_CMD_PCIECHN)

#define S_FW_EQ_OFLD_CMD_IQID		0
#define M_FW_EQ_OFLD_CMD_IQID		0xffff
#define V_FW_EQ_OFLD_CMD_IQID(x)	((x) << S_FW_EQ_OFLD_CMD_IQID)
#define G_FW_EQ_OFLD_CMD_IQID(x)	\
    (((x) >> S_FW_EQ_OFLD_CMD_IQID) & M_FW_EQ_OFLD_CMD_IQID)

#define S_FW_EQ_OFLD_CMD_DCAEN		31
#define M_FW_EQ_OFLD_CMD_DCAEN		0x1
#define V_FW_EQ_OFLD_CMD_DCAEN(x)	((x) << S_FW_EQ_OFLD_CMD_DCAEN)
#define G_FW_EQ_OFLD_CMD_DCAEN(x)	\
    (((x) >> S_FW_EQ_OFLD_CMD_DCAEN) & M_FW_EQ_OFLD_CMD_DCAEN)
#define F_FW_EQ_OFLD_CMD_DCAEN	V_FW_EQ_OFLD_CMD_DCAEN(1U)

#define S_FW_EQ_OFLD_CMD_DCACPU		26
#define M_FW_EQ_OFLD_CMD_DCACPU		0x1f
#define V_FW_EQ_OFLD_CMD_DCACPU(x)	((x) << S_FW_EQ_OFLD_CMD_DCACPU)
#define G_FW_EQ_OFLD_CMD_DCACPU(x)	\
    (((x) >> S_FW_EQ_OFLD_CMD_DCACPU) & M_FW_EQ_OFLD_CMD_DCACPU)

#define S_FW_EQ_OFLD_CMD_FBMIN		23
#define M_FW_EQ_OFLD_CMD_FBMIN		0x7
#define V_FW_EQ_OFLD_CMD_FBMIN(x)	((x) << S_FW_EQ_OFLD_CMD_FBMIN)
#define G_FW_EQ_OFLD_CMD_FBMIN(x)	\
    (((x) >> S_FW_EQ_OFLD_CMD_FBMIN) & M_FW_EQ_OFLD_CMD_FBMIN)

#define S_FW_EQ_OFLD_CMD_FBMAX		20
#define M_FW_EQ_OFLD_CMD_FBMAX		0x7
#define V_FW_EQ_OFLD_CMD_FBMAX(x)	((x) << S_FW_EQ_OFLD_CMD_FBMAX)
#define G_FW_EQ_OFLD_CMD_FBMAX(x)	\
    (((x) >> S_FW_EQ_OFLD_CMD_FBMAX) & M_FW_EQ_OFLD_CMD_FBMAX)

#define S_FW_EQ_OFLD_CMD_CIDXFTHRESHO		19
#define M_FW_EQ_OFLD_CMD_CIDXFTHRESHO		0x1
#define V_FW_EQ_OFLD_CMD_CIDXFTHRESHO(x)	\
    ((x) << S_FW_EQ_OFLD_CMD_CIDXFTHRESHO)
#define G_FW_EQ_OFLD_CMD_CIDXFTHRESHO(x)	\
    (((x) >> S_FW_EQ_OFLD_CMD_CIDXFTHRESHO) & M_FW_EQ_OFLD_CMD_CIDXFTHRESHO)
#define F_FW_EQ_OFLD_CMD_CIDXFTHRESHO	V_FW_EQ_OFLD_CMD_CIDXFTHRESHO(1U)

#define S_FW_EQ_OFLD_CMD_CIDXFTHRESH	16
#define M_FW_EQ_OFLD_CMD_CIDXFTHRESH	0x7
#define V_FW_EQ_OFLD_CMD_CIDXFTHRESH(x)	((x) << S_FW_EQ_OFLD_CMD_CIDXFTHRESH)
#define G_FW_EQ_OFLD_CMD_CIDXFTHRESH(x)	\
    (((x) >> S_FW_EQ_OFLD_CMD_CIDXFTHRESH) & M_FW_EQ_OFLD_CMD_CIDXFTHRESH)

#define S_FW_EQ_OFLD_CMD_EQSIZE		0
#define M_FW_EQ_OFLD_CMD_EQSIZE		0xffff
#define V_FW_EQ_OFLD_CMD_EQSIZE(x)	((x) << S_FW_EQ_OFLD_CMD_EQSIZE)
#define G_FW_EQ_OFLD_CMD_EQSIZE(x)	\
    (((x) >> S_FW_EQ_OFLD_CMD_EQSIZE) & M_FW_EQ_OFLD_CMD_EQSIZE)

/* Macros for VIID parsing:
   VIID - [10:8] PFN, [7] VI Valid, [6:0] VI number */
#define S_FW_VIID_PFN		8
#define M_FW_VIID_PFN		0x7
#define V_FW_VIID_PFN(x)	((x) << S_FW_VIID_PFN)
#define G_FW_VIID_PFN(x)	(((x) >> S_FW_VIID_PFN) & M_FW_VIID_PFN)

#define S_FW_VIID_VIVLD		7
#define M_FW_VIID_VIVLD		0x1
#define V_FW_VIID_VIVLD(x)	((x) << S_FW_VIID_VIVLD)
#define G_FW_VIID_VIVLD(x)	(((x) >> S_FW_VIID_VIVLD) & M_FW_VIID_VIVLD)

#define S_FW_VIID_VIN		0
#define M_FW_VIID_VIN		0x7F
#define V_FW_VIID_VIN(x)	((x) << S_FW_VIID_VIN)
#define G_FW_VIID_VIN(x)	(((x) >> S_FW_VIID_VIN) & M_FW_VIID_VIN)

enum fw_vi_func {
	FW_VI_FUNC_ETH,
	FW_VI_FUNC_OFLD,
	FW_VI_FUNC_IWARP,
	FW_VI_FUNC_OPENISCSI,
	FW_VI_FUNC_OPENFCOE,
	FW_VI_FUNC_FOISCSI,
	FW_VI_FUNC_FOFCOE,
	FW_VI_FUNC_FW,
};

struct fw_vi_cmd {
	__be32 op_to_vfn;
	__be32 alloc_to_len16;
	__be16 type_to_viid;
	__u8   mac[6];
	__u8   portid_pkd;
	__u8   nmac;
	__u8   nmac0[6];
	__be16 rsssize_pkd;
	__u8   nmac1[6];
	__be16 idsiiq_pkd;
	__u8   nmac2[6];
	__be16 idseiq_pkd;
	__u8   nmac3[6];
	__be64 r9;
	__be64 r10;
};

#define S_FW_VI_CMD_PFN		8
#define M_FW_VI_CMD_PFN		0x7
#define V_FW_VI_CMD_PFN(x)	((x) << S_FW_VI_CMD_PFN)
#define G_FW_VI_CMD_PFN(x)	(((x) >> S_FW_VI_CMD_PFN) & M_FW_VI_CMD_PFN)

#define S_FW_VI_CMD_VFN		0
#define M_FW_VI_CMD_VFN		0xff
#define V_FW_VI_CMD_VFN(x)	((x) << S_FW_VI_CMD_VFN)
#define G_FW_VI_CMD_VFN(x)	(((x) >> S_FW_VI_CMD_VFN) & M_FW_VI_CMD_VFN)

#define S_FW_VI_CMD_ALLOC	31
#define M_FW_VI_CMD_ALLOC	0x1
#define V_FW_VI_CMD_ALLOC(x)	((x) << S_FW_VI_CMD_ALLOC)
#define G_FW_VI_CMD_ALLOC(x)	\
    (((x) >> S_FW_VI_CMD_ALLOC) & M_FW_VI_CMD_ALLOC)
#define F_FW_VI_CMD_ALLOC	V_FW_VI_CMD_ALLOC(1U)

#define S_FW_VI_CMD_FREE	30
#define M_FW_VI_CMD_FREE	0x1
#define V_FW_VI_CMD_FREE(x)	((x) << S_FW_VI_CMD_FREE)
#define G_FW_VI_CMD_FREE(x)	(((x) >> S_FW_VI_CMD_FREE) & M_FW_VI_CMD_FREE)
#define F_FW_VI_CMD_FREE	V_FW_VI_CMD_FREE(1U)

#define S_FW_VI_CMD_TYPE	15
#define M_FW_VI_CMD_TYPE	0x1
#define V_FW_VI_CMD_TYPE(x)	((x) << S_FW_VI_CMD_TYPE)
#define G_FW_VI_CMD_TYPE(x)	(((x) >> S_FW_VI_CMD_TYPE) & M_FW_VI_CMD_TYPE)
#define F_FW_VI_CMD_TYPE	V_FW_VI_CMD_TYPE(1U)

#define S_FW_VI_CMD_FUNC	12
#define M_FW_VI_CMD_FUNC	0x7
#define V_FW_VI_CMD_FUNC(x)	((x) << S_FW_VI_CMD_FUNC)
#define G_FW_VI_CMD_FUNC(x)	(((x) >> S_FW_VI_CMD_FUNC) & M_FW_VI_CMD_FUNC)

#define S_FW_VI_CMD_VIID	0
#define M_FW_VI_CMD_VIID	0xfff
#define V_FW_VI_CMD_VIID(x)	((x) << S_FW_VI_CMD_VIID)
#define G_FW_VI_CMD_VIID(x)	(((x) >> S_FW_VI_CMD_VIID) & M_FW_VI_CMD_VIID)

#define S_FW_VI_CMD_PORTID	4
#define M_FW_VI_CMD_PORTID	0xf
#define V_FW_VI_CMD_PORTID(x)	((x) << S_FW_VI_CMD_PORTID)
#define G_FW_VI_CMD_PORTID(x)	\
    (((x) >> S_FW_VI_CMD_PORTID) & M_FW_VI_CMD_PORTID)

#define S_FW_VI_CMD_RSSSIZE	0
#define M_FW_VI_CMD_RSSSIZE	0x7ff
#define V_FW_VI_CMD_RSSSIZE(x)	((x) << S_FW_VI_CMD_RSSSIZE)
#define G_FW_VI_CMD_RSSSIZE(x)	\
    (((x) >> S_FW_VI_CMD_RSSSIZE) & M_FW_VI_CMD_RSSSIZE)

#define S_FW_VI_CMD_IDSIIQ	0
#define M_FW_VI_CMD_IDSIIQ	0x3ff
#define V_FW_VI_CMD_IDSIIQ(x)	((x) << S_FW_VI_CMD_IDSIIQ)
#define G_FW_VI_CMD_IDSIIQ(x)	\
    (((x) >> S_FW_VI_CMD_IDSIIQ) & M_FW_VI_CMD_IDSIIQ)

#define S_FW_VI_CMD_IDSEIQ	0
#define M_FW_VI_CMD_IDSEIQ	0x3ff
#define V_FW_VI_CMD_IDSEIQ(x)	((x) << S_FW_VI_CMD_IDSEIQ)
#define G_FW_VI_CMD_IDSEIQ(x)	\
    (((x) >> S_FW_VI_CMD_IDSEIQ) & M_FW_VI_CMD_IDSEIQ)

/* Special VI_MAC command index ids */
#define FW_VI_MAC_ADD_MAC		0x3FF
#define FW_VI_MAC_ADD_PERSIST_MAC	0x3FE
#define FW_VI_MAC_MAC_BASED_FREE	0x3FD
#define FW_CLS_TCAM_NUM_ENTRIES		336

enum fw_vi_mac_smac {
	FW_VI_MAC_MPS_TCAM_ENTRY,
	FW_VI_MAC_MPS_TCAM_ONLY,
	FW_VI_MAC_SMT_ONLY,
	FW_VI_MAC_SMT_AND_MPSTCAM
};

enum fw_vi_mac_result {
	FW_VI_MAC_R_SUCCESS,
	FW_VI_MAC_R_F_NONEXISTENT_NOMEM,
	FW_VI_MAC_R_SMAC_FAIL,
	FW_VI_MAC_R_F_ACL_CHECK
};

struct fw_vi_mac_cmd {
	__be32 op_to_viid;
	__be32 freemacs_to_len16;
	union fw_vi_mac {
		struct fw_vi_mac_exact {
			__be16 valid_to_idx;
			__u8   macaddr[6];
		} exact[7];
		struct fw_vi_mac_hash {
			__be64 hashvec;
		} hash;
	} u;
};

#define S_FW_VI_MAC_CMD_VIID	0
#define M_FW_VI_MAC_CMD_VIID	0xfff
#define V_FW_VI_MAC_CMD_VIID(x)	((x) << S_FW_VI_MAC_CMD_VIID)
#define G_FW_VI_MAC_CMD_VIID(x)	\
    (((x) >> S_FW_VI_MAC_CMD_VIID) & M_FW_VI_MAC_CMD_VIID)

#define S_FW_VI_MAC_CMD_FREEMACS	31
#define M_FW_VI_MAC_CMD_FREEMACS	0x1
#define V_FW_VI_MAC_CMD_FREEMACS(x)	((x) << S_FW_VI_MAC_CMD_FREEMACS)
#define G_FW_VI_MAC_CMD_FREEMACS(x)	\
    (((x) >> S_FW_VI_MAC_CMD_FREEMACS) & M_FW_VI_MAC_CMD_FREEMACS)
#define F_FW_VI_MAC_CMD_FREEMACS	V_FW_VI_MAC_CMD_FREEMACS(1U)

#define S_FW_VI_MAC_CMD_HASHVECEN	23
#define M_FW_VI_MAC_CMD_HASHVECEN	0x1
#define V_FW_VI_MAC_CMD_HASHVECEN(x)	((x) << S_FW_VI_MAC_CMD_HASHVECEN)
#define G_FW_VI_MAC_CMD_HASHVECEN(x)	\
    (((x) >> S_FW_VI_MAC_CMD_HASHVECEN) & M_FW_VI_MAC_CMD_HASHVECEN)
#define F_FW_VI_MAC_CMD_HASHVECEN	V_FW_VI_MAC_CMD_HASHVECEN(1U)

#define S_FW_VI_MAC_CMD_HASHUNIEN	22
#define M_FW_VI_MAC_CMD_HASHUNIEN	0x1
#define V_FW_VI_MAC_CMD_HASHUNIEN(x)	((x) << S_FW_VI_MAC_CMD_HASHUNIEN)
#define G_FW_VI_MAC_CMD_HASHUNIEN(x)	\
    (((x) >> S_FW_VI_MAC_CMD_HASHUNIEN) & M_FW_VI_MAC_CMD_HASHUNIEN)
#define F_FW_VI_MAC_CMD_HASHUNIEN	V_FW_VI_MAC_CMD_HASHUNIEN(1U)

#define S_FW_VI_MAC_CMD_VALID		15
#define M_FW_VI_MAC_CMD_VALID		0x1
#define V_FW_VI_MAC_CMD_VALID(x)	((x) << S_FW_VI_MAC_CMD_VALID)
#define G_FW_VI_MAC_CMD_VALID(x)	\
    (((x) >> S_FW_VI_MAC_CMD_VALID) & M_FW_VI_MAC_CMD_VALID)
#define F_FW_VI_MAC_CMD_VALID	V_FW_VI_MAC_CMD_VALID(1U)

#define S_FW_VI_MAC_CMD_PRIO	12
#define M_FW_VI_MAC_CMD_PRIO	0x7
#define V_FW_VI_MAC_CMD_PRIO(x)	((x) << S_FW_VI_MAC_CMD_PRIO)
#define G_FW_VI_MAC_CMD_PRIO(x)	\
    (((x) >> S_FW_VI_MAC_CMD_PRIO) & M_FW_VI_MAC_CMD_PRIO)

#define S_FW_VI_MAC_CMD_SMAC_RESULT	10
#define M_FW_VI_MAC_CMD_SMAC_RESULT	0x3
#define V_FW_VI_MAC_CMD_SMAC_RESULT(x)	((x) << S_FW_VI_MAC_CMD_SMAC_RESULT)
#define G_FW_VI_MAC_CMD_SMAC_RESULT(x)	\
    (((x) >> S_FW_VI_MAC_CMD_SMAC_RESULT) & M_FW_VI_MAC_CMD_SMAC_RESULT)

#define S_FW_VI_MAC_CMD_IDX	0
#define M_FW_VI_MAC_CMD_IDX	0x3ff
#define V_FW_VI_MAC_CMD_IDX(x)	((x) << S_FW_VI_MAC_CMD_IDX)
#define G_FW_VI_MAC_CMD_IDX(x)	\
    (((x) >> S_FW_VI_MAC_CMD_IDX) & M_FW_VI_MAC_CMD_IDX)

/* T4 max MTU supported */
#define T4_MAX_MTU_SUPPORTED	9600
#define FW_RXMODE_MTU_NO_CHG	65535

struct fw_vi_rxmode_cmd {
	__be32 op_to_viid;
	__be32 retval_len16;
	__be32 mtu_to_vlanexen;
	__be32 r4_lo;
};

#define S_FW_VI_RXMODE_CMD_VIID		0
#define M_FW_VI_RXMODE_CMD_VIID		0xfff
#define V_FW_VI_RXMODE_CMD_VIID(x)	((x) << S_FW_VI_RXMODE_CMD_VIID)
#define G_FW_VI_RXMODE_CMD_VIID(x)	\
    (((x) >> S_FW_VI_RXMODE_CMD_VIID) & M_FW_VI_RXMODE_CMD_VIID)

#define S_FW_VI_RXMODE_CMD_MTU		16
#define M_FW_VI_RXMODE_CMD_MTU		0xffff
#define V_FW_VI_RXMODE_CMD_MTU(x)	((x) << S_FW_VI_RXMODE_CMD_MTU)
#define G_FW_VI_RXMODE_CMD_MTU(x)	\
    (((x) >> S_FW_VI_RXMODE_CMD_MTU) & M_FW_VI_RXMODE_CMD_MTU)

#define S_FW_VI_RXMODE_CMD_PROMISCEN	14
#define M_FW_VI_RXMODE_CMD_PROMISCEN	0x3
#define V_FW_VI_RXMODE_CMD_PROMISCEN(x)	((x) << S_FW_VI_RXMODE_CMD_PROMISCEN)
#define G_FW_VI_RXMODE_CMD_PROMISCEN(x)	\
    (((x) >> S_FW_VI_RXMODE_CMD_PROMISCEN) & M_FW_VI_RXMODE_CMD_PROMISCEN)

#define S_FW_VI_RXMODE_CMD_ALLMULTIEN		12
#define M_FW_VI_RXMODE_CMD_ALLMULTIEN		0x3
#define V_FW_VI_RXMODE_CMD_ALLMULTIEN(x)	\
    ((x) << S_FW_VI_RXMODE_CMD_ALLMULTIEN)
#define G_FW_VI_RXMODE_CMD_ALLMULTIEN(x)	\
    (((x) >> S_FW_VI_RXMODE_CMD_ALLMULTIEN) & M_FW_VI_RXMODE_CMD_ALLMULTIEN)

#define S_FW_VI_RXMODE_CMD_BROADCASTEN		10
#define M_FW_VI_RXMODE_CMD_BROADCASTEN		0x3
#define V_FW_VI_RXMODE_CMD_BROADCASTEN(x)	\
    ((x) << S_FW_VI_RXMODE_CMD_BROADCASTEN)
#define G_FW_VI_RXMODE_CMD_BROADCASTEN(x)	\
    (((x) >> S_FW_VI_RXMODE_CMD_BROADCASTEN) & M_FW_VI_RXMODE_CMD_BROADCASTEN)

#define S_FW_VI_RXMODE_CMD_VLANEXEN	8
#define M_FW_VI_RXMODE_CMD_VLANEXEN	0x3
#define V_FW_VI_RXMODE_CMD_VLANEXEN(x)	((x) << S_FW_VI_RXMODE_CMD_VLANEXEN)
#define G_FW_VI_RXMODE_CMD_VLANEXEN(x)	\
    (((x) >> S_FW_VI_RXMODE_CMD_VLANEXEN) & M_FW_VI_RXMODE_CMD_VLANEXEN)

struct fw_vi_enable_cmd {
	__be32 op_to_viid;
	__be32 ien_to_len16;
	__be16 blinkdur;
	__be16 r3;
	__be32 r4;
};

#define S_FW_VI_ENABLE_CMD_VIID		0
#define M_FW_VI_ENABLE_CMD_VIID		0xfff
#define V_FW_VI_ENABLE_CMD_VIID(x)	((x) << S_FW_VI_ENABLE_CMD_VIID)
#define G_FW_VI_ENABLE_CMD_VIID(x)	\
    (((x) >> S_FW_VI_ENABLE_CMD_VIID) & M_FW_VI_ENABLE_CMD_VIID)

#define S_FW_VI_ENABLE_CMD_IEN		31
#define M_FW_VI_ENABLE_CMD_IEN		0x1
#define V_FW_VI_ENABLE_CMD_IEN(x)	((x) << S_FW_VI_ENABLE_CMD_IEN)
#define G_FW_VI_ENABLE_CMD_IEN(x)	\
    (((x) >> S_FW_VI_ENABLE_CMD_IEN) & M_FW_VI_ENABLE_CMD_IEN)
#define F_FW_VI_ENABLE_CMD_IEN	V_FW_VI_ENABLE_CMD_IEN(1U)

#define S_FW_VI_ENABLE_CMD_EEN		30
#define M_FW_VI_ENABLE_CMD_EEN		0x1
#define V_FW_VI_ENABLE_CMD_EEN(x)	((x) << S_FW_VI_ENABLE_CMD_EEN)
#define G_FW_VI_ENABLE_CMD_EEN(x)	\
    (((x) >> S_FW_VI_ENABLE_CMD_EEN) & M_FW_VI_ENABLE_CMD_EEN)
#define F_FW_VI_ENABLE_CMD_EEN	V_FW_VI_ENABLE_CMD_EEN(1U)

#define S_FW_VI_ENABLE_CMD_LED		29
#define M_FW_VI_ENABLE_CMD_LED		0x1
#define V_FW_VI_ENABLE_CMD_LED(x)	((x) << S_FW_VI_ENABLE_CMD_LED)
#define G_FW_VI_ENABLE_CMD_LED(x)	\
    (((x) >> S_FW_VI_ENABLE_CMD_LED) & M_FW_VI_ENABLE_CMD_LED)
#define F_FW_VI_ENABLE_CMD_LED	V_FW_VI_ENABLE_CMD_LED(1U)

#define S_FW_VI_ENABLE_CMD_DCB_INFO	28
#define M_FW_VI_ENABLE_CMD_DCB_INFO	0x1
#define V_FW_VI_ENABLE_CMD_DCB_INFO(x)	((x) << S_FW_VI_ENABLE_CMD_DCB_INFO)
#define G_FW_VI_ENABLE_CMD_DCB_INFO(x)	\
    (((x) >> S_FW_VI_ENABLE_CMD_DCB_INFO) & M_FW_VI_ENABLE_CMD_DCB_INFO)
#define F_FW_VI_ENABLE_CMD_DCB_INFO	V_FW_VI_ENABLE_CMD_DCB_INFO(1U)

/* VI VF stats offset definitions */
#define VI_VF_NUM_STATS	16
enum fw_vi_stats_vf_index {
	FW_VI_VF_STAT_TX_BCAST_BYTES_IX,
	FW_VI_VF_STAT_TX_BCAST_FRAMES_IX,
	FW_VI_VF_STAT_TX_MCAST_BYTES_IX,
	FW_VI_VF_STAT_TX_MCAST_FRAMES_IX,
	FW_VI_VF_STAT_TX_UCAST_BYTES_IX,
	FW_VI_VF_STAT_TX_UCAST_FRAMES_IX,
	FW_VI_VF_STAT_TX_DROP_FRAMES_IX,
	FW_VI_VF_STAT_TX_OFLD_BYTES_IX,
	FW_VI_VF_STAT_TX_OFLD_FRAMES_IX,
	FW_VI_VF_STAT_RX_BCAST_BYTES_IX,
	FW_VI_VF_STAT_RX_BCAST_FRAMES_IX,
	FW_VI_VF_STAT_RX_MCAST_BYTES_IX,
	FW_VI_VF_STAT_RX_MCAST_FRAMES_IX,
	FW_VI_VF_STAT_RX_UCAST_BYTES_IX,
	FW_VI_VF_STAT_RX_UCAST_FRAMES_IX,
	FW_VI_VF_STAT_RX_ERR_FRAMES_IX
};

/* VI PF stats offset definitions */
#define VI_PF_NUM_STATS	17
enum fw_vi_stats_pf_index {
	FW_VI_PF_STAT_TX_BCAST_BYTES_IX,
	FW_VI_PF_STAT_TX_BCAST_FRAMES_IX,
	FW_VI_PF_STAT_TX_MCAST_BYTES_IX,
	FW_VI_PF_STAT_TX_MCAST_FRAMES_IX,
	FW_VI_PF_STAT_TX_UCAST_BYTES_IX,
	FW_VI_PF_STAT_TX_UCAST_FRAMES_IX,
	FW_VI_PF_STAT_TX_OFLD_BYTES_IX,
	FW_VI_PF_STAT_TX_OFLD_FRAMES_IX,
	FW_VI_PF_STAT_RX_BYTES_IX,
	FW_VI_PF_STAT_RX_FRAMES_IX,
	FW_VI_PF_STAT_RX_BCAST_BYTES_IX,
	FW_VI_PF_STAT_RX_BCAST_FRAMES_IX,
	FW_VI_PF_STAT_RX_MCAST_BYTES_IX,
	FW_VI_PF_STAT_RX_MCAST_FRAMES_IX,
	FW_VI_PF_STAT_RX_UCAST_BYTES_IX,
	FW_VI_PF_STAT_RX_UCAST_FRAMES_IX,
	FW_VI_PF_STAT_RX_ERR_FRAMES_IX
};

struct fw_vi_stats_cmd {
	__be32 op_to_viid;
	__be32 retval_len16;
	union fw_vi_stats {
		struct fw_vi_stats_ctl {
			__be16 nstats_ix;
			__be16 r6;
			__be32 r7;
			__be64 stat0;
			__be64 stat1;
			__be64 stat2;
			__be64 stat3;
			__be64 stat4;
			__be64 stat5;
		} ctl;
		struct fw_vi_stats_pf {
			__be64 tx_bcast_bytes;
			__be64 tx_bcast_frames;
			__be64 tx_mcast_bytes;
			__be64 tx_mcast_frames;
			__be64 tx_ucast_bytes;
			__be64 tx_ucast_frames;
			__be64 tx_offload_bytes;
			__be64 tx_offload_frames;
			__be64 rx_pf_bytes;
			__be64 rx_pf_frames;
			__be64 rx_bcast_bytes;
			__be64 rx_bcast_frames;
			__be64 rx_mcast_bytes;
			__be64 rx_mcast_frames;
			__be64 rx_ucast_bytes;
			__be64 rx_ucast_frames;
			__be64 rx_err_frames;
		} pf;
		struct fw_vi_stats_vf {
			__be64 tx_bcast_bytes;
			__be64 tx_bcast_frames;
			__be64 tx_mcast_bytes;
			__be64 tx_mcast_frames;
			__be64 tx_ucast_bytes;
			__be64 tx_ucast_frames;
			__be64 tx_drop_frames;
			__be64 tx_offload_bytes;
			__be64 tx_offload_frames;
			__be64 rx_bcast_bytes;
			__be64 rx_bcast_frames;
			__be64 rx_mcast_bytes;
			__be64 rx_mcast_frames;
			__be64 rx_ucast_bytes;
			__be64 rx_ucast_frames;
			__be64 rx_err_frames;
		} vf;
	} u;
};

#define S_FW_VI_STATS_CMD_VIID		0
#define M_FW_VI_STATS_CMD_VIID		0xfff
#define V_FW_VI_STATS_CMD_VIID(x)	((x) << S_FW_VI_STATS_CMD_VIID)
#define G_FW_VI_STATS_CMD_VIID(x)	\
    (((x) >> S_FW_VI_STATS_CMD_VIID) & M_FW_VI_STATS_CMD_VIID)

#define S_FW_VI_STATS_CMD_NSTATS	12
#define M_FW_VI_STATS_CMD_NSTATS	0x7
#define V_FW_VI_STATS_CMD_NSTATS(x)	((x) << S_FW_VI_STATS_CMD_NSTATS)
#define G_FW_VI_STATS_CMD_NSTATS(x)	\
    (((x) >> S_FW_VI_STATS_CMD_NSTATS) & M_FW_VI_STATS_CMD_NSTATS)

#define S_FW_VI_STATS_CMD_IX	0
#define M_FW_VI_STATS_CMD_IX	0x1f
#define V_FW_VI_STATS_CMD_IX(x)	((x) << S_FW_VI_STATS_CMD_IX)
#define G_FW_VI_STATS_CMD_IX(x)	\
    (((x) >> S_FW_VI_STATS_CMD_IX) & M_FW_VI_STATS_CMD_IX)

struct fw_acl_mac_cmd {
	__be32 op_to_vfn;
	__be32 en_to_len16;
	__u8   nmac;
	__u8   r3[7];
	__be16 r4;
	__u8   macaddr0[6];
	__be16 r5;
	__u8   macaddr1[6];
	__be16 r6;
	__u8   macaddr2[6];
	__be16 r7;
	__u8   macaddr3[6];
};

#define S_FW_ACL_MAC_CMD_PFN	8
#define M_FW_ACL_MAC_CMD_PFN	0x7
#define V_FW_ACL_MAC_CMD_PFN(x)	((x) << S_FW_ACL_MAC_CMD_PFN)
#define G_FW_ACL_MAC_CMD_PFN(x)	\
    (((x) >> S_FW_ACL_MAC_CMD_PFN) & M_FW_ACL_MAC_CMD_PFN)

#define S_FW_ACL_MAC_CMD_VFN	0
#define M_FW_ACL_MAC_CMD_VFN	0xff
#define V_FW_ACL_MAC_CMD_VFN(x)	((x) << S_FW_ACL_MAC_CMD_VFN)
#define G_FW_ACL_MAC_CMD_VFN(x)	\
    (((x) >> S_FW_ACL_MAC_CMD_VFN) & M_FW_ACL_MAC_CMD_VFN)

#define S_FW_ACL_MAC_CMD_EN	31
#define M_FW_ACL_MAC_CMD_EN	0x1
#define V_FW_ACL_MAC_CMD_EN(x)	((x) << S_FW_ACL_MAC_CMD_EN)
#define G_FW_ACL_MAC_CMD_EN(x)	\
    (((x) >> S_FW_ACL_MAC_CMD_EN) & M_FW_ACL_MAC_CMD_EN)
#define F_FW_ACL_MAC_CMD_EN	V_FW_ACL_MAC_CMD_EN(1U)

struct fw_acl_vlan_cmd {
	__be32 op_to_vfn;
	__be32 en_to_len16;
	__u8   nvlan;
	__u8   dropnovlan_fm;
	__u8   r3_lo[6];
	__be16 vlanid[16];
};

#define S_FW_ACL_VLAN_CMD_PFN		8
#define M_FW_ACL_VLAN_CMD_PFN		0x7
#define V_FW_ACL_VLAN_CMD_PFN(x)	((x) << S_FW_ACL_VLAN_CMD_PFN)
#define G_FW_ACL_VLAN_CMD_PFN(x)	\
    (((x) >> S_FW_ACL_VLAN_CMD_PFN) & M_FW_ACL_VLAN_CMD_PFN)

#define S_FW_ACL_VLAN_CMD_VFN		0
#define M_FW_ACL_VLAN_CMD_VFN		0xff
#define V_FW_ACL_VLAN_CMD_VFN(x)	((x) << S_FW_ACL_VLAN_CMD_VFN)
#define G_FW_ACL_VLAN_CMD_VFN(x)	\
    (((x) >> S_FW_ACL_VLAN_CMD_VFN) & M_FW_ACL_VLAN_CMD_VFN)

#define S_FW_ACL_VLAN_CMD_EN	31
#define M_FW_ACL_VLAN_CMD_EN	0x1
#define V_FW_ACL_VLAN_CMD_EN(x)	((x) << S_FW_ACL_VLAN_CMD_EN)
#define G_FW_ACL_VLAN_CMD_EN(x)	\
    (((x) >> S_FW_ACL_VLAN_CMD_EN) & M_FW_ACL_VLAN_CMD_EN)
#define F_FW_ACL_VLAN_CMD_EN	V_FW_ACL_VLAN_CMD_EN(1U)

#define S_FW_ACL_VLAN_CMD_DROPNOVLAN	7
#define M_FW_ACL_VLAN_CMD_DROPNOVLAN	0x1
#define V_FW_ACL_VLAN_CMD_DROPNOVLAN(x)	((x) << S_FW_ACL_VLAN_CMD_DROPNOVLAN)
#define G_FW_ACL_VLAN_CMD_DROPNOVLAN(x)	\
    (((x) >> S_FW_ACL_VLAN_CMD_DROPNOVLAN) & M_FW_ACL_VLAN_CMD_DROPNOVLAN)
#define F_FW_ACL_VLAN_CMD_DROPNOVLAN	V_FW_ACL_VLAN_CMD_DROPNOVLAN(1U)

#define S_FW_ACL_VLAN_CMD_FM	6
#define M_FW_ACL_VLAN_CMD_FM	0x1
#define V_FW_ACL_VLAN_CMD_FM(x)	((x) << S_FW_ACL_VLAN_CMD_FM)
#define G_FW_ACL_VLAN_CMD_FM(x)	\
    (((x) >> S_FW_ACL_VLAN_CMD_FM) & M_FW_ACL_VLAN_CMD_FM)
#define F_FW_ACL_VLAN_CMD_FM	V_FW_ACL_VLAN_CMD_FM(1U)

/* port capabilities bitmap */
enum fw_port_cap {
	FW_PORT_CAP_SPEED_100M		= 0x0001,
	FW_PORT_CAP_SPEED_1G		= 0x0002,
	FW_PORT_CAP_SPEED_2_5G		= 0x0004,
	FW_PORT_CAP_SPEED_10G		= 0x0008,
	FW_PORT_CAP_SPEED_40G		= 0x0010,
	FW_PORT_CAP_SPEED_100G		= 0x0020,
	FW_PORT_CAP_FC_RX		= 0x0040,
	FW_PORT_CAP_FC_TX		= 0x0080,
	FW_PORT_CAP_ANEG		= 0x0100,
	FW_PORT_CAP_MDIX		= 0x0200,
	FW_PORT_CAP_MDIAUTO		= 0x0400,
	FW_PORT_CAP_FEC			= 0x0800,
	FW_PORT_CAP_TECHKR		= 0x1000,
	FW_PORT_CAP_TECHKX4		= 0x2000,
};

#define S_FW_PORT_AUXLINFO_MDI		3
#define M_FW_PORT_AUXLINFO_MDI		0x3
#define V_FW_PORT_AUXLINFO_MDI(x)	((x) << S_FW_PORT_AUXLINFO_MDI)
#define G_FW_PORT_AUXLINFO_MDI(x) \
    (((x) >> S_FW_PORT_AUXLINFO_MDI) & M_FW_PORT_AUXLINFO_MDI)

#define S_FW_PORT_AUXLINFO_KX4		2
#define M_FW_PORT_AUXLINFO_KX4		0x1
#define V_FW_PORT_AUXLINFO_KX4(x)	((x) << S_FW_PORT_AUXLINFO_KX4)
#define G_FW_PORT_AUXLINFO_KX4(x) \
    (((x) >> S_FW_PORT_AUXLINFO_KX4) & M_FW_PORT_AUXLINFO_KX4)
#define F_FW_PORT_AUXLINFO_KX4		V_FW_PORT_AUXLINFO_KX4(1U)

#define S_FW_PORT_AUXLINFO_KR		1
#define M_FW_PORT_AUXLINFO_KR		0x1
#define V_FW_PORT_AUXLINFO_KR(x)	((x) << S_FW_PORT_AUXLINFO_KR)
#define G_FW_PORT_AUXLINFO_KR(x) \
    (((x) >> S_FW_PORT_AUXLINFO_KR) & M_FW_PORT_AUXLINFO_KR)
#define F_FW_PORT_AUXLINFO_KR		V_FW_PORT_AUXLINFO_KR(1U)

#define S_FW_PORT_AUXLINFO_FEC		0
#define M_FW_PORT_AUXLINFO_FEC		0x1
#define V_FW_PORT_AUXLINFO_FEC(x)	((x) << S_FW_PORT_AUXLINFO_FEC)
#define G_FW_PORT_AUXLINFO_FEC(x) \
    (((x) >> S_FW_PORT_AUXLINFO_FEC) & M_FW_PORT_AUXLINFO_FEC) 
#define F_FW_PORT_AUXLINFO_FEC		V_FW_PORT_AUXLINFO_FEC(1U)

#define S_FW_PORT_RCAP_AUX	11
#define M_FW_PORT_RCAP_AUX	0x7
#define V_FW_PORT_RCAP_AUX(x)	((x) << S_FW_PORT_RCAP_AUX)
#define G_FW_PORT_RCAP_AUX(x) \
    (((x) >> S_FW_PORT_RCAP_AUX) & M_FW_PORT_RCAP_AUX)

#define S_FW_PORT_CAP_SPEED	0
#define M_FW_PORT_CAP_SPEED	0x3f
#define V_FW_PORT_CAP_SPEED(x)	((x) << S_FW_PORT_CAP_SPEED)
#define G_FW_PORT_CAP_SPEED(x) \
    (((x) >> S_FW_PORT_CAP_SPEED) & M_FW_PORT_CAP_SPEED)

#define S_FW_PORT_CAP_FC	6
#define M_FW_PORT_CAP_FC	0x3
#define V_FW_PORT_CAP_FC(x)	((x) << S_FW_PORT_CAP_FC)
#define G_FW_PORT_CAP_FC(x) \
    (((x) >> S_FW_PORT_CAP_FC) & M_FW_PORT_CAP_FC)

#define S_FW_PORT_CAP_ANEG	8
#define M_FW_PORT_CAP_ANEG	0x1
#define V_FW_PORT_CAP_ANEG(x)	((x) << S_FW_PORT_CAP_ANEG)
#define G_FW_PORT_CAP_ANEG(x) \
    (((x) >> S_FW_PORT_CAP_ANEG) & M_FW_PORT_CAP_ANEG)

enum fw_port_mdi {
	FW_PORT_CAP_MDI_UNCHANGED,
	FW_PORT_CAP_MDI_AUTO,
	FW_PORT_CAP_MDI_F_STRAIGHT,
	FW_PORT_CAP_MDI_F_CROSSOVER
};

#define S_FW_PORT_CAP_MDI 9
#define M_FW_PORT_CAP_MDI 3
#define V_FW_PORT_CAP_MDI(x) ((x) << S_FW_PORT_CAP_MDI)
#define G_FW_PORT_CAP_MDI(x) (((x) >> S_FW_PORT_CAP_MDI) & M_FW_PORT_CAP_MDI)

enum fw_port_action {
	FW_PORT_ACTION_L1_CFG		= 0x0001,
	FW_PORT_ACTION_L2_CFG		= 0x0002,
	FW_PORT_ACTION_GET_PORT_INFO	= 0x0003,
	FW_PORT_ACTION_L2_PPP_CFG	= 0x0004,
	FW_PORT_ACTION_L2_DCB_CFG	= 0x0005,
	FW_PORT_ACTION_DCB_READ_TRANS	= 0x0006,
	FW_PORT_ACTION_DCB_READ_RECV	= 0x0007,
	FW_PORT_ACTION_DCB_READ_DET	= 0x0008,
	FW_PORT_ACTION_LOW_PWR_TO_NORMAL = 0x0010,
	FW_PORT_ACTION_L1_LOW_PWR_EN	= 0x0011,
	FW_PORT_ACTION_L2_WOL_MODE_EN	= 0x0012,
	FW_PORT_ACTION_LPBK_TO_NORMAL	= 0x0020,
	FW_PORT_ACTION_L1_SS_LPBK_ASIC	= 0x0021,
	FW_PORT_ACTION_MAC_LPBK		= 0x0022,
	FW_PORT_ACTION_L1_WS_LPBK_ASIC	= 0x0023,
	FW_PORT_ACTION_L1_EXT_LPBK      = 0x0026,
	FW_PORT_ACTION_DIAGNOSTICS	= 0x0027,
	FW_PORT_ACTION_PCS_LPBK		= 0x0028,
	FW_PORT_ACTION_PHY_RESET	= 0x0040,
	FW_PORT_ACTION_PMA_RESET	= 0x0041,
	FW_PORT_ACTION_PCS_RESET	= 0x0042,
	FW_PORT_ACTION_PHYXS_RESET	= 0x0043,
	FW_PORT_ACTION_DTEXS_REEST	= 0x0044,
	FW_PORT_ACTION_AN_RESET		= 0x0045,
};

enum fw_port_l2cfg_ctlbf {
	FW_PORT_L2_CTLBF_OVLAN0	= 0x01,
	FW_PORT_L2_CTLBF_OVLAN1	= 0x02,
	FW_PORT_L2_CTLBF_OVLAN2	= 0x04,
	FW_PORT_L2_CTLBF_OVLAN3	= 0x08,
	FW_PORT_L2_CTLBF_IVLAN	= 0x10,
	FW_PORT_L2_CTLBF_TXIPG	= 0x20,
	FW_PORT_L2_CTLBF_MTU	= 0x40
};

enum fw_port_dcb_cfg {
	FW_PORT_DCB_CFG_PG	= 0x01,
	FW_PORT_DCB_CFG_PFC	= 0x02,
	FW_PORT_DCB_CFG_APPL	= 0x04
};

enum fw_port_dcb_cfg_rc {
	FW_PORT_DCB_CFG_SUCCESS	= 0x0,
	FW_PORT_DCB_CFG_ERROR	= 0x1
};

enum fw_port_dcb_type {
	FW_PORT_DCB_TYPE_PGID		= 0x00,
	FW_PORT_DCB_TYPE_PGRATE		= 0x01,
	FW_PORT_DCB_TYPE_PRIORATE	= 0x02,
	FW_PORT_DCB_TYPE_PFC		= 0x03,
	FW_PORT_DCB_TYPE_APP_ID		= 0x04,
	FW_PORT_DCB_TYPE_CONTROL	= 0x05,
};

enum fw_port_diag_ops {
	FW_PORT_DIAGS_TEMP		= 0x00,
};

struct fw_port_cmd {
	__be32 op_to_portid;
	__be32 action_to_len16;
	union fw_port {
		struct fw_port_l1cfg {
			__be32 rcap;
			__be32 r;
		} l1cfg;
		struct fw_port_l2cfg {
			__u8   ctlbf;
			__u8   ovlan3_to_ivlan0;
			__be16 ivlantype;
			__be16 txipg_force_pinfo;
			__be16 mtu;
			__be16 ovlan0mask;
			__be16 ovlan0type;
			__be16 ovlan1mask;
			__be16 ovlan1type;
			__be16 ovlan2mask;
			__be16 ovlan2type;
			__be16 ovlan3mask;
			__be16 ovlan3type;
		} l2cfg;
		struct fw_port_info {
			__be32 lstatus_to_modtype;
			__be16 pcap;
			__be16 acap;
			__be16 mtu;
			__u8   cbllen;
			__u8   auxlinfo;
			__be32 r8;
			__be64 r9;
		} info;
		struct fw_port_diags {
			__be32 diagop_diagval;
			__be32 r;
		} diags;
		union fw_port_dcb {
			struct fw_port_dcb_pgid {
				__u8   type;
				__u8   apply_pkd;
				__u8   r10_lo[2];
				__be32 pgid;
				__be64 r11;
			} pgid;
			struct fw_port_dcb_pgrate {
				__u8   type;
				__u8   apply_pkd;
				__u8   r10_lo[5];
				__u8   num_tcs_supported;
				__u8   pgrate[8];
			} pgrate;
			struct fw_port_dcb_priorate {
				__u8   type;
				__u8   apply_pkd;
				__u8   r10_lo[6];
				__u8   strict_priorate[8];
			} priorate;
			struct fw_port_dcb_pfc {
				__u8   type;
				__u8   pfcen;
				__be16 r10[3];
				__be64 r11;
			} pfc;
			struct fw_port_app_priority {
				__u8   type;
				__u8   r10[2];
				__u8   idx;
				__u8   user_prio_map;
				__u8   sel_field;
				__be16 protocolid;
				__be64 r12;
			} app_priority;
			struct fw_port_dcb_control {
				__u8   type;
				__u8   all_syncd_pkd;
				__be16   r10_lo[3];
				__be64 r11;
			} control;
		} dcb;
	} u;
};

#define S_FW_PORT_CMD_READ	22
#define M_FW_PORT_CMD_READ	0x1
#define V_FW_PORT_CMD_READ(x)	((x) << S_FW_PORT_CMD_READ)
#define G_FW_PORT_CMD_READ(x)	\
    (((x) >> S_FW_PORT_CMD_READ) & M_FW_PORT_CMD_READ)
#define F_FW_PORT_CMD_READ	V_FW_PORT_CMD_READ(1U)

#define S_FW_PORT_CMD_PORTID	0
#define M_FW_PORT_CMD_PORTID	0xf
#define V_FW_PORT_CMD_PORTID(x)	((x) << S_FW_PORT_CMD_PORTID)
#define G_FW_PORT_CMD_PORTID(x)	\
    (((x) >> S_FW_PORT_CMD_PORTID) & M_FW_PORT_CMD_PORTID)

#define S_FW_PORT_CMD_ACTION	16
#define M_FW_PORT_CMD_ACTION	0xffff
#define V_FW_PORT_CMD_ACTION(x)	((x) << S_FW_PORT_CMD_ACTION)
#define G_FW_PORT_CMD_ACTION(x)	\
    (((x) >> S_FW_PORT_CMD_ACTION) & M_FW_PORT_CMD_ACTION)

#define S_FW_PORT_CMD_OVLAN3	7
#define M_FW_PORT_CMD_OVLAN3	0x1
#define V_FW_PORT_CMD_OVLAN3(x)	((x) << S_FW_PORT_CMD_OVLAN3)
#define G_FW_PORT_CMD_OVLAN3(x)	\
    (((x) >> S_FW_PORT_CMD_OVLAN3) & M_FW_PORT_CMD_OVLAN3)
#define F_FW_PORT_CMD_OVLAN3	V_FW_PORT_CMD_OVLAN3(1U)

#define S_FW_PORT_CMD_OVLAN2	6
#define M_FW_PORT_CMD_OVLAN2	0x1
#define V_FW_PORT_CMD_OVLAN2(x)	((x) << S_FW_PORT_CMD_OVLAN2)
#define G_FW_PORT_CMD_OVLAN2(x)	\
    (((x) >> S_FW_PORT_CMD_OVLAN2) & M_FW_PORT_CMD_OVLAN2)
#define F_FW_PORT_CMD_OVLAN2	V_FW_PORT_CMD_OVLAN2(1U)

#define S_FW_PORT_CMD_OVLAN1	5
#define M_FW_PORT_CMD_OVLAN1	0x1
#define V_FW_PORT_CMD_OVLAN1(x)	((x) << S_FW_PORT_CMD_OVLAN1)
#define G_FW_PORT_CMD_OVLAN1(x)	\
    (((x) >> S_FW_PORT_CMD_OVLAN1) & M_FW_PORT_CMD_OVLAN1)
#define F_FW_PORT_CMD_OVLAN1	V_FW_PORT_CMD_OVLAN1(1U)

#define S_FW_PORT_CMD_OVLAN0	4
#define M_FW_PORT_CMD_OVLAN0	0x1
#define V_FW_PORT_CMD_OVLAN0(x)	((x) << S_FW_PORT_CMD_OVLAN0)
#define G_FW_PORT_CMD_OVLAN0(x)	\
    (((x) >> S_FW_PORT_CMD_OVLAN0) & M_FW_PORT_CMD_OVLAN0)
#define F_FW_PORT_CMD_OVLAN0	V_FW_PORT_CMD_OVLAN0(1U)

#define S_FW_PORT_CMD_IVLAN0	3
#define M_FW_PORT_CMD_IVLAN0	0x1
#define V_FW_PORT_CMD_IVLAN0(x)	((x) << S_FW_PORT_CMD_IVLAN0)
#define G_FW_PORT_CMD_IVLAN0(x)	\
    (((x) >> S_FW_PORT_CMD_IVLAN0) & M_FW_PORT_CMD_IVLAN0)
#define F_FW_PORT_CMD_IVLAN0	V_FW_PORT_CMD_IVLAN0(1U)

#define S_FW_PORT_CMD_TXIPG	3
#define M_FW_PORT_CMD_TXIPG	0x1fff
#define V_FW_PORT_CMD_TXIPG(x)	((x) << S_FW_PORT_CMD_TXIPG)
#define G_FW_PORT_CMD_TXIPG(x)	\
    (((x) >> S_FW_PORT_CMD_TXIPG) & M_FW_PORT_CMD_TXIPG)

#define S_FW_PORT_CMD_FORCE_PINFO	0
#define M_FW_PORT_CMD_FORCE_PINFO	0x1
#define V_FW_PORT_CMD_FORCE_PINFO(x)	((x) << S_FW_PORT_CMD_FORCE_PINFO)
#define G_FW_PORT_CMD_FORCE_PINFO(x)	\
    (((x) >> S_FW_PORT_CMD_FORCE_PINFO) & M_FW_PORT_CMD_FORCE_PINFO)
#define F_FW_PORT_CMD_FORCE_PINFO	V_FW_PORT_CMD_FORCE_PINFO(1U)

#define S_FW_PORT_CMD_LSTATUS		31
#define M_FW_PORT_CMD_LSTATUS		0x1
#define V_FW_PORT_CMD_LSTATUS(x)	((x) << S_FW_PORT_CMD_LSTATUS)
#define G_FW_PORT_CMD_LSTATUS(x)	\
    (((x) >> S_FW_PORT_CMD_LSTATUS) & M_FW_PORT_CMD_LSTATUS)
#define F_FW_PORT_CMD_LSTATUS	V_FW_PORT_CMD_LSTATUS(1U)

#define S_FW_PORT_CMD_LSPEED	24
#define M_FW_PORT_CMD_LSPEED	0x3f
#define V_FW_PORT_CMD_LSPEED(x)	((x) << S_FW_PORT_CMD_LSPEED)
#define G_FW_PORT_CMD_LSPEED(x)	\
    (((x) >> S_FW_PORT_CMD_LSPEED) & M_FW_PORT_CMD_LSPEED)

#define S_FW_PORT_CMD_TXPAUSE		23
#define M_FW_PORT_CMD_TXPAUSE		0x1
#define V_FW_PORT_CMD_TXPAUSE(x)	((x) << S_FW_PORT_CMD_TXPAUSE)
#define G_FW_PORT_CMD_TXPAUSE(x)	\
    (((x) >> S_FW_PORT_CMD_TXPAUSE) & M_FW_PORT_CMD_TXPAUSE)
#define F_FW_PORT_CMD_TXPAUSE	V_FW_PORT_CMD_TXPAUSE(1U)

#define S_FW_PORT_CMD_RXPAUSE		22
#define M_FW_PORT_CMD_RXPAUSE		0x1
#define V_FW_PORT_CMD_RXPAUSE(x)	((x) << S_FW_PORT_CMD_RXPAUSE)
#define G_FW_PORT_CMD_RXPAUSE(x)	\
    (((x) >> S_FW_PORT_CMD_RXPAUSE) & M_FW_PORT_CMD_RXPAUSE)
#define F_FW_PORT_CMD_RXPAUSE	V_FW_PORT_CMD_RXPAUSE(1U)

#define S_FW_PORT_CMD_MDIOCAP		21
#define M_FW_PORT_CMD_MDIOCAP		0x1
#define V_FW_PORT_CMD_MDIOCAP(x)	((x) << S_FW_PORT_CMD_MDIOCAP)
#define G_FW_PORT_CMD_MDIOCAP(x)	\
    (((x) >> S_FW_PORT_CMD_MDIOCAP) & M_FW_PORT_CMD_MDIOCAP)
#define F_FW_PORT_CMD_MDIOCAP	V_FW_PORT_CMD_MDIOCAP(1U)

#define S_FW_PORT_CMD_MDIOADDR		16
#define M_FW_PORT_CMD_MDIOADDR		0x1f
#define V_FW_PORT_CMD_MDIOADDR(x)	((x) << S_FW_PORT_CMD_MDIOADDR)
#define G_FW_PORT_CMD_MDIOADDR(x)	\
    (((x) >> S_FW_PORT_CMD_MDIOADDR) & M_FW_PORT_CMD_MDIOADDR)

#define S_FW_PORT_CMD_LPTXPAUSE		15
#define M_FW_PORT_CMD_LPTXPAUSE		0x1
#define V_FW_PORT_CMD_LPTXPAUSE(x)	((x) << S_FW_PORT_CMD_LPTXPAUSE)
#define G_FW_PORT_CMD_LPTXPAUSE(x)	\
    (((x) >> S_FW_PORT_CMD_LPTXPAUSE) & M_FW_PORT_CMD_LPTXPAUSE)
#define F_FW_PORT_CMD_LPTXPAUSE	V_FW_PORT_CMD_LPTXPAUSE(1U)

#define S_FW_PORT_CMD_LPRXPAUSE		14
#define M_FW_PORT_CMD_LPRXPAUSE		0x1
#define V_FW_PORT_CMD_LPRXPAUSE(x)	((x) << S_FW_PORT_CMD_LPRXPAUSE)
#define G_FW_PORT_CMD_LPRXPAUSE(x)	\
    (((x) >> S_FW_PORT_CMD_LPRXPAUSE) & M_FW_PORT_CMD_LPRXPAUSE)
#define F_FW_PORT_CMD_LPRXPAUSE	V_FW_PORT_CMD_LPRXPAUSE(1U)

#define S_FW_PORT_CMD_PTYPE	8
#define M_FW_PORT_CMD_PTYPE	0x1f
#define V_FW_PORT_CMD_PTYPE(x)	((x) << S_FW_PORT_CMD_PTYPE)
#define G_FW_PORT_CMD_PTYPE(x)	\
    (((x) >> S_FW_PORT_CMD_PTYPE) & M_FW_PORT_CMD_PTYPE)

#define S_FW_PORT_CMD_LINKDNRC		5
#define M_FW_PORT_CMD_LINKDNRC		0x7
#define V_FW_PORT_CMD_LINKDNRC(x)	((x) << S_FW_PORT_CMD_LINKDNRC)
#define G_FW_PORT_CMD_LINKDNRC(x)	\
    (((x) >> S_FW_PORT_CMD_LINKDNRC) & M_FW_PORT_CMD_LINKDNRC)

#define S_FW_PORT_CMD_MODTYPE		0
#define M_FW_PORT_CMD_MODTYPE		0x1f
#define V_FW_PORT_CMD_MODTYPE(x)	((x) << S_FW_PORT_CMD_MODTYPE)
#define G_FW_PORT_CMD_MODTYPE(x)	\
    (((x) >> S_FW_PORT_CMD_MODTYPE) & M_FW_PORT_CMD_MODTYPE)

#define S_FW_PORT_CMD_DIAGOP	24
#define M_FW_PORT_CMD_DIAGOP	0xff
#define V_FW_PORT_CMD_DIAGOP(x)	((x) << S_FW_PORT_CMD_DIAGOP)
#define G_FW_PORT_CMD_DIAGOP(x)	\
    (((x) >> S_FW_PORT_CMD_DIAGOP) & M_FW_PORT_CMD_DIAGOP)

#define S_FW_PORT_CMD_DIAGVAL		0
#define M_FW_PORT_CMD_DIAGVAL		0xffffff
#define V_FW_PORT_CMD_DIAGVAL(x)	((x) << S_FW_PORT_CMD_DIAGVAL)
#define G_FW_PORT_CMD_DIAGVAL(x)	\
    (((x) >> S_FW_PORT_CMD_DIAGVAL) & M_FW_PORT_CMD_DIAGVAL)

#define S_FW_PORT_CMD_APPLY	7
#define M_FW_PORT_CMD_APPLY	0x1
#define V_FW_PORT_CMD_APPLY(x)	((x) << S_FW_PORT_CMD_APPLY)
#define G_FW_PORT_CMD_APPLY(x)	\
    (((x) >> S_FW_PORT_CMD_APPLY) & M_FW_PORT_CMD_APPLY)
#define F_FW_PORT_CMD_APPLY	V_FW_PORT_CMD_APPLY(1U)

#define S_FW_PORT_CMD_ALL_SYNCD		7
#define M_FW_PORT_CMD_ALL_SYNCD		0x1
#define V_FW_PORT_CMD_ALL_SYNCD(x)	((x) << S_FW_PORT_CMD_ALL_SYNCD)
#define G_FW_PORT_CMD_ALL_SYNCD(x)	\
    (((x) >> S_FW_PORT_CMD_ALL_SYNCD) & M_FW_PORT_CMD_ALL_SYNCD)
#define F_FW_PORT_CMD_ALL_SYNCD	V_FW_PORT_CMD_ALL_SYNCD(1U)

/*
 *	These are configured into the VPD and hence tools that generate
 *	VPD may use this enumeration.
 *	extPHY	#lanes	T4_I2C	extI2C	BP_Eq	BP_ANEG	Speed
 */
enum fw_port_type {
	FW_PORT_TYPE_FIBER_XFI	=  0,	/* Y, 1, N, Y, N, N, 10G */
	FW_PORT_TYPE_FIBER_XAUI	=  1,	/* Y, 4, N, Y, N, N, 10G */
	FW_PORT_TYPE_BT_SGMII	=  2,	/* Y, 1, No, No, No, No, 1G/100M */
	FW_PORT_TYPE_BT_XFI	=  3,	/* Y, 1, No, No, No, No, 10G */
	FW_PORT_TYPE_BT_XAUI	=  4,	/* Y, 4, No, No, No, No, 10G/1G/100M? */
	FW_PORT_TYPE_KX4	=  5,	/* No, 4, No, No, Yes, Yes, 10G */
	FW_PORT_TYPE_CX4	=  6,	/* No, 4, No, No, No, No, 10G */
	FW_PORT_TYPE_KX		=  7,	/* No, 1, No, No, Yes, No, 1G */
	FW_PORT_TYPE_KR		=  8,	/* No, 1, No, No, Yes, Yes, 10G */
	FW_PORT_TYPE_SFP	=  9,	/* No, 1, Yes, No, No, No, 10G */
	FW_PORT_TYPE_BP_AP	= 10,	/* No, 1, No, No, Yes, Yes, 10G, BP ANGE */
	FW_PORT_TYPE_BP4_AP	= 11,	/* No, 4, No, No, Yes, Yes, 10G, BP ANGE */

	FW_PORT_TYPE_NONE = M_FW_PORT_CMD_PTYPE
};

/* These are read from module's EEPROM and determined once the
   module is inserted. */
enum fw_port_module_type {
	FW_PORT_MOD_TYPE_NA		= 0x0,
	FW_PORT_MOD_TYPE_LR		= 0x1,
	FW_PORT_MOD_TYPE_SR		= 0x2,
	FW_PORT_MOD_TYPE_ER		= 0x3,
	FW_PORT_MOD_TYPE_TWINAX_PASSIVE	= 0x4,
	FW_PORT_MOD_TYPE_TWINAX_ACTIVE	= 0x5,
	FW_PORT_MOD_TYPE_LRM		= 0x6,
	FW_PORT_MOD_TYPE_ERROR		= M_FW_PORT_CMD_MODTYPE - 3,
	FW_PORT_MOD_TYPE_UNKNOWN	= M_FW_PORT_CMD_MODTYPE - 2,
	FW_PORT_MOD_TYPE_NOTSUPPORTED	= M_FW_PORT_CMD_MODTYPE - 1,
	FW_PORT_MOD_TYPE_NONE		= M_FW_PORT_CMD_MODTYPE
};

/* used by FW and tools may use this to generate VPD */
enum fw_port_mod_sub_type {
	FW_PORT_MOD_SUB_TYPE_NA,
	FW_PORT_MOD_SUB_TYPE_MV88E114X=0x1,
	FW_PORT_MOD_SUB_TYPE_BT_VSC8634=0x8,

	/*
	 * The following will never been in the VPD.  They are TWINAX cable
	 * lengths decoded from SFP+ module i2c PROMs.  These should almost
	 * certainly go somewhere else ...
	 */
	FW_PORT_MOD_SUB_TYPE_TWINAX_1=0x9,
	FW_PORT_MOD_SUB_TYPE_TWINAX_3=0xA,
	FW_PORT_MOD_SUB_TYPE_TWINAX_5=0xB,
	FW_PORT_MOD_SUB_TYPE_TWINAX_7=0xC,
};

/* link down reason codes (3b) */
enum fw_port_link_dn_rc {
	FW_PORT_LINK_DN_RC_NONE,
	FW_PORT_LINK_DN_RC_REMFLT,
	FW_PORT_LINK_DN_ANEG_F,
	FW_PORT_LINK_DN_MS_RES_F,
	FW_PORT_LINK_DN_OVERHEAT,
	FW_PORT_LINK_DN_UNKNOWN
};

/* port stats */
#define FW_NUM_PORT_STATS 50
#define FW_NUM_PORT_TX_STATS 23
#define FW_NUM_PORT_RX_STATS 27

enum fw_port_stats_tx_index {
	FW_STAT_TX_PORT_BYTES_IX,
	FW_STAT_TX_PORT_FRAMES_IX,
	FW_STAT_TX_PORT_BCAST_IX,
	FW_STAT_TX_PORT_MCAST_IX,
	FW_STAT_TX_PORT_UCAST_IX,
	FW_STAT_TX_PORT_ERROR_IX,
	FW_STAT_TX_PORT_64B_IX,
	FW_STAT_TX_PORT_65B_127B_IX,
	FW_STAT_TX_PORT_128B_255B_IX,
	FW_STAT_TX_PORT_256B_511B_IX,
	FW_STAT_TX_PORT_512B_1023B_IX,
	FW_STAT_TX_PORT_1024B_1518B_IX,
	FW_STAT_TX_PORT_1519B_MAX_IX,
	FW_STAT_TX_PORT_DROP_IX,
	FW_STAT_TX_PORT_PAUSE_IX,
	FW_STAT_TX_PORT_PPP0_IX,
	FW_STAT_TX_PORT_PPP1_IX,
	FW_STAT_TX_PORT_PPP2_IX,
	FW_STAT_TX_PORT_PPP3_IX,
	FW_STAT_TX_PORT_PPP4_IX,
	FW_STAT_TX_PORT_PPP5_IX,
	FW_STAT_TX_PORT_PPP6_IX,
	FW_STAT_TX_PORT_PPP7_IX
};

enum fw_port_stat_rx_index {
	FW_STAT_RX_PORT_BYTES_IX,
	FW_STAT_RX_PORT_FRAMES_IX,
	FW_STAT_RX_PORT_BCAST_IX,
	FW_STAT_RX_PORT_MCAST_IX,
	FW_STAT_RX_PORT_UCAST_IX,
	FW_STAT_RX_PORT_MTU_ERROR_IX,
	FW_STAT_RX_PORT_MTU_CRC_ERROR_IX,
	FW_STAT_RX_PORT_CRC_ERROR_IX,
	FW_STAT_RX_PORT_LEN_ERROR_IX,
	FW_STAT_RX_PORT_SYM_ERROR_IX,
	FW_STAT_RX_PORT_64B_IX,
	FW_STAT_RX_PORT_65B_127B_IX,
	FW_STAT_RX_PORT_128B_255B_IX,
	FW_STAT_RX_PORT_256B_511B_IX,
	FW_STAT_RX_PORT_512B_1023B_IX,
	FW_STAT_RX_PORT_1024B_1518B_IX,
	FW_STAT_RX_PORT_1519B_MAX_IX,
	FW_STAT_RX_PORT_PAUSE_IX,
	FW_STAT_RX_PORT_PPP0_IX,
	FW_STAT_RX_PORT_PPP1_IX,
	FW_STAT_RX_PORT_PPP2_IX,
	FW_STAT_RX_PORT_PPP3_IX,
	FW_STAT_RX_PORT_PPP4_IX,
	FW_STAT_RX_PORT_PPP5_IX,
	FW_STAT_RX_PORT_PPP6_IX,
	FW_STAT_RX_PORT_PPP7_IX,
	FW_STAT_RX_PORT_LESS_64B_IX
};

struct fw_port_stats_cmd {
	__be32 op_to_portid;
	__be32 retval_len16;
	union fw_port_stats {
		struct fw_port_stats_ctl {
			__u8   nstats_bg_bm;
			__u8   tx_ix;
			__be16 r6;
			__be32 r7;
			__be64 stat0;
			__be64 stat1;
			__be64 stat2;
			__be64 stat3;
			__be64 stat4;
			__be64 stat5;
		} ctl;
		struct fw_port_stats_all {
			__be64 tx_bytes;
			__be64 tx_frames;
			__be64 tx_bcast;
			__be64 tx_mcast;
			__be64 tx_ucast;
			__be64 tx_error;
			__be64 tx_64b;
			__be64 tx_65b_127b;
			__be64 tx_128b_255b;
			__be64 tx_256b_511b;
			__be64 tx_512b_1023b;
			__be64 tx_1024b_1518b;
			__be64 tx_1519b_max;
			__be64 tx_drop;
			__be64 tx_pause;
			__be64 tx_ppp0;
			__be64 tx_ppp1;
			__be64 tx_ppp2;
			__be64 tx_ppp3;
			__be64 tx_ppp4;
			__be64 tx_ppp5;
			__be64 tx_ppp6;
			__be64 tx_ppp7;
			__be64 rx_bytes;
			__be64 rx_frames;
			__be64 rx_bcast;
			__be64 rx_mcast;
			__be64 rx_ucast;
			__be64 rx_mtu_error;
			__be64 rx_mtu_crc_error;
			__be64 rx_crc_error;
			__be64 rx_len_error;
			__be64 rx_sym_error;
			__be64 rx_64b;
			__be64 rx_65b_127b;
			__be64 rx_128b_255b;
			__be64 rx_256b_511b;
			__be64 rx_512b_1023b;
			__be64 rx_1024b_1518b;
			__be64 rx_1519b_max;
			__be64 rx_pause;
			__be64 rx_ppp0;
			__be64 rx_ppp1;
			__be64 rx_ppp2;
			__be64 rx_ppp3;
			__be64 rx_ppp4;
			__be64 rx_ppp5;
			__be64 rx_ppp6;
			__be64 rx_ppp7;
			__be64 rx_less_64b;
			__be64 rx_bg_drop;
			__be64 rx_bg_trunc;
		} all;
	} u;
};

#define S_FW_PORT_STATS_CMD_NSTATS	4
#define M_FW_PORT_STATS_CMD_NSTATS	0x7
#define V_FW_PORT_STATS_CMD_NSTATS(x)	((x) << S_FW_PORT_STATS_CMD_NSTATS)
#define G_FW_PORT_STATS_CMD_NSTATS(x)	\
    (((x) >> S_FW_PORT_STATS_CMD_NSTATS) & M_FW_PORT_STATS_CMD_NSTATS)

#define S_FW_PORT_STATS_CMD_BG_BM	0
#define M_FW_PORT_STATS_CMD_BG_BM	0x3
#define V_FW_PORT_STATS_CMD_BG_BM(x)	((x) << S_FW_PORT_STATS_CMD_BG_BM)
#define G_FW_PORT_STATS_CMD_BG_BM(x)	\
    (((x) >> S_FW_PORT_STATS_CMD_BG_BM) & M_FW_PORT_STATS_CMD_BG_BM)

#define S_FW_PORT_STATS_CMD_TX		7
#define M_FW_PORT_STATS_CMD_TX		0x1
#define V_FW_PORT_STATS_CMD_TX(x)	((x) << S_FW_PORT_STATS_CMD_TX)
#define G_FW_PORT_STATS_CMD_TX(x)	\
    (((x) >> S_FW_PORT_STATS_CMD_TX) & M_FW_PORT_STATS_CMD_TX)
#define F_FW_PORT_STATS_CMD_TX	V_FW_PORT_STATS_CMD_TX(1U)

#define S_FW_PORT_STATS_CMD_IX		0
#define M_FW_PORT_STATS_CMD_IX		0x3f
#define V_FW_PORT_STATS_CMD_IX(x)	((x) << S_FW_PORT_STATS_CMD_IX)
#define G_FW_PORT_STATS_CMD_IX(x)	\
    (((x) >> S_FW_PORT_STATS_CMD_IX) & M_FW_PORT_STATS_CMD_IX)

/* port loopback stats */
#define FW_NUM_LB_STATS 14
enum fw_port_lb_stats_index {
	FW_STAT_LB_PORT_BYTES_IX,
	FW_STAT_LB_PORT_FRAMES_IX,
	FW_STAT_LB_PORT_BCAST_IX,
	FW_STAT_LB_PORT_MCAST_IX,
	FW_STAT_LB_PORT_UCAST_IX,
	FW_STAT_LB_PORT_ERROR_IX,
	FW_STAT_LB_PORT_64B_IX,
	FW_STAT_LB_PORT_65B_127B_IX,
	FW_STAT_LB_PORT_128B_255B_IX,
	FW_STAT_LB_PORT_256B_511B_IX,
	FW_STAT_LB_PORT_512B_1023B_IX,
	FW_STAT_LB_PORT_1024B_1518B_IX,
	FW_STAT_LB_PORT_1519B_MAX_IX,
	FW_STAT_LB_PORT_DROP_FRAMES_IX
};

struct fw_port_lb_stats_cmd {
	__be32 op_to_lbport;
	__be32 retval_len16;
	union fw_port_lb_stats {
		struct fw_port_lb_stats_ctl {
			__u8   nstats_bg_bm;
			__u8   ix_pkd;
			__be16 r6;
			__be32 r7;
			__be64 stat0;
			__be64 stat1;
			__be64 stat2;
			__be64 stat3;
			__be64 stat4;
			__be64 stat5;
		} ctl;
		struct fw_port_lb_stats_all {
			__be64 tx_bytes;
			__be64 tx_frames;
			__be64 tx_bcast;
			__be64 tx_mcast;
			__be64 tx_ucast;
			__be64 tx_error;
			__be64 tx_64b;
			__be64 tx_65b_127b;
			__be64 tx_128b_255b;
			__be64 tx_256b_511b;
			__be64 tx_512b_1023b;
			__be64 tx_1024b_1518b;
			__be64 tx_1519b_max;
			__be64 rx_lb_drop;
			__be64 rx_lb_trunc;
		} all;
	} u;
};

#define S_FW_PORT_LB_STATS_CMD_LBPORT		0
#define M_FW_PORT_LB_STATS_CMD_LBPORT		0xf
#define V_FW_PORT_LB_STATS_CMD_LBPORT(x)	\
    ((x) << S_FW_PORT_LB_STATS_CMD_LBPORT)
#define G_FW_PORT_LB_STATS_CMD_LBPORT(x)	\
    (((x) >> S_FW_PORT_LB_STATS_CMD_LBPORT) & M_FW_PORT_LB_STATS_CMD_LBPORT)

#define S_FW_PORT_LB_STATS_CMD_NSTATS		4
#define M_FW_PORT_LB_STATS_CMD_NSTATS		0x7
#define V_FW_PORT_LB_STATS_CMD_NSTATS(x)	\
    ((x) << S_FW_PORT_LB_STATS_CMD_NSTATS)
#define G_FW_PORT_LB_STATS_CMD_NSTATS(x)	\
    (((x) >> S_FW_PORT_LB_STATS_CMD_NSTATS) & M_FW_PORT_LB_STATS_CMD_NSTATS)

#define S_FW_PORT_LB_STATS_CMD_BG_BM	0
#define M_FW_PORT_LB_STATS_CMD_BG_BM	0x3
#define V_FW_PORT_LB_STATS_CMD_BG_BM(x)	((x) << S_FW_PORT_LB_STATS_CMD_BG_BM)
#define G_FW_PORT_LB_STATS_CMD_BG_BM(x)	\
    (((x) >> S_FW_PORT_LB_STATS_CMD_BG_BM) & M_FW_PORT_LB_STATS_CMD_BG_BM)

#define S_FW_PORT_LB_STATS_CMD_IX	0
#define M_FW_PORT_LB_STATS_CMD_IX	0xf
#define V_FW_PORT_LB_STATS_CMD_IX(x)	((x) << S_FW_PORT_LB_STATS_CMD_IX)
#define G_FW_PORT_LB_STATS_CMD_IX(x)	\
    (((x) >> S_FW_PORT_LB_STATS_CMD_IX) & M_FW_PORT_LB_STATS_CMD_IX)

/* Trace related defines */
#define FW_TRACE_CAPTURE_MAX_SINGLE_FLT_MODE 10240
#define FW_TRACE_CAPTURE_MAX_MULTI_FLT_MODE  2560

struct fw_port_trace_cmd {
	__be32 op_to_portid;
	__be32 retval_len16;
	__be16 traceen_to_pciech;
	__be16 qnum;
	__be32 r5;
};

#define S_FW_PORT_TRACE_CMD_PORTID	0
#define M_FW_PORT_TRACE_CMD_PORTID	0xf
#define V_FW_PORT_TRACE_CMD_PORTID(x)	((x) << S_FW_PORT_TRACE_CMD_PORTID)
#define G_FW_PORT_TRACE_CMD_PORTID(x)	\
    (((x) >> S_FW_PORT_TRACE_CMD_PORTID) & M_FW_PORT_TRACE_CMD_PORTID)

#define S_FW_PORT_TRACE_CMD_TRACEEN	15
#define M_FW_PORT_TRACE_CMD_TRACEEN	0x1
#define V_FW_PORT_TRACE_CMD_TRACEEN(x)	((x) << S_FW_PORT_TRACE_CMD_TRACEEN)
#define G_FW_PORT_TRACE_CMD_TRACEEN(x)	\
    (((x) >> S_FW_PORT_TRACE_CMD_TRACEEN) & M_FW_PORT_TRACE_CMD_TRACEEN)
#define F_FW_PORT_TRACE_CMD_TRACEEN	V_FW_PORT_TRACE_CMD_TRACEEN(1U)

#define S_FW_PORT_TRACE_CMD_FLTMODE	14
#define M_FW_PORT_TRACE_CMD_FLTMODE	0x1
#define V_FW_PORT_TRACE_CMD_FLTMODE(x)	((x) << S_FW_PORT_TRACE_CMD_FLTMODE)
#define G_FW_PORT_TRACE_CMD_FLTMODE(x)	\
    (((x) >> S_FW_PORT_TRACE_CMD_FLTMODE) & M_FW_PORT_TRACE_CMD_FLTMODE)
#define F_FW_PORT_TRACE_CMD_FLTMODE	V_FW_PORT_TRACE_CMD_FLTMODE(1U)

#define S_FW_PORT_TRACE_CMD_DUPLEN	13
#define M_FW_PORT_TRACE_CMD_DUPLEN	0x1
#define V_FW_PORT_TRACE_CMD_DUPLEN(x)	((x) << S_FW_PORT_TRACE_CMD_DUPLEN)
#define G_FW_PORT_TRACE_CMD_DUPLEN(x)	\
    (((x) >> S_FW_PORT_TRACE_CMD_DUPLEN) & M_FW_PORT_TRACE_CMD_DUPLEN)
#define F_FW_PORT_TRACE_CMD_DUPLEN	V_FW_PORT_TRACE_CMD_DUPLEN(1U)

#define S_FW_PORT_TRACE_CMD_RUNTFLTSIZE		8
#define M_FW_PORT_TRACE_CMD_RUNTFLTSIZE		0x1f
#define V_FW_PORT_TRACE_CMD_RUNTFLTSIZE(x)	\
    ((x) << S_FW_PORT_TRACE_CMD_RUNTFLTSIZE)
#define G_FW_PORT_TRACE_CMD_RUNTFLTSIZE(x)	\
    (((x) >> S_FW_PORT_TRACE_CMD_RUNTFLTSIZE) & \
     M_FW_PORT_TRACE_CMD_RUNTFLTSIZE)

#define S_FW_PORT_TRACE_CMD_PCIECH	6
#define M_FW_PORT_TRACE_CMD_PCIECH	0x3
#define V_FW_PORT_TRACE_CMD_PCIECH(x)	((x) << S_FW_PORT_TRACE_CMD_PCIECH)
#define G_FW_PORT_TRACE_CMD_PCIECH(x)	\
    (((x) >> S_FW_PORT_TRACE_CMD_PCIECH) & M_FW_PORT_TRACE_CMD_PCIECH)

struct fw_port_trace_mmap_cmd {
	__be32 op_to_portid;
	__be32 retval_len16;
	__be32 fid_to_skipoffset;
	__be32 minpktsize_capturemax;
	__u8   map[224];
};

#define S_FW_PORT_TRACE_MMAP_CMD_PORTID		0
#define M_FW_PORT_TRACE_MMAP_CMD_PORTID		0xf
#define V_FW_PORT_TRACE_MMAP_CMD_PORTID(x)	\
    ((x) << S_FW_PORT_TRACE_MMAP_CMD_PORTID)
#define G_FW_PORT_TRACE_MMAP_CMD_PORTID(x)	\
    (((x) >> S_FW_PORT_TRACE_MMAP_CMD_PORTID) & \
     M_FW_PORT_TRACE_MMAP_CMD_PORTID)

#define S_FW_PORT_TRACE_MMAP_CMD_FID	30
#define M_FW_PORT_TRACE_MMAP_CMD_FID	0x3
#define V_FW_PORT_TRACE_MMAP_CMD_FID(x)	((x) << S_FW_PORT_TRACE_MMAP_CMD_FID)
#define G_FW_PORT_TRACE_MMAP_CMD_FID(x)	\
    (((x) >> S_FW_PORT_TRACE_MMAP_CMD_FID) & M_FW_PORT_TRACE_MMAP_CMD_FID)

#define S_FW_PORT_TRACE_MMAP_CMD_MMAPEN		29
#define M_FW_PORT_TRACE_MMAP_CMD_MMAPEN		0x1
#define V_FW_PORT_TRACE_MMAP_CMD_MMAPEN(x)	\
    ((x) << S_FW_PORT_TRACE_MMAP_CMD_MMAPEN)
#define G_FW_PORT_TRACE_MMAP_CMD_MMAPEN(x)	\
    (((x) >> S_FW_PORT_TRACE_MMAP_CMD_MMAPEN) & \
     M_FW_PORT_TRACE_MMAP_CMD_MMAPEN)
#define F_FW_PORT_TRACE_MMAP_CMD_MMAPEN	V_FW_PORT_TRACE_MMAP_CMD_MMAPEN(1U)

#define S_FW_PORT_TRACE_MMAP_CMD_DCMAPEN	28
#define M_FW_PORT_TRACE_MMAP_CMD_DCMAPEN	0x1
#define V_FW_PORT_TRACE_MMAP_CMD_DCMAPEN(x)	\
    ((x) << S_FW_PORT_TRACE_MMAP_CMD_DCMAPEN)
#define G_FW_PORT_TRACE_MMAP_CMD_DCMAPEN(x)	\
    (((x) >> S_FW_PORT_TRACE_MMAP_CMD_DCMAPEN) & \
     M_FW_PORT_TRACE_MMAP_CMD_DCMAPEN)
#define F_FW_PORT_TRACE_MMAP_CMD_DCMAPEN	\
    V_FW_PORT_TRACE_MMAP_CMD_DCMAPEN(1U)

#define S_FW_PORT_TRACE_MMAP_CMD_SKIPLENGTH	8
#define M_FW_PORT_TRACE_MMAP_CMD_SKIPLENGTH	0x1f
#define V_FW_PORT_TRACE_MMAP_CMD_SKIPLENGTH(x)	\
    ((x) << S_FW_PORT_TRACE_MMAP_CMD_SKIPLENGTH)
#define G_FW_PORT_TRACE_MMAP_CMD_SKIPLENGTH(x)	\
    (((x) >> S_FW_PORT_TRACE_MMAP_CMD_SKIPLENGTH) & \
     M_FW_PORT_TRACE_MMAP_CMD_SKIPLENGTH)

#define S_FW_PORT_TRACE_MMAP_CMD_SKIPOFFSET	0
#define M_FW_PORT_TRACE_MMAP_CMD_SKIPOFFSET	0x1f
#define V_FW_PORT_TRACE_MMAP_CMD_SKIPOFFSET(x)	\
    ((x) << S_FW_PORT_TRACE_MMAP_CMD_SKIPOFFSET)
#define G_FW_PORT_TRACE_MMAP_CMD_SKIPOFFSET(x)	\
    (((x) >> S_FW_PORT_TRACE_MMAP_CMD_SKIPOFFSET) & \
     M_FW_PORT_TRACE_MMAP_CMD_SKIPOFFSET)

#define S_FW_PORT_TRACE_MMAP_CMD_MINPKTSIZE	18
#define M_FW_PORT_TRACE_MMAP_CMD_MINPKTSIZE	0x3fff
#define V_FW_PORT_TRACE_MMAP_CMD_MINPKTSIZE(x)	\
    ((x) << S_FW_PORT_TRACE_MMAP_CMD_MINPKTSIZE)
#define G_FW_PORT_TRACE_MMAP_CMD_MINPKTSIZE(x)	\
    (((x) >> S_FW_PORT_TRACE_MMAP_CMD_MINPKTSIZE) & \
     M_FW_PORT_TRACE_MMAP_CMD_MINPKTSIZE)

#define S_FW_PORT_TRACE_MMAP_CMD_CAPTUREMAX	0
#define M_FW_PORT_TRACE_MMAP_CMD_CAPTUREMAX	0x3fff
#define V_FW_PORT_TRACE_MMAP_CMD_CAPTUREMAX(x)	\
    ((x) << S_FW_PORT_TRACE_MMAP_CMD_CAPTUREMAX)
#define G_FW_PORT_TRACE_MMAP_CMD_CAPTUREMAX(x)	\
    (((x) >> S_FW_PORT_TRACE_MMAP_CMD_CAPTUREMAX) & \
     M_FW_PORT_TRACE_MMAP_CMD_CAPTUREMAX)

struct fw_rss_ind_tbl_cmd {
	__be32 op_to_viid;
	__be32 retval_len16;
	__be16 niqid;
	__be16 startidx;
	__be32 r3;
	__be32 iq0_to_iq2;
	__be32 iq3_to_iq5;
	__be32 iq6_to_iq8;
	__be32 iq9_to_iq11;
	__be32 iq12_to_iq14;
	__be32 iq15_to_iq17;
	__be32 iq18_to_iq20;
	__be32 iq21_to_iq23;
	__be32 iq24_to_iq26;
	__be32 iq27_to_iq29;
	__be32 iq30_iq31;
	__be32 r15_lo;
};

#define S_FW_RSS_IND_TBL_CMD_VIID	0
#define M_FW_RSS_IND_TBL_CMD_VIID	0xfff
#define V_FW_RSS_IND_TBL_CMD_VIID(x)	((x) << S_FW_RSS_IND_TBL_CMD_VIID)
#define G_FW_RSS_IND_TBL_CMD_VIID(x)	\
    (((x) >> S_FW_RSS_IND_TBL_CMD_VIID) & M_FW_RSS_IND_TBL_CMD_VIID)

#define S_FW_RSS_IND_TBL_CMD_IQ0	20
#define M_FW_RSS_IND_TBL_CMD_IQ0	0x3ff
#define V_FW_RSS_IND_TBL_CMD_IQ0(x)	((x) << S_FW_RSS_IND_TBL_CMD_IQ0)
#define G_FW_RSS_IND_TBL_CMD_IQ0(x)	\
    (((x) >> S_FW_RSS_IND_TBL_CMD_IQ0) & M_FW_RSS_IND_TBL_CMD_IQ0)

#define S_FW_RSS_IND_TBL_CMD_IQ1	10
#define M_FW_RSS_IND_TBL_CMD_IQ1	0x3ff
#define V_FW_RSS_IND_TBL_CMD_IQ1(x)	((x) << S_FW_RSS_IND_TBL_CMD_IQ1)
#define G_FW_RSS_IND_TBL_CMD_IQ1(x)	\
    (((x) >> S_FW_RSS_IND_TBL_CMD_IQ1) & M_FW_RSS_IND_TBL_CMD_IQ1)

#define S_FW_RSS_IND_TBL_CMD_IQ2	0
#define M_FW_RSS_IND_TBL_CMD_IQ2	0x3ff
#define V_FW_RSS_IND_TBL_CMD_IQ2(x)	((x) << S_FW_RSS_IND_TBL_CMD_IQ2)
#define G_FW_RSS_IND_TBL_CMD_IQ2(x)	\
    (((x) >> S_FW_RSS_IND_TBL_CMD_IQ2) & M_FW_RSS_IND_TBL_CMD_IQ2)

#define S_FW_RSS_IND_TBL_CMD_IQ3	20
#define M_FW_RSS_IND_TBL_CMD_IQ3	0x3ff
#define V_FW_RSS_IND_TBL_CMD_IQ3(x)	((x) << S_FW_RSS_IND_TBL_CMD_IQ3)
#define G_FW_RSS_IND_TBL_CMD_IQ3(x)	\
    (((x) >> S_FW_RSS_IND_TBL_CMD_IQ3) & M_FW_RSS_IND_TBL_CMD_IQ3)

#define S_FW_RSS_IND_TBL_CMD_IQ4	10
#define M_FW_RSS_IND_TBL_CMD_IQ4	0x3ff
#define V_FW_RSS_IND_TBL_CMD_IQ4(x)	((x) << S_FW_RSS_IND_TBL_CMD_IQ4)
#define G_FW_RSS_IND_TBL_CMD_IQ4(x)	\
    (((x) >> S_FW_RSS_IND_TBL_CMD_IQ4) & M_FW_RSS_IND_TBL_CMD_IQ4)

#define S_FW_RSS_IND_TBL_CMD_IQ5	0
#define M_FW_RSS_IND_TBL_CMD_IQ5	0x3ff
#define V_FW_RSS_IND_TBL_CMD_IQ5(x)	((x) << S_FW_RSS_IND_TBL_CMD_IQ5)
#define G_FW_RSS_IND_TBL_CMD_IQ5(x)	\
    (((x) >> S_FW_RSS_IND_TBL_CMD_IQ5) & M_FW_RSS_IND_TBL_CMD_IQ5)

#define S_FW_RSS_IND_TBL_CMD_IQ6	20
#define M_FW_RSS_IND_TBL_CMD_IQ6	0x3ff
#define V_FW_RSS_IND_TBL_CMD_IQ6(x)	((x) << S_FW_RSS_IND_TBL_CMD_IQ6)
#define G_FW_RSS_IND_TBL_CMD_IQ6(x)	\
    (((x) >> S_FW_RSS_IND_TBL_CMD_IQ6) & M_FW_RSS_IND_TBL_CMD_IQ6)

#define S_FW_RSS_IND_TBL_CMD_IQ7	10
#define M_FW_RSS_IND_TBL_CMD_IQ7	0x3ff
#define V_FW_RSS_IND_TBL_CMD_IQ7(x)	((x) << S_FW_RSS_IND_TBL_CMD_IQ7)
#define G_FW_RSS_IND_TBL_CMD_IQ7(x)	\
    (((x) >> S_FW_RSS_IND_TBL_CMD_IQ7) & M_FW_RSS_IND_TBL_CMD_IQ7)

#define S_FW_RSS_IND_TBL_CMD_IQ8	0
#define M_FW_RSS_IND_TBL_CMD_IQ8	0x3ff
#define V_FW_RSS_IND_TBL_CMD_IQ8(x)	((x) << S_FW_RSS_IND_TBL_CMD_IQ8)
#define G_FW_RSS_IND_TBL_CMD_IQ8(x)	\
    (((x) >> S_FW_RSS_IND_TBL_CMD_IQ8) & M_FW_RSS_IND_TBL_CMD_IQ8)

#define S_FW_RSS_IND_TBL_CMD_IQ9	20
#define M_FW_RSS_IND_TBL_CMD_IQ9	0x3ff
#define V_FW_RSS_IND_TBL_CMD_IQ9(x)	((x) << S_FW_RSS_IND_TBL_CMD_IQ9)
#define G_FW_RSS_IND_TBL_CMD_IQ9(x)	\
    (((x) >> S_FW_RSS_IND_TBL_CMD_IQ9) & M_FW_RSS_IND_TBL_CMD_IQ9)

#define S_FW_RSS_IND_TBL_CMD_IQ10	10
#define M_FW_RSS_IND_TBL_CMD_IQ10	0x3ff
#define V_FW_RSS_IND_TBL_CMD_IQ10(x)	((x) << S_FW_RSS_IND_TBL_CMD_IQ10)
#define G_FW_RSS_IND_TBL_CMD_IQ10(x)	\
    (((x) >> S_FW_RSS_IND_TBL_CMD_IQ10) & M_FW_RSS_IND_TBL_CMD_IQ10)

#define S_FW_RSS_IND_TBL_CMD_IQ11	0
#define M_FW_RSS_IND_TBL_CMD_IQ11	0x3ff
#define V_FW_RSS_IND_TBL_CMD_IQ11(x)	((x) << S_FW_RSS_IND_TBL_CMD_IQ11)
#define G_FW_RSS_IND_TBL_CMD_IQ11(x)	\
    (((x) >> S_FW_RSS_IND_TBL_CMD_IQ11) & M_FW_RSS_IND_TBL_CMD_IQ11)

#define S_FW_RSS_IND_TBL_CMD_IQ12	20
#define M_FW_RSS_IND_TBL_CMD_IQ12	0x3ff
#define V_FW_RSS_IND_TBL_CMD_IQ12(x)	((x) << S_FW_RSS_IND_TBL_CMD_IQ12)
#define G_FW_RSS_IND_TBL_CMD_IQ12(x)	\
    (((x) >> S_FW_RSS_IND_TBL_CMD_IQ12) & M_FW_RSS_IND_TBL_CMD_IQ12)

#define S_FW_RSS_IND_TBL_CMD_IQ13	10
#define M_FW_RSS_IND_TBL_CMD_IQ13	0x3ff
#define V_FW_RSS_IND_TBL_CMD_IQ13(x)	((x) << S_FW_RSS_IND_TBL_CMD_IQ13)
#define G_FW_RSS_IND_TBL_CMD_IQ13(x)	\
    (((x) >> S_FW_RSS_IND_TBL_CMD_IQ13) & M_FW_RSS_IND_TBL_CMD_IQ13)

#define S_FW_RSS_IND_TBL_CMD_IQ14	0
#define M_FW_RSS_IND_TBL_CMD_IQ14	0x3ff
#define V_FW_RSS_IND_TBL_CMD_IQ14(x)	((x) << S_FW_RSS_IND_TBL_CMD_IQ14)
#define G_FW_RSS_IND_TBL_CMD_IQ14(x)	\
    (((x) >> S_FW_RSS_IND_TBL_CMD_IQ14) & M_FW_RSS_IND_TBL_CMD_IQ14)

#define S_FW_RSS_IND_TBL_CMD_IQ15	20
#define M_FW_RSS_IND_TBL_CMD_IQ15	0x3ff
#define V_FW_RSS_IND_TBL_CMD_IQ15(x)	((x) << S_FW_RSS_IND_TBL_CMD_IQ15)
#define G_FW_RSS_IND_TBL_CMD_IQ15(x)	\
    (((x) >> S_FW_RSS_IND_TBL_CMD_IQ15) & M_FW_RSS_IND_TBL_CMD_IQ15)

#define S_FW_RSS_IND_TBL_CMD_IQ16	10
#define M_FW_RSS_IND_TBL_CMD_IQ16	0x3ff
#define V_FW_RSS_IND_TBL_CMD_IQ16(x)	((x) << S_FW_RSS_IND_TBL_CMD_IQ16)
#define G_FW_RSS_IND_TBL_CMD_IQ16(x)	\
    (((x) >> S_FW_RSS_IND_TBL_CMD_IQ16) & M_FW_RSS_IND_TBL_CMD_IQ16)

#define S_FW_RSS_IND_TBL_CMD_IQ17	0
#define M_FW_RSS_IND_TBL_CMD_IQ17	0x3ff
#define V_FW_RSS_IND_TBL_CMD_IQ17(x)	((x) << S_FW_RSS_IND_TBL_CMD_IQ17)
#define G_FW_RSS_IND_TBL_CMD_IQ17(x)	\
    (((x) >> S_FW_RSS_IND_TBL_CMD_IQ17) & M_FW_RSS_IND_TBL_CMD_IQ17)

#define S_FW_RSS_IND_TBL_CMD_IQ18	20
#define M_FW_RSS_IND_TBL_CMD_IQ18	0x3ff
#define V_FW_RSS_IND_TBL_CMD_IQ18(x)	((x) << S_FW_RSS_IND_TBL_CMD_IQ18)
#define G_FW_RSS_IND_TBL_CMD_IQ18(x)	\
    (((x) >> S_FW_RSS_IND_TBL_CMD_IQ18) & M_FW_RSS_IND_TBL_CMD_IQ18)

#define S_FW_RSS_IND_TBL_CMD_IQ19	10
#define M_FW_RSS_IND_TBL_CMD_IQ19	0x3ff
#define V_FW_RSS_IND_TBL_CMD_IQ19(x)	((x) << S_FW_RSS_IND_TBL_CMD_IQ19)
#define G_FW_RSS_IND_TBL_CMD_IQ19(x)	\
    (((x) >> S_FW_RSS_IND_TBL_CMD_IQ19) & M_FW_RSS_IND_TBL_CMD_IQ19)

#define S_FW_RSS_IND_TBL_CMD_IQ20	0
#define M_FW_RSS_IND_TBL_CMD_IQ20	0x3ff
#define V_FW_RSS_IND_TBL_CMD_IQ20(x)	((x) << S_FW_RSS_IND_TBL_CMD_IQ20)
#define G_FW_RSS_IND_TBL_CMD_IQ20(x)	\
    (((x) >> S_FW_RSS_IND_TBL_CMD_IQ20) & M_FW_RSS_IND_TBL_CMD_IQ20)

#define S_FW_RSS_IND_TBL_CMD_IQ21	20
#define M_FW_RSS_IND_TBL_CMD_IQ21	0x3ff
#define V_FW_RSS_IND_TBL_CMD_IQ21(x)	((x) << S_FW_RSS_IND_TBL_CMD_IQ21)
#define G_FW_RSS_IND_TBL_CMD_IQ21(x)	\
    (((x) >> S_FW_RSS_IND_TBL_CMD_IQ21) & M_FW_RSS_IND_TBL_CMD_IQ21)

#define S_FW_RSS_IND_TBL_CMD_IQ22	10
#define M_FW_RSS_IND_TBL_CMD_IQ22	0x3ff
#define V_FW_RSS_IND_TBL_CMD_IQ22(x)	((x) << S_FW_RSS_IND_TBL_CMD_IQ22)
#define G_FW_RSS_IND_TBL_CMD_IQ22(x)	\
    (((x) >> S_FW_RSS_IND_TBL_CMD_IQ22) & M_FW_RSS_IND_TBL_CMD_IQ22)

#define S_FW_RSS_IND_TBL_CMD_IQ23	0
#define M_FW_RSS_IND_TBL_CMD_IQ23	0x3ff
#define V_FW_RSS_IND_TBL_CMD_IQ23(x)	((x) << S_FW_RSS_IND_TBL_CMD_IQ23)
#define G_FW_RSS_IND_TBL_CMD_IQ23(x)	\
    (((x) >> S_FW_RSS_IND_TBL_CMD_IQ23) & M_FW_RSS_IND_TBL_CMD_IQ23)

#define S_FW_RSS_IND_TBL_CMD_IQ24	20
#define M_FW_RSS_IND_TBL_CMD_IQ24	0x3ff
#define V_FW_RSS_IND_TBL_CMD_IQ24(x)	((x) << S_FW_RSS_IND_TBL_CMD_IQ24)
#define G_FW_RSS_IND_TBL_CMD_IQ24(x)	\
    (((x) >> S_FW_RSS_IND_TBL_CMD_IQ24) & M_FW_RSS_IND_TBL_CMD_IQ24)

#define S_FW_RSS_IND_TBL_CMD_IQ25	10
#define M_FW_RSS_IND_TBL_CMD_IQ25	0x3ff
#define V_FW_RSS_IND_TBL_CMD_IQ25(x)	((x) << S_FW_RSS_IND_TBL_CMD_IQ25)
#define G_FW_RSS_IND_TBL_CMD_IQ25(x)	\
    (((x) >> S_FW_RSS_IND_TBL_CMD_IQ25) & M_FW_RSS_IND_TBL_CMD_IQ25)

#define S_FW_RSS_IND_TBL_CMD_IQ26	0
#define M_FW_RSS_IND_TBL_CMD_IQ26	0x3ff
#define V_FW_RSS_IND_TBL_CMD_IQ26(x)	((x) << S_FW_RSS_IND_TBL_CMD_IQ26)
#define G_FW_RSS_IND_TBL_CMD_IQ26(x)	\
    (((x) >> S_FW_RSS_IND_TBL_CMD_IQ26) & M_FW_RSS_IND_TBL_CMD_IQ26)

#define S_FW_RSS_IND_TBL_CMD_IQ27	20
#define M_FW_RSS_IND_TBL_CMD_IQ27	0x3ff
#define V_FW_RSS_IND_TBL_CMD_IQ27(x)	((x) << S_FW_RSS_IND_TBL_CMD_IQ27)
#define G_FW_RSS_IND_TBL_CMD_IQ27(x)	\
    (((x) >> S_FW_RSS_IND_TBL_CMD_IQ27) & M_FW_RSS_IND_TBL_CMD_IQ27)

#define S_FW_RSS_IND_TBL_CMD_IQ28	10
#define M_FW_RSS_IND_TBL_CMD_IQ28	0x3ff
#define V_FW_RSS_IND_TBL_CMD_IQ28(x)	((x) << S_FW_RSS_IND_TBL_CMD_IQ28)
#define G_FW_RSS_IND_TBL_CMD_IQ28(x)	\
    (((x) >> S_FW_RSS_IND_TBL_CMD_IQ28) & M_FW_RSS_IND_TBL_CMD_IQ28)

#define S_FW_RSS_IND_TBL_CMD_IQ29	0
#define M_FW_RSS_IND_TBL_CMD_IQ29	0x3ff
#define V_FW_RSS_IND_TBL_CMD_IQ29(x)	((x) << S_FW_RSS_IND_TBL_CMD_IQ29)
#define G_FW_RSS_IND_TBL_CMD_IQ29(x)	\
    (((x) >> S_FW_RSS_IND_TBL_CMD_IQ29) & M_FW_RSS_IND_TBL_CMD_IQ29)

#define S_FW_RSS_IND_TBL_CMD_IQ30	20
#define M_FW_RSS_IND_TBL_CMD_IQ30	0x3ff
#define V_FW_RSS_IND_TBL_CMD_IQ30(x)	((x) << S_FW_RSS_IND_TBL_CMD_IQ30)
#define G_FW_RSS_IND_TBL_CMD_IQ30(x)	\
    (((x) >> S_FW_RSS_IND_TBL_CMD_IQ30) & M_FW_RSS_IND_TBL_CMD_IQ30)

#define S_FW_RSS_IND_TBL_CMD_IQ31	10
#define M_FW_RSS_IND_TBL_CMD_IQ31	0x3ff
#define V_FW_RSS_IND_TBL_CMD_IQ31(x)	((x) << S_FW_RSS_IND_TBL_CMD_IQ31)
#define G_FW_RSS_IND_TBL_CMD_IQ31(x)	\
    (((x) >> S_FW_RSS_IND_TBL_CMD_IQ31) & M_FW_RSS_IND_TBL_CMD_IQ31)

struct fw_rss_glb_config_cmd {
	__be32 op_to_write;
	__be32 retval_len16;
	union fw_rss_glb_config {
		struct fw_rss_glb_config_manual {
			__be32 mode_pkd;
			__be32 r3;
			__be64 r4;
			__be64 r5;
		} manual;
		struct fw_rss_glb_config_basicvirtual {
			__be32 mode_pkd;
			__be32 synmapen_to_hashtoeplitz;
			__be64 r8;
			__be64 r9;
		} basicvirtual;
	} u;
};

#define S_FW_RSS_GLB_CONFIG_CMD_MODE	28
#define M_FW_RSS_GLB_CONFIG_CMD_MODE	0xf
#define V_FW_RSS_GLB_CONFIG_CMD_MODE(x)	((x) << S_FW_RSS_GLB_CONFIG_CMD_MODE)
#define G_FW_RSS_GLB_CONFIG_CMD_MODE(x)	\
    (((x) >> S_FW_RSS_GLB_CONFIG_CMD_MODE) & M_FW_RSS_GLB_CONFIG_CMD_MODE)

#define FW_RSS_GLB_CONFIG_CMD_MODE_MANUAL	0
#define FW_RSS_GLB_CONFIG_CMD_MODE_BASICVIRTUAL	1
#define FW_RSS_GLB_CONFIG_CMD_MODE_MAX		1

#define S_FW_RSS_GLB_CONFIG_CMD_SYNMAPEN	8
#define M_FW_RSS_GLB_CONFIG_CMD_SYNMAPEN	0x1
#define V_FW_RSS_GLB_CONFIG_CMD_SYNMAPEN(x)	\
    ((x) << S_FW_RSS_GLB_CONFIG_CMD_SYNMAPEN)
#define G_FW_RSS_GLB_CONFIG_CMD_SYNMAPEN(x)	\
    (((x) >> S_FW_RSS_GLB_CONFIG_CMD_SYNMAPEN) & \
     M_FW_RSS_GLB_CONFIG_CMD_SYNMAPEN)
#define F_FW_RSS_GLB_CONFIG_CMD_SYNMAPEN	\
    V_FW_RSS_GLB_CONFIG_CMD_SYNMAPEN(1U)

#define S_FW_RSS_GLB_CONFIG_CMD_SYN4TUPENIPV6		7
#define M_FW_RSS_GLB_CONFIG_CMD_SYN4TUPENIPV6		0x1
#define V_FW_RSS_GLB_CONFIG_CMD_SYN4TUPENIPV6(x)	\
    ((x) << S_FW_RSS_GLB_CONFIG_CMD_SYN4TUPENIPV6)
#define G_FW_RSS_GLB_CONFIG_CMD_SYN4TUPENIPV6(x)	\
    (((x) >> S_FW_RSS_GLB_CONFIG_CMD_SYN4TUPENIPV6) & \
     M_FW_RSS_GLB_CONFIG_CMD_SYN4TUPENIPV6)
#define F_FW_RSS_GLB_CONFIG_CMD_SYN4TUPENIPV6	\
    V_FW_RSS_GLB_CONFIG_CMD_SYN4TUPENIPV6(1U)

#define S_FW_RSS_GLB_CONFIG_CMD_SYN2TUPENIPV6		6
#define M_FW_RSS_GLB_CONFIG_CMD_SYN2TUPENIPV6		0x1
#define V_FW_RSS_GLB_CONFIG_CMD_SYN2TUPENIPV6(x)	\
    ((x) << S_FW_RSS_GLB_CONFIG_CMD_SYN2TUPENIPV6)
#define G_FW_RSS_GLB_CONFIG_CMD_SYN2TUPENIPV6(x)	\
    (((x) >> S_FW_RSS_GLB_CONFIG_CMD_SYN2TUPENIPV6) & \
     M_FW_RSS_GLB_CONFIG_CMD_SYN2TUPENIPV6)
#define F_FW_RSS_GLB_CONFIG_CMD_SYN2TUPENIPV6	\
    V_FW_RSS_GLB_CONFIG_CMD_SYN2TUPENIPV6(1U)

#define S_FW_RSS_GLB_CONFIG_CMD_SYN4TUPENIPV4		5
#define M_FW_RSS_GLB_CONFIG_CMD_SYN4TUPENIPV4		0x1
#define V_FW_RSS_GLB_CONFIG_CMD_SYN4TUPENIPV4(x)	\
    ((x) << S_FW_RSS_GLB_CONFIG_CMD_SYN4TUPENIPV4)
#define G_FW_RSS_GLB_CONFIG_CMD_SYN4TUPENIPV4(x)	\
    (((x) >> S_FW_RSS_GLB_CONFIG_CMD_SYN4TUPENIPV4) & \
     M_FW_RSS_GLB_CONFIG_CMD_SYN4TUPENIPV4)
#define F_FW_RSS_GLB_CONFIG_CMD_SYN4TUPENIPV4	\
    V_FW_RSS_GLB_CONFIG_CMD_SYN4TUPENIPV4(1U)

#define S_FW_RSS_GLB_CONFIG_CMD_SYN2TUPENIPV4		4
#define M_FW_RSS_GLB_CONFIG_CMD_SYN2TUPENIPV4		0x1
#define V_FW_RSS_GLB_CONFIG_CMD_SYN2TUPENIPV4(x)	\
    ((x) << S_FW_RSS_GLB_CONFIG_CMD_SYN2TUPENIPV4)
#define G_FW_RSS_GLB_CONFIG_CMD_SYN2TUPENIPV4(x)	\
    (((x) >> S_FW_RSS_GLB_CONFIG_CMD_SYN2TUPENIPV4) & \
     M_FW_RSS_GLB_CONFIG_CMD_SYN2TUPENIPV4)
#define F_FW_RSS_GLB_CONFIG_CMD_SYN2TUPENIPV4	\
    V_FW_RSS_GLB_CONFIG_CMD_SYN2TUPENIPV4(1U)

#define S_FW_RSS_GLB_CONFIG_CMD_OFDMAPEN	3
#define M_FW_RSS_GLB_CONFIG_CMD_OFDMAPEN	0x1
#define V_FW_RSS_GLB_CONFIG_CMD_OFDMAPEN(x)	\
    ((x) << S_FW_RSS_GLB_CONFIG_CMD_OFDMAPEN)
#define G_FW_RSS_GLB_CONFIG_CMD_OFDMAPEN(x)	\
    (((x) >> S_FW_RSS_GLB_CONFIG_CMD_OFDMAPEN) & \
     M_FW_RSS_GLB_CONFIG_CMD_OFDMAPEN)
#define F_FW_RSS_GLB_CONFIG_CMD_OFDMAPEN	\
    V_FW_RSS_GLB_CONFIG_CMD_OFDMAPEN(1U)

#define S_FW_RSS_GLB_CONFIG_CMD_TNLMAPEN	2
#define M_FW_RSS_GLB_CONFIG_CMD_TNLMAPEN	0x1
#define V_FW_RSS_GLB_CONFIG_CMD_TNLMAPEN(x)	\
    ((x) << S_FW_RSS_GLB_CONFIG_CMD_TNLMAPEN)
#define G_FW_RSS_GLB_CONFIG_CMD_TNLMAPEN(x)	\
    (((x) >> S_FW_RSS_GLB_CONFIG_CMD_TNLMAPEN) & \
     M_FW_RSS_GLB_CONFIG_CMD_TNLMAPEN)
#define F_FW_RSS_GLB_CONFIG_CMD_TNLMAPEN	\
    V_FW_RSS_GLB_CONFIG_CMD_TNLMAPEN(1U)

#define S_FW_RSS_GLB_CONFIG_CMD_TNLALLLKP	1
#define M_FW_RSS_GLB_CONFIG_CMD_TNLALLLKP	0x1
#define V_FW_RSS_GLB_CONFIG_CMD_TNLALLLKP(x)	\
    ((x) << S_FW_RSS_GLB_CONFIG_CMD_TNLALLLKP)
#define G_FW_RSS_GLB_CONFIG_CMD_TNLALLLKP(x)	\
    (((x) >> S_FW_RSS_GLB_CONFIG_CMD_TNLALLLKP) & \
     M_FW_RSS_GLB_CONFIG_CMD_TNLALLLKP)
#define F_FW_RSS_GLB_CONFIG_CMD_TNLALLLKP	\
    V_FW_RSS_GLB_CONFIG_CMD_TNLALLLKP(1U)

#define S_FW_RSS_GLB_CONFIG_CMD_HASHTOEPLITZ	0
#define M_FW_RSS_GLB_CONFIG_CMD_HASHTOEPLITZ	0x1
#define V_FW_RSS_GLB_CONFIG_CMD_HASHTOEPLITZ(x)	\
    ((x) << S_FW_RSS_GLB_CONFIG_CMD_HASHTOEPLITZ)
#define G_FW_RSS_GLB_CONFIG_CMD_HASHTOEPLITZ(x)	\
    (((x) >> S_FW_RSS_GLB_CONFIG_CMD_HASHTOEPLITZ) & \
     M_FW_RSS_GLB_CONFIG_CMD_HASHTOEPLITZ)
#define F_FW_RSS_GLB_CONFIG_CMD_HASHTOEPLITZ	\
    V_FW_RSS_GLB_CONFIG_CMD_HASHTOEPLITZ(1U)

struct fw_rss_vi_config_cmd {
	__be32 op_to_viid;
	__be32 retval_len16;
	union fw_rss_vi_config {
		struct fw_rss_vi_config_manual {
			__be64 r3;
			__be64 r4;
			__be64 r5;
		} manual;
		struct fw_rss_vi_config_basicvirtual {
			__be32 r6;
			__be32 defaultq_to_udpen;
			__be64 r9;
			__be64 r10;
		} basicvirtual;
	} u;
};

#define S_FW_RSS_VI_CONFIG_CMD_VIID	0
#define M_FW_RSS_VI_CONFIG_CMD_VIID	0xfff
#define V_FW_RSS_VI_CONFIG_CMD_VIID(x)	((x) << S_FW_RSS_VI_CONFIG_CMD_VIID)
#define G_FW_RSS_VI_CONFIG_CMD_VIID(x)	\
    (((x) >> S_FW_RSS_VI_CONFIG_CMD_VIID) & M_FW_RSS_VI_CONFIG_CMD_VIID)

#define S_FW_RSS_VI_CONFIG_CMD_DEFAULTQ		16
#define M_FW_RSS_VI_CONFIG_CMD_DEFAULTQ		0x3ff
#define V_FW_RSS_VI_CONFIG_CMD_DEFAULTQ(x)	\
    ((x) << S_FW_RSS_VI_CONFIG_CMD_DEFAULTQ)
#define G_FW_RSS_VI_CONFIG_CMD_DEFAULTQ(x)	\
    (((x) >> S_FW_RSS_VI_CONFIG_CMD_DEFAULTQ) & \
     M_FW_RSS_VI_CONFIG_CMD_DEFAULTQ)

#define S_FW_RSS_VI_CONFIG_CMD_IP6FOURTUPEN	4
#define M_FW_RSS_VI_CONFIG_CMD_IP6FOURTUPEN	0x1
#define V_FW_RSS_VI_CONFIG_CMD_IP6FOURTUPEN(x)	\
    ((x) << S_FW_RSS_VI_CONFIG_CMD_IP6FOURTUPEN)
#define G_FW_RSS_VI_CONFIG_CMD_IP6FOURTUPEN(x)	\
    (((x) >> S_FW_RSS_VI_CONFIG_CMD_IP6FOURTUPEN) & \
     M_FW_RSS_VI_CONFIG_CMD_IP6FOURTUPEN)
#define F_FW_RSS_VI_CONFIG_CMD_IP6FOURTUPEN	\
    V_FW_RSS_VI_CONFIG_CMD_IP6FOURTUPEN(1U)

#define S_FW_RSS_VI_CONFIG_CMD_IP6TWOTUPEN	3
#define M_FW_RSS_VI_CONFIG_CMD_IP6TWOTUPEN	0x1
#define V_FW_RSS_VI_CONFIG_CMD_IP6TWOTUPEN(x)	\
    ((x) << S_FW_RSS_VI_CONFIG_CMD_IP6TWOTUPEN)
#define G_FW_RSS_VI_CONFIG_CMD_IP6TWOTUPEN(x)	\
    (((x) >> S_FW_RSS_VI_CONFIG_CMD_IP6TWOTUPEN) & \
     M_FW_RSS_VI_CONFIG_CMD_IP6TWOTUPEN)
#define F_FW_RSS_VI_CONFIG_CMD_IP6TWOTUPEN	\
    V_FW_RSS_VI_CONFIG_CMD_IP6TWOTUPEN(1U)

#define S_FW_RSS_VI_CONFIG_CMD_IP4FOURTUPEN	2
#define M_FW_RSS_VI_CONFIG_CMD_IP4FOURTUPEN	0x1
#define V_FW_RSS_VI_CONFIG_CMD_IP4FOURTUPEN(x)	\
    ((x) << S_FW_RSS_VI_CONFIG_CMD_IP4FOURTUPEN)
#define G_FW_RSS_VI_CONFIG_CMD_IP4FOURTUPEN(x)	\
    (((x) >> S_FW_RSS_VI_CONFIG_CMD_IP4FOURTUPEN) & \
     M_FW_RSS_VI_CONFIG_CMD_IP4FOURTUPEN)
#define F_FW_RSS_VI_CONFIG_CMD_IP4FOURTUPEN	\
    V_FW_RSS_VI_CONFIG_CMD_IP4FOURTUPEN(1U)

#define S_FW_RSS_VI_CONFIG_CMD_IP4TWOTUPEN	1
#define M_FW_RSS_VI_CONFIG_CMD_IP4TWOTUPEN	0x1
#define V_FW_RSS_VI_CONFIG_CMD_IP4TWOTUPEN(x)	\
    ((x) << S_FW_RSS_VI_CONFIG_CMD_IP4TWOTUPEN)
#define G_FW_RSS_VI_CONFIG_CMD_IP4TWOTUPEN(x)	\
    (((x) >> S_FW_RSS_VI_CONFIG_CMD_IP4TWOTUPEN) & \
     M_FW_RSS_VI_CONFIG_CMD_IP4TWOTUPEN)
#define F_FW_RSS_VI_CONFIG_CMD_IP4TWOTUPEN	\
    V_FW_RSS_VI_CONFIG_CMD_IP4TWOTUPEN(1U)

#define S_FW_RSS_VI_CONFIG_CMD_UDPEN	0
#define M_FW_RSS_VI_CONFIG_CMD_UDPEN	0x1
#define V_FW_RSS_VI_CONFIG_CMD_UDPEN(x)	((x) << S_FW_RSS_VI_CONFIG_CMD_UDPEN)
#define G_FW_RSS_VI_CONFIG_CMD_UDPEN(x)	\
    (((x) >> S_FW_RSS_VI_CONFIG_CMD_UDPEN) & M_FW_RSS_VI_CONFIG_CMD_UDPEN)
#define F_FW_RSS_VI_CONFIG_CMD_UDPEN	V_FW_RSS_VI_CONFIG_CMD_UDPEN(1U)

enum fw_sched_sc {
	FW_SCHED_SC_CONFIG		= 0,
	FW_SCHED_SC_PARAMS		= 1,
};

enum fw_sched_type {
	FW_SCHED_TYPE_PKTSCHED	        = 0,
	FW_SCHED_TYPE_STREAMSCHED       = 1,
};

enum fw_sched_params_level {
	FW_SCHED_PARAMS_LEVEL_CL_RL	= 0,
	FW_SCHED_PARAMS_LEVEL_CL_WRR	= 1,
	FW_SCHED_PARAMS_LEVEL_CH_RL	= 2,
	FW_SCHED_PARAMS_LEVEL_CH_WRR	= 3,
};

enum fw_sched_params_mode {
	FW_SCHED_PARAMS_MODE_CLASS	= 0,
	FW_SCHED_PARAMS_MODE_FLOW	= 1,
};

enum fw_sched_params_unit {
	FW_SCHED_PARAMS_UNIT_BITRATE	= 0,
	FW_SCHED_PARAMS_UNIT_PKTRATE	= 1,
};

enum fw_sched_params_rate {
	FW_SCHED_PARAMS_RATE_REL	= 0,
	FW_SCHED_PARAMS_RATE_ABS	= 1,
};

struct fw_sched_cmd {
	__be32 op_to_write;
	__be32 retval_len16;
	union fw_sched {
		struct fw_sched_config {
			__u8   sc;
			__u8   type;
			__u8   minmaxen;
			__u8   r3[5];
		} config;
		struct fw_sched_params {
			__u8   sc;
			__u8   type;
			__u8   level;
			__u8   mode;
			__u8   unit;
			__u8   rate;
			__u8   ch;
			__u8   cl;
			__be32 min;
			__be32 max;
			__be16 weight;
			__be16 pktsize;
			__be32 r4;
		} params;
	} u;
};

/*
 *	length of the formatting string
 */
#define FW_DEVLOG_FMT_LEN	192

/*
 *	maximum number of the formatting string parameters
 */
#define FW_DEVLOG_FMT_PARAMS_NUM 8

/*
 *	priority levels
 */
enum fw_devlog_level {
	FW_DEVLOG_LEVEL_EMERG	= 0x0,
	FW_DEVLOG_LEVEL_CRIT	= 0x1,
	FW_DEVLOG_LEVEL_ERR	= 0x2,
	FW_DEVLOG_LEVEL_NOTICE	= 0x3,
	FW_DEVLOG_LEVEL_INFO	= 0x4,
	FW_DEVLOG_LEVEL_DEBUG	= 0x5,
	FW_DEVLOG_LEVEL_MAX	= 0x5,
};

/*
 *	facilities that may send a log message
 */
enum fw_devlog_facility {
	FW_DEVLOG_FACILITY_CORE		= 0x00,
	FW_DEVLOG_FACILITY_SCHED	= 0x02,
	FW_DEVLOG_FACILITY_TIMER	= 0x04,
	FW_DEVLOG_FACILITY_RES		= 0x06,
	FW_DEVLOG_FACILITY_HW		= 0x08,
	FW_DEVLOG_FACILITY_FLR		= 0x10,
	FW_DEVLOG_FACILITY_DMAQ		= 0x12,
	FW_DEVLOG_FACILITY_PHY		= 0x14,
	FW_DEVLOG_FACILITY_MAC		= 0x16,
	FW_DEVLOG_FACILITY_PORT		= 0x18,
	FW_DEVLOG_FACILITY_VI		= 0x1A,
	FW_DEVLOG_FACILITY_FILTER	= 0x1C,
	FW_DEVLOG_FACILITY_ACL		= 0x1E,
	FW_DEVLOG_FACILITY_TM		= 0x20,
	FW_DEVLOG_FACILITY_QFC		= 0x22,
	FW_DEVLOG_FACILITY_DCB		= 0x24,
	FW_DEVLOG_FACILITY_ETH		= 0x26,
	FW_DEVLOG_FACILITY_OFLD		= 0x28,
	FW_DEVLOG_FACILITY_RI		= 0x2A,
	FW_DEVLOG_FACILITY_ISCSI	= 0x2C,
	FW_DEVLOG_FACILITY_FCOE		= 0x2E,
	FW_DEVLOG_FACILITY_FOISCSI	= 0x30,
	FW_DEVLOG_FACILITY_FOFCOE	= 0x32,
	FW_DEVLOG_FACILITY_MAX		= 0x32,
};

/*
 *	log message format
 */
struct fw_devlog_e {
	__be64	timestamp;
	__be32	seqno;
	__be16	reserved1;
	__u8	level;
	__u8	facility;
	__u8	fmt[FW_DEVLOG_FMT_LEN];
	__be32	params[FW_DEVLOG_FMT_PARAMS_NUM];
	__be32	reserved3[4];
};

struct fw_devlog_cmd {
	__be32 op_to_write;
	__be32 retval_len16;
	__u8   level;
	__u8   r2[7];
	__be32 memtype_devlog_memaddr16_devlog;
	__be32 memsize_devlog;
	__be32 r3[2];
};

#define S_FW_DEVLOG_CMD_MEMTYPE_DEVLOG		28
#define M_FW_DEVLOG_CMD_MEMTYPE_DEVLOG		0xf
#define V_FW_DEVLOG_CMD_MEMTYPE_DEVLOG(x)	\
    ((x) << S_FW_DEVLOG_CMD_MEMTYPE_DEVLOG)
#define G_FW_DEVLOG_CMD_MEMTYPE_DEVLOG(x)	\
    (((x) >> S_FW_DEVLOG_CMD_MEMTYPE_DEVLOG) & M_FW_DEVLOG_CMD_MEMTYPE_DEVLOG)

#define S_FW_DEVLOG_CMD_MEMADDR16_DEVLOG	0
#define M_FW_DEVLOG_CMD_MEMADDR16_DEVLOG	0xfffffff
#define V_FW_DEVLOG_CMD_MEMADDR16_DEVLOG(x)	\
    ((x) << S_FW_DEVLOG_CMD_MEMADDR16_DEVLOG)
#define G_FW_DEVLOG_CMD_MEMADDR16_DEVLOG(x)	\
    (((x) >> S_FW_DEVLOG_CMD_MEMADDR16_DEVLOG) & \
     M_FW_DEVLOG_CMD_MEMADDR16_DEVLOG)

struct fw_netif_cmd {
	__be32 op_to_ipv4gw;
	__be32 retval_len16;
	__be32 netifi_ifadridx;
	__be32 portid_to_mtuval;
	__be32 gwaddr;
	__be32 addr;
	__be32 nmask;
	__be32 bcaddr;
};

#define S_FW_NETIF_CMD_ADD	20
#define M_FW_NETIF_CMD_ADD	0x1
#define V_FW_NETIF_CMD_ADD(x)	((x) << S_FW_NETIF_CMD_ADD)
#define G_FW_NETIF_CMD_ADD(x)	\
    (((x) >> S_FW_NETIF_CMD_ADD) & M_FW_NETIF_CMD_ADD)
#define F_FW_NETIF_CMD_ADD	V_FW_NETIF_CMD_ADD(1U)

#define S_FW_NETIF_CMD_LINK	19
#define M_FW_NETIF_CMD_LINK	0x1
#define V_FW_NETIF_CMD_LINK(x)	((x) << S_FW_NETIF_CMD_LINK)
#define G_FW_NETIF_CMD_LINK(x)	\
    (((x) >> S_FW_NETIF_CMD_LINK) & M_FW_NETIF_CMD_LINK)
#define F_FW_NETIF_CMD_LINK	V_FW_NETIF_CMD_LINK(1U)

#define S_FW_NETIF_CMD_VLAN	18
#define M_FW_NETIF_CMD_VLAN	0x1
#define V_FW_NETIF_CMD_VLAN(x)	((x) << S_FW_NETIF_CMD_VLAN)
#define G_FW_NETIF_CMD_VLAN(x)	\
    (((x) >> S_FW_NETIF_CMD_VLAN) & M_FW_NETIF_CMD_VLAN)
#define F_FW_NETIF_CMD_VLAN	V_FW_NETIF_CMD_VLAN(1U)

#define S_FW_NETIF_CMD_MTU	17
#define M_FW_NETIF_CMD_MTU	0x1
#define V_FW_NETIF_CMD_MTU(x)	((x) << S_FW_NETIF_CMD_MTU)
#define G_FW_NETIF_CMD_MTU(x)	\
    (((x) >> S_FW_NETIF_CMD_MTU) & M_FW_NETIF_CMD_MTU)
#define F_FW_NETIF_CMD_MTU	V_FW_NETIF_CMD_MTU(1U)

#define S_FW_NETIF_CMD_DHCP	16
#define M_FW_NETIF_CMD_DHCP	0x1
#define V_FW_NETIF_CMD_DHCP(x)	((x) << S_FW_NETIF_CMD_DHCP)
#define G_FW_NETIF_CMD_DHCP(x)	\
    (((x) >> S_FW_NETIF_CMD_DHCP) & M_FW_NETIF_CMD_DHCP)
#define F_FW_NETIF_CMD_DHCP	V_FW_NETIF_CMD_DHCP(1U)

#define S_FW_NETIF_CMD_IPV4BCADDR	15
#define M_FW_NETIF_CMD_IPV4BCADDR	0x1
#define V_FW_NETIF_CMD_IPV4BCADDR(x)	((x) << S_FW_NETIF_CMD_IPV4BCADDR)
#define G_FW_NETIF_CMD_IPV4BCADDR(x)	\
    (((x) >> S_FW_NETIF_CMD_IPV4BCADDR) & M_FW_NETIF_CMD_IPV4BCADDR)
#define F_FW_NETIF_CMD_IPV4BCADDR	V_FW_NETIF_CMD_IPV4BCADDR(1U)

#define S_FW_NETIF_CMD_IPV4NMASK	14
#define M_FW_NETIF_CMD_IPV4NMASK	0x1
#define V_FW_NETIF_CMD_IPV4NMASK(x)	((x) << S_FW_NETIF_CMD_IPV4NMASK)
#define G_FW_NETIF_CMD_IPV4NMASK(x)	\
    (((x) >> S_FW_NETIF_CMD_IPV4NMASK) & M_FW_NETIF_CMD_IPV4NMASK)
#define F_FW_NETIF_CMD_IPV4NMASK	V_FW_NETIF_CMD_IPV4NMASK(1U)

#define S_FW_NETIF_CMD_IPV4ADDR		13
#define M_FW_NETIF_CMD_IPV4ADDR		0x1
#define V_FW_NETIF_CMD_IPV4ADDR(x)	((x) << S_FW_NETIF_CMD_IPV4ADDR)
#define G_FW_NETIF_CMD_IPV4ADDR(x)	\
    (((x) >> S_FW_NETIF_CMD_IPV4ADDR) & M_FW_NETIF_CMD_IPV4ADDR)
#define F_FW_NETIF_CMD_IPV4ADDR	V_FW_NETIF_CMD_IPV4ADDR(1U)

#define S_FW_NETIF_CMD_IPV4GW		12
#define M_FW_NETIF_CMD_IPV4GW		0x1
#define V_FW_NETIF_CMD_IPV4GW(x)	((x) << S_FW_NETIF_CMD_IPV4GW)
#define G_FW_NETIF_CMD_IPV4GW(x)	\
    (((x) >> S_FW_NETIF_CMD_IPV4GW) & M_FW_NETIF_CMD_IPV4GW)
#define F_FW_NETIF_CMD_IPV4GW	V_FW_NETIF_CMD_IPV4GW(1U)

#define S_FW_NETIF_CMD_NETIFI		8
#define M_FW_NETIF_CMD_NETIFI		0xffffff
#define V_FW_NETIF_CMD_NETIFI(x)	((x) << S_FW_NETIF_CMD_NETIFI)
#define G_FW_NETIF_CMD_NETIFI(x)	\
    (((x) >> S_FW_NETIF_CMD_NETIFI) & M_FW_NETIF_CMD_NETIFI)

#define S_FW_NETIF_CMD_IFADRIDX		0
#define M_FW_NETIF_CMD_IFADRIDX		0xff
#define V_FW_NETIF_CMD_IFADRIDX(x)	((x) << S_FW_NETIF_CMD_IFADRIDX)
#define G_FW_NETIF_CMD_IFADRIDX(x)	\
    (((x) >> S_FW_NETIF_CMD_IFADRIDX) & M_FW_NETIF_CMD_IFADRIDX)

#define S_FW_NETIF_CMD_PORTID		28
#define M_FW_NETIF_CMD_PORTID		0xf
#define V_FW_NETIF_CMD_PORTID(x)	((x) << S_FW_NETIF_CMD_PORTID)
#define G_FW_NETIF_CMD_PORTID(x)	\
    (((x) >> S_FW_NETIF_CMD_PORTID) & M_FW_NETIF_CMD_PORTID)

#define S_FW_NETIF_CMD_VLANID		16
#define M_FW_NETIF_CMD_VLANID		0xfff
#define V_FW_NETIF_CMD_VLANID(x)	((x) << S_FW_NETIF_CMD_VLANID)
#define G_FW_NETIF_CMD_VLANID(x)	\
    (((x) >> S_FW_NETIF_CMD_VLANID) & M_FW_NETIF_CMD_VLANID)

#define S_FW_NETIF_CMD_MTUVAL		0
#define M_FW_NETIF_CMD_MTUVAL		0xffff
#define V_FW_NETIF_CMD_MTUVAL(x)	((x) << S_FW_NETIF_CMD_MTUVAL)
#define G_FW_NETIF_CMD_MTUVAL(x)	\
    (((x) >> S_FW_NETIF_CMD_MTUVAL) & M_FW_NETIF_CMD_MTUVAL)

enum fw_watchdog_actions {
	FW_WATCHDOG_ACTION_SHUTDOWN = 0,
	FW_WATCHDOG_ACTION_FLR = 1,
	FW_WATCHDOG_ACTION_BYPASS = 2,
	FW_WATCHDOG_ACTION_TMPCHK = 3,

	FW_WATCHDOG_ACTION_MAX = 4,
};

#define FW_WATCHDOG_MAX_TIMEOUT_SECS	60

struct fw_watchdog_cmd {
	__be32 op_to_vfn;
	__be32 retval_len16;
	__be32 timeout;
	__be32 action;
};

#define S_FW_WATCHDOG_CMD_PFN		8
#define M_FW_WATCHDOG_CMD_PFN		0x7
#define V_FW_WATCHDOG_CMD_PFN(x)	((x) << S_FW_WATCHDOG_CMD_PFN)
#define G_FW_WATCHDOG_CMD_PFN(x)	\
    (((x) >> S_FW_WATCHDOG_CMD_PFN) & M_FW_WATCHDOG_CMD_PFN)

#define S_FW_WATCHDOG_CMD_VFN		0
#define M_FW_WATCHDOG_CMD_VFN		0xff
#define V_FW_WATCHDOG_CMD_VFN(x)	((x) << S_FW_WATCHDOG_CMD_VFN)
#define G_FW_WATCHDOG_CMD_VFN(x)	\
    (((x) >> S_FW_WATCHDOG_CMD_VFN) & M_FW_WATCHDOG_CMD_VFN)

struct fw_clip_cmd {
	__be32 op_to_write;
	__be32 alloc_to_len16;
	__be64 ip_hi;
	__be64 ip_lo;
	__be32 r4[2];
};

#define S_FW_CLIP_CMD_ALLOC	31
#define M_FW_CLIP_CMD_ALLOC	0x1
#define V_FW_CLIP_CMD_ALLOC(x)	((x) << S_FW_CLIP_CMD_ALLOC)
#define G_FW_CLIP_CMD_ALLOC(x)	\
    (((x) >> S_FW_CLIP_CMD_ALLOC) & M_FW_CLIP_CMD_ALLOC)
#define F_FW_CLIP_CMD_ALLOC	V_FW_CLIP_CMD_ALLOC(1U)

#define S_FW_CLIP_CMD_FREE	30
#define M_FW_CLIP_CMD_FREE	0x1
#define V_FW_CLIP_CMD_FREE(x)	((x) << S_FW_CLIP_CMD_FREE)
#define G_FW_CLIP_CMD_FREE(x)	\
    (((x) >> S_FW_CLIP_CMD_FREE) & M_FW_CLIP_CMD_FREE)
#define F_FW_CLIP_CMD_FREE	V_FW_CLIP_CMD_FREE(1U)

enum fw_error_type {
	FW_ERROR_TYPE_EXCEPTION		= 0x0,
	FW_ERROR_TYPE_HWMODULE		= 0x1,
	FW_ERROR_TYPE_WR		= 0x2,
	FW_ERROR_TYPE_ACL		= 0x3,
};

struct fw_error_cmd {
	__be32 op_to_type;
	__be32 len16_pkd;
	union fw_error {
		struct fw_error_exception {
			__be32 info[6];
		} exception;
		struct fw_error_hwmodule {
			__be32 regaddr;
			__be32 regval;
		} hwmodule;
		struct fw_error_wr {
			__be16 cidx;
			__be16 pfn_vfn;
			__be32 eqid;
			__u8   wrhdr[16];
		} wr;
		struct fw_error_acl {
			__be16 cidx;
			__be16 pfn_vfn;
			__be32 eqid;
			__be16 mv_pkd;
			__u8   val[6];
			__be64 r4;
		} acl;
	} u;
};

#define S_FW_ERROR_CMD_FATAL	4
#define M_FW_ERROR_CMD_FATAL	0x1
#define V_FW_ERROR_CMD_FATAL(x)	((x) << S_FW_ERROR_CMD_FATAL)
#define G_FW_ERROR_CMD_FATAL(x)	\
    (((x) >> S_FW_ERROR_CMD_FATAL) & M_FW_ERROR_CMD_FATAL)
#define F_FW_ERROR_CMD_FATAL	V_FW_ERROR_CMD_FATAL(1U)

#define S_FW_ERROR_CMD_TYPE	0
#define M_FW_ERROR_CMD_TYPE	0xf
#define V_FW_ERROR_CMD_TYPE(x)	((x) << S_FW_ERROR_CMD_TYPE)
#define G_FW_ERROR_CMD_TYPE(x)	\
    (((x) >> S_FW_ERROR_CMD_TYPE) & M_FW_ERROR_CMD_TYPE)

#define S_FW_ERROR_CMD_PFN	8
#define M_FW_ERROR_CMD_PFN	0x7
#define V_FW_ERROR_CMD_PFN(x)	((x) << S_FW_ERROR_CMD_PFN)
#define G_FW_ERROR_CMD_PFN(x)	\
    (((x) >> S_FW_ERROR_CMD_PFN) & M_FW_ERROR_CMD_PFN)

#define S_FW_ERROR_CMD_VFN	0
#define M_FW_ERROR_CMD_VFN	0xff
#define V_FW_ERROR_CMD_VFN(x)	((x) << S_FW_ERROR_CMD_VFN)
#define G_FW_ERROR_CMD_VFN(x)	\
    (((x) >> S_FW_ERROR_CMD_VFN) & M_FW_ERROR_CMD_VFN)

#define S_FW_ERROR_CMD_PFN	8
#define M_FW_ERROR_CMD_PFN	0x7
#define V_FW_ERROR_CMD_PFN(x)	((x) << S_FW_ERROR_CMD_PFN)
#define G_FW_ERROR_CMD_PFN(x)	\
    (((x) >> S_FW_ERROR_CMD_PFN) & M_FW_ERROR_CMD_PFN)

#define S_FW_ERROR_CMD_VFN	0
#define M_FW_ERROR_CMD_VFN	0xff
#define V_FW_ERROR_CMD_VFN(x)	((x) << S_FW_ERROR_CMD_VFN)
#define G_FW_ERROR_CMD_VFN(x)	\
    (((x) >> S_FW_ERROR_CMD_VFN) & M_FW_ERROR_CMD_VFN)

#define S_FW_ERROR_CMD_MV	15
#define M_FW_ERROR_CMD_MV	0x1
#define V_FW_ERROR_CMD_MV(x)	((x) << S_FW_ERROR_CMD_MV)
#define G_FW_ERROR_CMD_MV(x)	\
    (((x) >> S_FW_ERROR_CMD_MV) & M_FW_ERROR_CMD_MV)
#define F_FW_ERROR_CMD_MV	V_FW_ERROR_CMD_MV(1U)

struct fw_debug_cmd {
	__be32 op_type;
	__be32 len16_pkd;
	union fw_debug {
		struct fw_debug_assert {
			__be32 fcid;
			__be32 line;
			__be32 x;
			__be32 y;
			__u8   filename_0_7[8];
			__u8   filename_8_15[8];
			__be64 r3;
		} assert;
		struct fw_debug_prt {
			__be16 dprtstridx;
			__be16 r3[3];
			__be32 dprtstrparam0;
			__be32 dprtstrparam1;
			__be32 dprtstrparam2;
			__be32 dprtstrparam3;
		} prt;
	} u;
};

#define S_FW_DEBUG_CMD_TYPE	0
#define M_FW_DEBUG_CMD_TYPE	0xff
#define V_FW_DEBUG_CMD_TYPE(x)	((x) << S_FW_DEBUG_CMD_TYPE)
#define G_FW_DEBUG_CMD_TYPE(x)	\
    (((x) >> S_FW_DEBUG_CMD_TYPE) & M_FW_DEBUG_CMD_TYPE)


/******************************************************************************
 *   P C I E   F W   R E G I S T E R
 **************************************/

/**
 *	Register definitions for the PCIE_FW register which the firmware uses
 *	to retain status across RESETs.  This register should be considered
 *	as a READ-ONLY register for Host Software and only to be used to
 *	track firmware initialization/error state, etc.
 */
#define S_PCIE_FW_ERR		31
#define M_PCIE_FW_ERR		0x1
#define V_PCIE_FW_ERR(x)	((x) << S_PCIE_FW_ERR)
#define G_PCIE_FW_ERR(x)	(((x) >> S_PCIE_FW_ERR) & M_PCIE_FW_ERR)
#define F_PCIE_FW_ERR		V_PCIE_FW_ERR(1U)

#define S_PCIE_FW_INIT		30
#define M_PCIE_FW_INIT		0x1
#define V_PCIE_FW_INIT(x)	((x) << S_PCIE_FW_INIT)
#define G_PCIE_FW_INIT(x)	(((x) >> S_PCIE_FW_INIT) & M_PCIE_FW_INIT)
#define F_PCIE_FW_INIT		V_PCIE_FW_INIT(1U)

#define S_PCIE_FW_HALT          29
#define M_PCIE_FW_HALT          0x1
#define V_PCIE_FW_HALT(x)       ((x) << S_PCIE_FW_HALT)
#define G_PCIE_FW_HALT(x)       (((x) >> S_PCIE_FW_HALT) & M_PCIE_FW_HALT)
#define F_PCIE_FW_HALT          V_PCIE_FW_HALT(1U)

#define S_PCIE_FW_STAGE		21
#define M_PCIE_FW_STAGE		0x7
#define V_PCIE_FW_STAGE(x)	((x) << S_PCIE_FW_STAGE)
#define G_PCIE_FW_STAGE(x)	(((x) >> S_PCIE_FW_STAGE) & M_PCIE_FW_STAGE)

#define S_PCIE_FW_ASYNCNOT_VLD	20
#define M_PCIE_FW_ASYNCNOT_VLD	0x1
#define V_PCIE_FW_ASYNCNOT_VLD(x) \
    ((x) << S_PCIE_FW_ASYNCNOT_VLD)
#define G_PCIE_FW_ASYNCNOT_VLD(x) \
    (((x) >> S_PCIE_FW_ASYNCNOT_VLD) & M_PCIE_FW_ASYNCNOT_VLD)
#define F_PCIE_FW_ASYNCNOT_VLD	V_PCIE_FW_ASYNCNOT_VLD(1U)

#define S_PCIE_FW_ASYNCNOTINT	19
#define M_PCIE_FW_ASYNCNOTINT	0x1
#define V_PCIE_FW_ASYNCNOTINT(x) \
    ((x) << S_PCIE_FW_ASYNCNOTINT)
#define G_PCIE_FW_ASYNCNOTINT(x) \
    (((x) >> S_PCIE_FW_ASYNCNOTINT) & M_PCIE_FW_ASYNCNOTINT)
#define F_PCIE_FW_ASYNCNOTINT	V_PCIE_FW_ASYNCNOTINT(1U)

#define S_PCIE_FW_ASYNCNOT	16
#define M_PCIE_FW_ASYNCNOT	0x7
#define V_PCIE_FW_ASYNCNOT(x)	((x) << S_PCIE_FW_ASYNCNOT)
#define G_PCIE_FW_ASYNCNOT(x)	\
    (((x) >> S_PCIE_FW_ASYNCNOT) & M_PCIE_FW_ASYNCNOT)

#define S_PCIE_FW_MASTER_VLD	15
#define M_PCIE_FW_MASTER_VLD	0x1
#define V_PCIE_FW_MASTER_VLD(x)	((x) << S_PCIE_FW_MASTER_VLD)
#define G_PCIE_FW_MASTER_VLD(x)	\
    (((x) >> S_PCIE_FW_MASTER_VLD) & M_PCIE_FW_MASTER_VLD)
#define F_PCIE_FW_MASTER_VLD	V_PCIE_FW_MASTER_VLD(1U)

#define S_PCIE_FW_MASTER	12
#define M_PCIE_FW_MASTER	0x7
#define V_PCIE_FW_MASTER(x)	((x) << S_PCIE_FW_MASTER)
#define G_PCIE_FW_MASTER(x)	(((x) >> S_PCIE_FW_MASTER) & M_PCIE_FW_MASTER)

#define S_PCIE_FW_RESET_VLD		11
#define M_PCIE_FW_RESET_VLD		0x1
#define V_PCIE_FW_RESET_VLD(x)	((x) << S_PCIE_FW_RESET_VLD)
#define G_PCIE_FW_RESET_VLD(x)	\
    (((x) >> S_PCIE_FW_RESET_VLD) & M_PCIE_FW_RESET_VLD)
#define F_PCIE_FW_RESET_VLD	V_PCIE_FW_RESET_VLD(1U)

#define S_PCIE_FW_RESET		8
#define M_PCIE_FW_RESET		0x7
#define V_PCIE_FW_RESET(x)	((x) << S_PCIE_FW_RESET)
#define G_PCIE_FW_RESET(x)	\
    (((x) >> S_PCIE_FW_RESET) & M_PCIE_FW_RESET)

#define S_PCIE_FW_REGISTERED	0
#define M_PCIE_FW_REGISTERED	0xff
#define V_PCIE_FW_REGISTERED(x)	((x) << S_PCIE_FW_REGISTERED)
#define G_PCIE_FW_REGISTERED(x)	\
    (((x) >> S_PCIE_FW_REGISTERED) & M_PCIE_FW_REGISTERED)


/******************************************************************************
 *   B I N A R Y   H E A D E R   F O R M A T
 **********************************************/

/*
 *	firmware binary header format
 */
struct fw_hdr {
	__u8	ver;
	__u8	chip;			/* terminator chip family */
	__be16	len512;			/* bin length in units of 512-bytes */
	__be32	fw_ver;			/* firmware version */
	__be32	tp_microcode_ver;	/* tcp processor microcode version */
	__u8	intfver_nic;
	__u8	intfver_vnic;
	__u8	intfver_ofld;
	__u8	intfver_ri;
	__u8	intfver_iscsipdu;
	__u8	intfver_iscsi;
	__u8	intfver_fcoe;
	__u8	reserved2;
	__u32	reserved3;
	__u32	reserved4;
	__u32	reserved5;
	__be32	flags;
	__be32	reserved6[23];
};

enum fw_hdr_chip {
	FW_HDR_CHIP_T4,
	FW_HDR_CHIP_T5
};

#define S_FW_HDR_FW_VER_MAJOR	24
#define M_FW_HDR_FW_VER_MAJOR	0xff
#define V_FW_HDR_FW_VER_MAJOR(x) \
    ((x) << S_FW_HDR_FW_VER_MAJOR)
#define G_FW_HDR_FW_VER_MAJOR(x) \
    (((x) >> S_FW_HDR_FW_VER_MAJOR) & M_FW_HDR_FW_VER_MAJOR)

#define S_FW_HDR_FW_VER_MINOR	16
#define M_FW_HDR_FW_VER_MINOR	0xff
#define V_FW_HDR_FW_VER_MINOR(x) \
    ((x) << S_FW_HDR_FW_VER_MINOR)
#define G_FW_HDR_FW_VER_MINOR(x) \
    (((x) >> S_FW_HDR_FW_VER_MINOR) & M_FW_HDR_FW_VER_MINOR)

#define S_FW_HDR_FW_VER_MICRO	8
#define M_FW_HDR_FW_VER_MICRO	0xff
#define V_FW_HDR_FW_VER_MICRO(x) \
    ((x) << S_FW_HDR_FW_VER_MICRO)
#define G_FW_HDR_FW_VER_MICRO(x) \
    (((x) >> S_FW_HDR_FW_VER_MICRO) & M_FW_HDR_FW_VER_MICRO)

#define S_FW_HDR_FW_VER_BUILD	0
#define M_FW_HDR_FW_VER_BUILD	0xff
#define V_FW_HDR_FW_VER_BUILD(x) \
    ((x) << S_FW_HDR_FW_VER_BUILD)
#define G_FW_HDR_FW_VER_BUILD(x) \
    (((x) >> S_FW_HDR_FW_VER_BUILD) & M_FW_HDR_FW_VER_BUILD)

enum {
	FW_HDR_INTFVER_NIC	= 0x00,
	FW_HDR_INTFVER_VNIC	= 0x00,
	FW_HDR_INTFVER_OFLD	= 0x00,
	FW_HDR_INTFVER_RI	= 0x00,
	FW_HDR_INTFVER_ISCSIPDU	= 0x00,
	FW_HDR_INTFVER_ISCSI	= 0x00,
	FW_HDR_INTFVER_FCOE	= 0x00,
};

enum fw_hdr_flags {
	FW_HDR_FLAGS_RESET_HALT	= 0x00000001,
};

#endif /* _T4FW_INTERFACE_H_ */<|MERGE_RESOLUTION|>--- conflicted
+++ resolved
@@ -1,5 +1,5 @@
 /*-
- * Copyright (c) 2011 Chelsio Communications, Inc.
+ * Copyright (c) 2012 Chelsio Communications, Inc.
  * All rights reserved.
  *
  * Redistribution and use in source and binary forms, with or without
@@ -83,7 +83,9 @@
 	FW_TP_WR		= 0x05,
 	FW_ETH_TX_PKT_WR	= 0x08,
 	FW_ETH_TX_PKTS_WR	= 0x09,
+	FW_ETH_TX_UO_WR		= 0x1c,
 	FW_EQ_FLUSH_WR		= 0x1b,
+	FW_OFLD_CONNECTION_WR	= 0x2f,
 	FW_FLOWC_WR		= 0x0a,
 	FW_OFLD_TX_DATA_WR	= 0x0b,
 	FW_CMD_WR		= 0x10,
@@ -96,9 +98,23 @@
 	FW_RI_BIND_MW_WR	= 0x18,
 	FW_RI_FR_NSMR_WR	= 0x19,
 	FW_RI_INV_LSTAG_WR	= 0x1a,
+	FW_RI_SEND_IMMEDIATE_WR	= 0x15,
+	FW_RI_ATOMIC_WR		= 0x16,
 	FW_RI_WR		= 0x0d,
-	FW_ISCSI_NODE_WR	= 0x4a,
-	FW_LASTC2E_WR		= 0x50
+	FW_CHNET_IFCONF_WR	= 0x6b,
+	FW_RDEV_WR		= 0x38,
+	FW_FOISCSI_NODE_WR	= 0x60,
+	FW_FOISCSI_CTRL_WR	= 0x6a,
+	FW_FOISCSI_CHAP_WR	= 0x6c,
+	FW_FCOE_ELS_CT_WR	= 0x30,
+	FW_SCSI_WRITE_WR	= 0x31,
+	FW_SCSI_READ_WR		= 0x32,
+	FW_SCSI_CMD_WR		= 0x33,
+	FW_SCSI_ABRT_CLS_WR	= 0x34,
+	FW_SCSI_TGT_ACC_WR	= 0x35,
+	FW_SCSI_TGT_XMIT_WR	= 0x36,
+	FW_SCSI_TGT_RSP_WR	= 0x37,
+	FW_LASTC2E_WR		= 0x70
 };
 
 /*
@@ -536,11 +552,159 @@
 	__u8   type;
 };
 
+struct fw_eth_tx_uo_wr {
+	__be32 op_immdlen;
+	__be32 equiq_to_len16;
+	__be64 r3;
+	__be16 ethlen;
+	__be16 iplen;
+	__be16 udplen;
+	__be16 mss;
+	__be32 length;
+	__be32 r4;
+};
+
 struct fw_eq_flush_wr {
 	__u8   opcode;
 	__u8   r1[3];
 	__be32 equiq_to_len16;
 	__be64 r3;
+};
+
+struct fw_ofld_connection_wr {
+	__be32 op_compl;
+	__be32 len16_pkd;
+	__u64  cookie;
+	__be64 r2;
+	__be64 r3;
+	struct fw_ofld_connection_le {
+		__be32 version_cpl;
+		__be32 filter;
+		__be32 r1;
+		__be16 lport;
+		__be16 pport;
+		union fw_ofld_connection_leip {
+			struct fw_ofld_connection_le_ipv4 {
+				__be32 pip;
+				__be32 lip;
+				__be64 r0;
+				__be64 r1;
+				__be64 r2;
+			} ipv4;
+			struct fw_ofld_connection_le_ipv6 {
+				__be64 pip_hi;
+				__be64 pip_lo;
+				__be64 lip_hi;
+				__be64 lip_lo;
+			} ipv6;
+		} u;
+	} le;
+	struct fw_ofld_connection_tcb {
+		__be32 t_state_to_astid;
+		__be16 cplrxdataack_cplpassacceptrpl;
+		__be16 rcv_adv;
+		__be32 rcv_nxt;
+		__be32 tx_max;
+		__be64 opt0;
+		__be32 opt2;
+		__be32 r1;
+		__be64 r2;
+		__be64 r3;
+	} tcb;
+};
+
+#define S_FW_OFLD_CONNECTION_WR_VERSION		31
+#define M_FW_OFLD_CONNECTION_WR_VERSION		0x1
+#define V_FW_OFLD_CONNECTION_WR_VERSION(x)	\
+    ((x) << S_FW_OFLD_CONNECTION_WR_VERSION)
+#define G_FW_OFLD_CONNECTION_WR_VERSION(x)	\
+    (((x) >> S_FW_OFLD_CONNECTION_WR_VERSION) & \
+     M_FW_OFLD_CONNECTION_WR_VERSION)
+#define F_FW_OFLD_CONNECTION_WR_VERSION	V_FW_OFLD_CONNECTION_WR_VERSION(1U)
+
+#define S_FW_OFLD_CONNECTION_WR_CPL	30
+#define M_FW_OFLD_CONNECTION_WR_CPL	0x1
+#define V_FW_OFLD_CONNECTION_WR_CPL(x)	((x) << S_FW_OFLD_CONNECTION_WR_CPL)
+#define G_FW_OFLD_CONNECTION_WR_CPL(x)	\
+    (((x) >> S_FW_OFLD_CONNECTION_WR_CPL) & M_FW_OFLD_CONNECTION_WR_CPL)
+#define F_FW_OFLD_CONNECTION_WR_CPL	V_FW_OFLD_CONNECTION_WR_CPL(1U)
+
+#define S_FW_OFLD_CONNECTION_WR_T_STATE		28
+#define M_FW_OFLD_CONNECTION_WR_T_STATE		0xf
+#define V_FW_OFLD_CONNECTION_WR_T_STATE(x)	\
+    ((x) << S_FW_OFLD_CONNECTION_WR_T_STATE)
+#define G_FW_OFLD_CONNECTION_WR_T_STATE(x)	\
+    (((x) >> S_FW_OFLD_CONNECTION_WR_T_STATE) & \
+     M_FW_OFLD_CONNECTION_WR_T_STATE)
+
+#define S_FW_OFLD_CONNECTION_WR_RCV_SCALE	24
+#define M_FW_OFLD_CONNECTION_WR_RCV_SCALE	0xf
+#define V_FW_OFLD_CONNECTION_WR_RCV_SCALE(x)	\
+    ((x) << S_FW_OFLD_CONNECTION_WR_RCV_SCALE)
+#define G_FW_OFLD_CONNECTION_WR_RCV_SCALE(x)	\
+    (((x) >> S_FW_OFLD_CONNECTION_WR_RCV_SCALE) & \
+     M_FW_OFLD_CONNECTION_WR_RCV_SCALE)
+
+#define S_FW_OFLD_CONNECTION_WR_ASTID		0
+#define M_FW_OFLD_CONNECTION_WR_ASTID		0xffffff
+#define V_FW_OFLD_CONNECTION_WR_ASTID(x)	\
+    ((x) << S_FW_OFLD_CONNECTION_WR_ASTID)
+#define G_FW_OFLD_CONNECTION_WR_ASTID(x)	\
+    (((x) >> S_FW_OFLD_CONNECTION_WR_ASTID) & M_FW_OFLD_CONNECTION_WR_ASTID)
+
+#define S_FW_OFLD_CONNECTION_WR_CPLRXDATAACK	15
+#define M_FW_OFLD_CONNECTION_WR_CPLRXDATAACK	0x1
+#define V_FW_OFLD_CONNECTION_WR_CPLRXDATAACK(x)	\
+    ((x) << S_FW_OFLD_CONNECTION_WR_CPLRXDATAACK)
+#define G_FW_OFLD_CONNECTION_WR_CPLRXDATAACK(x)	\
+    (((x) >> S_FW_OFLD_CONNECTION_WR_CPLRXDATAACK) & \
+     M_FW_OFLD_CONNECTION_WR_CPLRXDATAACK)
+#define F_FW_OFLD_CONNECTION_WR_CPLRXDATAACK	\
+    V_FW_OFLD_CONNECTION_WR_CPLRXDATAACK(1U)
+
+#define S_FW_OFLD_CONNECTION_WR_CPLPASSACCEPTRPL	14
+#define M_FW_OFLD_CONNECTION_WR_CPLPASSACCEPTRPL	0x1
+#define V_FW_OFLD_CONNECTION_WR_CPLPASSACCEPTRPL(x)	\
+    ((x) << S_FW_OFLD_CONNECTION_WR_CPLPASSACCEPTRPL)
+#define G_FW_OFLD_CONNECTION_WR_CPLPASSACCEPTRPL(x)	\
+    (((x) >> S_FW_OFLD_CONNECTION_WR_CPLPASSACCEPTRPL) & \
+     M_FW_OFLD_CONNECTION_WR_CPLPASSACCEPTRPL)
+#define F_FW_OFLD_CONNECTION_WR_CPLPASSACCEPTRPL	\
+    V_FW_OFLD_CONNECTION_WR_CPLPASSACCEPTRPL(1U)
+
+enum fw_flowc_mnem_tcpstate {
+	FW_FLOWC_MNEM_TCPSTATE_CLOSED	= 0, /* illegal */
+	FW_FLOWC_MNEM_TCPSTATE_LISTEN	= 1, /* illegal */
+	FW_FLOWC_MNEM_TCPSTATE_SYNSENT	= 2, /* illegal */
+	FW_FLOWC_MNEM_TCPSTATE_SYNRECEIVED = 3, /* illegal */
+	FW_FLOWC_MNEM_TCPSTATE_ESTABLISHED = 4, /* default */
+	FW_FLOWC_MNEM_TCPSTATE_CLOSEWAIT = 5, /* got peer close already */
+	FW_FLOWC_MNEM_TCPSTATE_FINWAIT1	= 6, /* haven't gotten ACK for FIN and
+					      * will resend FIN - equiv ESTAB
+					      */
+	FW_FLOWC_MNEM_TCPSTATE_CLOSING	= 7, /* haven't gotten ACK for FIN and
+					      * will resend FIN but have
+					      * received FIN
+					      */
+	FW_FLOWC_MNEM_TCPSTATE_LASTACK	= 8, /* haven't gotten ACK for FIN and
+					      * will resend FIN but have
+					      * received FIN
+					      */
+	FW_FLOWC_MNEM_TCPSTATE_FINWAIT2	= 9, /* sent FIN and got FIN + ACK,
+					      * waiting for FIN
+					      */
+	FW_FLOWC_MNEM_TCPSTATE_TIMEWAIT	= 10, /* not expected */
+};
+
+enum fw_flowc_mnem_uostate {
+	FW_FLOWC_MNEM_UOSTATE_CLOSED	= 0, /* illegal */
+	FW_FLOWC_MNEM_UOSTATE_ESTABLISHED = 1, /* default */
+	FW_FLOWC_MNEM_UOSTATE_CLOSING	= 2, /* graceful close, after sending
+					      * outstanding payload
+					      */
+	FW_FLOWC_MNEM_UOSTATE_ABORTING	= 3, /* immediate close, after
+					      * discarding outstanding payload
+					      */
 };
 
 enum fw_flowc_mnem {
@@ -553,13 +717,10 @@
 	FW_FLOWC_MNEM_SNDBUF,
 	FW_FLOWC_MNEM_MSS,
 	FW_FLOWC_MNEM_TXDATAPLEN_MAX,
-<<<<<<< HEAD
-=======
 	FW_FLOWC_MNEM_TCPSTATE,
 	FW_FLOWC_MNEM_UOSTATE,
 	FW_FLOWC_MNEM_SCHEDCLASS,
 	FW_FLOWC_MNEM_DCBPRIO,
->>>>>>> 85823a3b
 };
 
 struct fw_flowc_mnemval {
@@ -679,7 +840,7 @@
  **************************************/
 
 enum fw_ri_wr_opcode {
-	FW_RI_RDMA_WRITE		= 0x0,               /* IETF RDMAP v1.0 ... */
+	FW_RI_RDMA_WRITE		= 0x0,	/* IETF RDMAP v1.0 ... */
 	FW_RI_READ_REQ			= 0x1,
 	FW_RI_READ_RESP			= 0x2,
 	FW_RI_SEND			= 0x3,
@@ -687,14 +848,23 @@
 	FW_RI_SEND_WITH_SE		= 0x5,
 	FW_RI_SEND_WITH_SE_INV		= 0x6,
 	FW_RI_TERMINATE			= 0x7,
-	FW_RI_RDMA_INIT			= 0x8,                /* CHELSIO RI specific ... */
+	FW_RI_RDMA_INIT			= 0x8,	/* CHELSIO RI specific ... */
 	FW_RI_BIND_MW			= 0x9,
 	FW_RI_FAST_REGISTER		= 0xa,
 	FW_RI_LOCAL_INV			= 0xb,
 	FW_RI_QP_MODIFY			= 0xc,
 	FW_RI_BYPASS			= 0xd,
 	FW_RI_RECEIVE			= 0xe,
-
+#if 0
+	FW_RI_SEND_IMMEDIATE		= 0x8,
+	FW_RI_SEND_IMMEDIATE_WITH_SE	= 0x9,
+	FW_RI_ATOMIC_REQUEST		= 0xa,
+	FW_RI_ATOMIC_RESPONSE		= 0xb,
+
+	FW_RI_BIND_MW			= 0xc, /* CHELSIO RI specific ... */
+	FW_RI_FAST_REGISTER		= 0xd,
+	FW_RI_LOCAL_INV			= 0xe,
+#endif
 	FW_RI_SGE_EC_CR_RETURN		= 0xf
 };
 
@@ -1409,6 +1579,72 @@
 	__be32 r2;
 	__be32 stag_inv;
 };
+
+struct fw_ri_send_immediate_wr {
+	__u8   opcode;
+	__u8   flags;
+	__u16  wrid;
+	__u8   r1[3];
+	__u8   len16;
+	__be32 sendimmop_pkd;
+	__be32 r3;
+	__be32 plen;
+	__be32 r4;
+	__be64 r5;
+#ifndef C99_NOT_SUPPORTED
+	struct fw_ri_immd immd_src[0];
+#endif
+};
+
+#define S_FW_RI_SEND_IMMEDIATE_WR_SENDIMMOP	0
+#define M_FW_RI_SEND_IMMEDIATE_WR_SENDIMMOP	0xf
+#define V_FW_RI_SEND_IMMEDIATE_WR_SENDIMMOP(x)	\
+    ((x) << S_FW_RI_SEND_IMMEDIATE_WR_SENDIMMOP)
+#define G_FW_RI_SEND_IMMEDIATE_WR_SENDIMMOP(x)	\
+    (((x) >> S_FW_RI_SEND_IMMEDIATE_WR_SENDIMMOP) & \
+     M_FW_RI_SEND_IMMEDIATE_WR_SENDIMMOP)
+
+enum fw_ri_atomic_op {
+	FW_RI_ATOMIC_OP_FETCHADD,
+	FW_RI_ATOMIC_OP_SWAP,
+	FW_RI_ATOMIC_OP_CMDSWAP,
+};
+
+struct fw_ri_atomic_wr {
+	__u8   opcode;
+	__u8   flags;
+	__u16  wrid;
+	__u8   r1[3];
+	__u8   len16;
+	__be32 atomicop_pkd;
+	__be64 r3;
+	__be32 aopcode_pkd;
+	__be32 reqid;
+	__be32 stag;
+	__be32 to_hi;
+	__be32 to_lo;
+	__be32 addswap_data_hi;
+	__be32 addswap_data_lo;
+	__be32 addswap_mask_hi;
+	__be32 addswap_mask_lo;
+	__be32 compare_data_hi;
+	__be32 compare_data_lo;
+	__be32 compare_mask_hi;
+	__be32 compare_mask_lo;
+	__be32 r5;
+};
+
+#define S_FW_RI_ATOMIC_WR_ATOMICOP	0
+#define M_FW_RI_ATOMIC_WR_ATOMICOP	0xf
+#define V_FW_RI_ATOMIC_WR_ATOMICOP(x)	((x) << S_FW_RI_ATOMIC_WR_ATOMICOP)
+#define G_FW_RI_ATOMIC_WR_ATOMICOP(x)	\
+    (((x) >> S_FW_RI_ATOMIC_WR_ATOMICOP) & M_FW_RI_ATOMIC_WR_ATOMICOP)
+
+#define S_FW_RI_ATOMIC_WR_AOPCODE	0
+#define M_FW_RI_ATOMIC_WR_AOPCODE	0xf
+#define V_FW_RI_ATOMIC_WR_AOPCODE(x)	((x) << S_FW_RI_ATOMIC_WR_AOPCODE)
+#define G_FW_RI_ATOMIC_WR_AOPCODE(x)	\
+    (((x) >> S_FW_RI_ATOMIC_WR_AOPCODE) & M_FW_RI_ATOMIC_WR_AOPCODE)
 
 enum fw_ri_type {
 	FW_RI_TYPE_INIT,
@@ -1492,10 +1728,6 @@
     (((x) >> S_FW_RI_WR_P2PTYPE) & M_FW_RI_WR_P2PTYPE)
 
 /******************************************************************************
-<<<<<<< HEAD
- *   S C S I   W O R K   R E Q U E S T s
- **********************************************/
-=======
  *  F O i S C S I   W O R K R E Q U E S T s
  *********************************************/
 
@@ -1524,14 +1756,10 @@
 
 	FW_CHNET_IFCONF_WR_SUBOP_DHCP_SET,
 	FW_CHNET_IFCONF_WR_SUBOP_DHCP_GET,
->>>>>>> 85823a3b
-
-
-<<<<<<< HEAD
-/******************************************************************************
- *   F O i S C S I   W O R K   R E Q U E S T s
- **********************************************/
-=======
+
+	FW_CHNET_IFCONF_WR_SUBOP_MAX,
+};
+
 struct fw_chnet_ifconf_wr {
 	__be32 op_compl;
 	__be32 flowid_len16;
@@ -1670,174 +1898,261 @@
 		} iscsi_rdev;
 	} u;
 };
->>>>>>> 85823a3b
-
-#define	ISCSI_NAME_MAX_LEN	224
-#define	ISCSI_ALIAS_MAX_LEN	224
-
-enum session_type {
-	ISCSI_SESSION_DISCOVERY = 0,
-	ISCSI_SESSION_NORMAL,
-};
-
-enum digest_val {
-	DIGEST_NONE = 0,
-	DIGEST_CRC32,
-	DIGEST_BOTH,
-};
-
-enum fw_iscsi_subops {
-	NODE_ONLINE = 1,
-	SESS_ONLINE,
-	CONN_ONLINE,
-	NODE_OFFLINE,
-	SESS_OFFLINE,
-	CONN_OFFLINE,
-	NODE_STATS,
-	SESS_STATS,
-	CONN_STATS,
-	UPDATE_IOHANDLE,
-};
-
-struct fw_iscsi_node_attr {
-	__u8		name_len;
-	__u8		node_name[ISCSI_NAME_MAX_LEN];
-	__u8		alias_len;
-	__u8		node_alias[ISCSI_ALIAS_MAX_LEN];
-};
-
-struct fw_iscsi_sess_attr {
-	__u8		sess_type;
-	__u8		seq_inorder;
-	__u8		pdu_inorder;
-	__u8		immd_data_en;
-	__u8		init_r2t_en;
-	__u8		erl;
-	__be16		max_conn;
-	__be16		max_r2t;
-	__be16		time2wait;
-	__be16		time2retain;
-	__be32		max_burst;
-	__be32		first_burst;
-};
-
-struct fw_iscsi_conn_attr {
-	__u8		hdr_digest;
-	__u8		data_digest;
-	__be32		max_rcv_dsl;
-	__be16		dst_port;
-	__be32		dst_addr;
-	__be16		src_port;
-	__be32		src_addr;
-	__be32		ping_tmo;
-};
-
-struct fw_iscsi_node_stats {
-	__be16		sess_count;
-	__be16		chap_fail_count;
-	__be16		login_count;
-	__be16		r1;
-};
-
-struct fw_iscsi_sess_stats {
-	__be32		rxbytes;
-	__be32		txbytes;
-	__be32		scmd_count;
-	__be32		read_cmds;
-	__be32		write_cmds;
-	__be32		read_bytes;
-	__be32		write_bytes;
-	__be32		scsi_err_count;
-	__be32		scsi_rst_count;
-	__be32		iscsi_tmf_count;
-	__be32		conn_count;
-};
-
-struct fw_iscsi_conn_stats {
-	__be32		txbytes;
-	__be32		rxbytes;
-	__be32		dataout;
-	__be32		datain;
-};
-
-struct fw_iscsi_node_wr {
-	__u8   opcode;
+
+#define S_FW_RDEV_WR_IMMDLEN	0
+#define M_FW_RDEV_WR_IMMDLEN	0xff
+#define V_FW_RDEV_WR_IMMDLEN(x)	((x) << S_FW_RDEV_WR_IMMDLEN)
+#define G_FW_RDEV_WR_IMMDLEN(x)	\
+    (((x) >> S_FW_RDEV_WR_IMMDLEN) & M_FW_RDEV_WR_IMMDLEN)
+
+#define S_FW_RDEV_WR_ALLOC	31
+#define M_FW_RDEV_WR_ALLOC	0x1
+#define V_FW_RDEV_WR_ALLOC(x)	((x) << S_FW_RDEV_WR_ALLOC)
+#define G_FW_RDEV_WR_ALLOC(x)	\
+    (((x) >> S_FW_RDEV_WR_ALLOC) & M_FW_RDEV_WR_ALLOC)
+#define F_FW_RDEV_WR_ALLOC	V_FW_RDEV_WR_ALLOC(1U)
+
+#define S_FW_RDEV_WR_FREE	30
+#define M_FW_RDEV_WR_FREE	0x1
+#define V_FW_RDEV_WR_FREE(x)	((x) << S_FW_RDEV_WR_FREE)
+#define G_FW_RDEV_WR_FREE(x)	\
+    (((x) >> S_FW_RDEV_WR_FREE) & M_FW_RDEV_WR_FREE)
+#define F_FW_RDEV_WR_FREE	V_FW_RDEV_WR_FREE(1U)
+
+#define S_FW_RDEV_WR_MODIFY	29
+#define M_FW_RDEV_WR_MODIFY	0x1
+#define V_FW_RDEV_WR_MODIFY(x)	((x) << S_FW_RDEV_WR_MODIFY)
+#define G_FW_RDEV_WR_MODIFY(x)	\
+    (((x) >> S_FW_RDEV_WR_MODIFY) & M_FW_RDEV_WR_MODIFY)
+#define F_FW_RDEV_WR_MODIFY	V_FW_RDEV_WR_MODIFY(1U)
+
+#define S_FW_RDEV_WR_FLOWID	8
+#define M_FW_RDEV_WR_FLOWID	0xfffff
+#define V_FW_RDEV_WR_FLOWID(x)	((x) << S_FW_RDEV_WR_FLOWID)
+#define G_FW_RDEV_WR_FLOWID(x)	\
+    (((x) >> S_FW_RDEV_WR_FLOWID) & M_FW_RDEV_WR_FLOWID)
+
+#define S_FW_RDEV_WR_LEN16	0
+#define M_FW_RDEV_WR_LEN16	0xff
+#define V_FW_RDEV_WR_LEN16(x)	((x) << S_FW_RDEV_WR_LEN16)
+#define G_FW_RDEV_WR_LEN16(x)	\
+    (((x) >> S_FW_RDEV_WR_LEN16) & M_FW_RDEV_WR_LEN16)
+
+#define S_FW_RDEV_WR_FLAGS	24
+#define M_FW_RDEV_WR_FLAGS	0xff
+#define V_FW_RDEV_WR_FLAGS(x)	((x) << S_FW_RDEV_WR_FLAGS)
+#define G_FW_RDEV_WR_FLAGS(x)	\
+    (((x) >> S_FW_RDEV_WR_FLAGS) & M_FW_RDEV_WR_FLAGS)
+
+#define S_FW_RDEV_WR_GET_NEXT		20
+#define M_FW_RDEV_WR_GET_NEXT		0xf
+#define V_FW_RDEV_WR_GET_NEXT(x)	((x) << S_FW_RDEV_WR_GET_NEXT)
+#define G_FW_RDEV_WR_GET_NEXT(x)	\
+    (((x) >> S_FW_RDEV_WR_GET_NEXT) & M_FW_RDEV_WR_GET_NEXT)
+
+#define S_FW_RDEV_WR_ASSOC_FLOWID	0
+#define M_FW_RDEV_WR_ASSOC_FLOWID	0xfffff
+#define V_FW_RDEV_WR_ASSOC_FLOWID(x)	((x) << S_FW_RDEV_WR_ASSOC_FLOWID)
+#define G_FW_RDEV_WR_ASSOC_FLOWID(x)	\
+    (((x) >> S_FW_RDEV_WR_ASSOC_FLOWID) & M_FW_RDEV_WR_ASSOC_FLOWID)
+
+#define S_FW_RDEV_WR_RJT	7
+#define M_FW_RDEV_WR_RJT	0x1
+#define V_FW_RDEV_WR_RJT(x)	((x) << S_FW_RDEV_WR_RJT)
+#define G_FW_RDEV_WR_RJT(x)	(((x) >> S_FW_RDEV_WR_RJT) & M_FW_RDEV_WR_RJT)
+#define F_FW_RDEV_WR_RJT	V_FW_RDEV_WR_RJT(1U)
+
+#define S_FW_RDEV_WR_REASON	0
+#define M_FW_RDEV_WR_REASON	0x7f
+#define V_FW_RDEV_WR_REASON(x)	((x) << S_FW_RDEV_WR_REASON)
+#define G_FW_RDEV_WR_REASON(x)	\
+    (((x) >> S_FW_RDEV_WR_REASON) & M_FW_RDEV_WR_REASON)
+
+#define S_FW_RDEV_WR_RD_XFER_RDY	7
+#define M_FW_RDEV_WR_RD_XFER_RDY	0x1
+#define V_FW_RDEV_WR_RD_XFER_RDY(x)	((x) << S_FW_RDEV_WR_RD_XFER_RDY)
+#define G_FW_RDEV_WR_RD_XFER_RDY(x)	\
+    (((x) >> S_FW_RDEV_WR_RD_XFER_RDY) & M_FW_RDEV_WR_RD_XFER_RDY)
+#define F_FW_RDEV_WR_RD_XFER_RDY	V_FW_RDEV_WR_RD_XFER_RDY(1U)
+
+#define S_FW_RDEV_WR_WR_XFER_RDY	6
+#define M_FW_RDEV_WR_WR_XFER_RDY	0x1
+#define V_FW_RDEV_WR_WR_XFER_RDY(x)	((x) << S_FW_RDEV_WR_WR_XFER_RDY)
+#define G_FW_RDEV_WR_WR_XFER_RDY(x)	\
+    (((x) >> S_FW_RDEV_WR_WR_XFER_RDY) & M_FW_RDEV_WR_WR_XFER_RDY)
+#define F_FW_RDEV_WR_WR_XFER_RDY	V_FW_RDEV_WR_WR_XFER_RDY(1U)
+
+#define S_FW_RDEV_WR_FC_SP	5
+#define M_FW_RDEV_WR_FC_SP	0x1
+#define V_FW_RDEV_WR_FC_SP(x)	((x) << S_FW_RDEV_WR_FC_SP)
+#define G_FW_RDEV_WR_FC_SP(x)	\
+    (((x) >> S_FW_RDEV_WR_FC_SP) & M_FW_RDEV_WR_FC_SP)
+#define F_FW_RDEV_WR_FC_SP	V_FW_RDEV_WR_FC_SP(1U)
+
+#define S_FW_RDEV_WR_RPORT_TYPE		0
+#define M_FW_RDEV_WR_RPORT_TYPE		0x1f
+#define V_FW_RDEV_WR_RPORT_TYPE(x)	((x) << S_FW_RDEV_WR_RPORT_TYPE)
+#define G_FW_RDEV_WR_RPORT_TYPE(x)	\
+    (((x) >> S_FW_RDEV_WR_RPORT_TYPE) & M_FW_RDEV_WR_RPORT_TYPE)
+
+#define S_FW_RDEV_WR_VFT	7
+#define M_FW_RDEV_WR_VFT	0x1
+#define V_FW_RDEV_WR_VFT(x)	((x) << S_FW_RDEV_WR_VFT)
+#define G_FW_RDEV_WR_VFT(x)	(((x) >> S_FW_RDEV_WR_VFT) & M_FW_RDEV_WR_VFT)
+#define F_FW_RDEV_WR_VFT	V_FW_RDEV_WR_VFT(1U)
+
+#define S_FW_RDEV_WR_NPIV	6
+#define M_FW_RDEV_WR_NPIV	0x1
+#define V_FW_RDEV_WR_NPIV(x)	((x) << S_FW_RDEV_WR_NPIV)
+#define G_FW_RDEV_WR_NPIV(x)	\
+    (((x) >> S_FW_RDEV_WR_NPIV) & M_FW_RDEV_WR_NPIV)
+#define F_FW_RDEV_WR_NPIV	V_FW_RDEV_WR_NPIV(1U)
+
+#define S_FW_RDEV_WR_CLASS	4
+#define M_FW_RDEV_WR_CLASS	0x3
+#define V_FW_RDEV_WR_CLASS(x)	((x) << S_FW_RDEV_WR_CLASS)
+#define G_FW_RDEV_WR_CLASS(x)	\
+    (((x) >> S_FW_RDEV_WR_CLASS) & M_FW_RDEV_WR_CLASS)
+
+#define S_FW_RDEV_WR_SEQ_DEL	3
+#define M_FW_RDEV_WR_SEQ_DEL	0x1
+#define V_FW_RDEV_WR_SEQ_DEL(x)	((x) << S_FW_RDEV_WR_SEQ_DEL)
+#define G_FW_RDEV_WR_SEQ_DEL(x)	\
+    (((x) >> S_FW_RDEV_WR_SEQ_DEL) & M_FW_RDEV_WR_SEQ_DEL)
+#define F_FW_RDEV_WR_SEQ_DEL	V_FW_RDEV_WR_SEQ_DEL(1U)
+
+#define S_FW_RDEV_WR_PRIO_PREEMP	2
+#define M_FW_RDEV_WR_PRIO_PREEMP	0x1
+#define V_FW_RDEV_WR_PRIO_PREEMP(x)	((x) << S_FW_RDEV_WR_PRIO_PREEMP)
+#define G_FW_RDEV_WR_PRIO_PREEMP(x)	\
+    (((x) >> S_FW_RDEV_WR_PRIO_PREEMP) & M_FW_RDEV_WR_PRIO_PREEMP)
+#define F_FW_RDEV_WR_PRIO_PREEMP	V_FW_RDEV_WR_PRIO_PREEMP(1U)
+
+#define S_FW_RDEV_WR_PREF	1
+#define M_FW_RDEV_WR_PREF	0x1
+#define V_FW_RDEV_WR_PREF(x)	((x) << S_FW_RDEV_WR_PREF)
+#define G_FW_RDEV_WR_PREF(x)	\
+    (((x) >> S_FW_RDEV_WR_PREF) & M_FW_RDEV_WR_PREF)
+#define F_FW_RDEV_WR_PREF	V_FW_RDEV_WR_PREF(1U)
+
+#define S_FW_RDEV_WR_QOS	0
+#define M_FW_RDEV_WR_QOS	0x1
+#define V_FW_RDEV_WR_QOS(x)	((x) << S_FW_RDEV_WR_QOS)
+#define G_FW_RDEV_WR_QOS(x)	(((x) >> S_FW_RDEV_WR_QOS) & M_FW_RDEV_WR_QOS)
+#define F_FW_RDEV_WR_QOS	V_FW_RDEV_WR_QOS(1U)
+
+#define S_FW_RDEV_WR_ORG_PROC_ASSOC	7
+#define M_FW_RDEV_WR_ORG_PROC_ASSOC	0x1
+#define V_FW_RDEV_WR_ORG_PROC_ASSOC(x)	((x) << S_FW_RDEV_WR_ORG_PROC_ASSOC)
+#define G_FW_RDEV_WR_ORG_PROC_ASSOC(x)	\
+    (((x) >> S_FW_RDEV_WR_ORG_PROC_ASSOC) & M_FW_RDEV_WR_ORG_PROC_ASSOC)
+#define F_FW_RDEV_WR_ORG_PROC_ASSOC	V_FW_RDEV_WR_ORG_PROC_ASSOC(1U)
+
+#define S_FW_RDEV_WR_RSP_PROC_ASSOC	6
+#define M_FW_RDEV_WR_RSP_PROC_ASSOC	0x1
+#define V_FW_RDEV_WR_RSP_PROC_ASSOC(x)	((x) << S_FW_RDEV_WR_RSP_PROC_ASSOC)
+#define G_FW_RDEV_WR_RSP_PROC_ASSOC(x)	\
+    (((x) >> S_FW_RDEV_WR_RSP_PROC_ASSOC) & M_FW_RDEV_WR_RSP_PROC_ASSOC)
+#define F_FW_RDEV_WR_RSP_PROC_ASSOC	V_FW_RDEV_WR_RSP_PROC_ASSOC(1U)
+
+#define S_FW_RDEV_WR_IMAGE_PAIR		5
+#define M_FW_RDEV_WR_IMAGE_PAIR		0x1
+#define V_FW_RDEV_WR_IMAGE_PAIR(x)	((x) << S_FW_RDEV_WR_IMAGE_PAIR)
+#define G_FW_RDEV_WR_IMAGE_PAIR(x)	\
+    (((x) >> S_FW_RDEV_WR_IMAGE_PAIR) & M_FW_RDEV_WR_IMAGE_PAIR)
+#define F_FW_RDEV_WR_IMAGE_PAIR	V_FW_RDEV_WR_IMAGE_PAIR(1U)
+
+#define S_FW_RDEV_WR_ACC_RSP_CODE	0
+#define M_FW_RDEV_WR_ACC_RSP_CODE	0x1f
+#define V_FW_RDEV_WR_ACC_RSP_CODE(x)	((x) << S_FW_RDEV_WR_ACC_RSP_CODE)
+#define G_FW_RDEV_WR_ACC_RSP_CODE(x)	\
+    (((x) >> S_FW_RDEV_WR_ACC_RSP_CODE) & M_FW_RDEV_WR_ACC_RSP_CODE)
+
+#define S_FW_RDEV_WR_ENH_DISC		7
+#define M_FW_RDEV_WR_ENH_DISC		0x1
+#define V_FW_RDEV_WR_ENH_DISC(x)	((x) << S_FW_RDEV_WR_ENH_DISC)
+#define G_FW_RDEV_WR_ENH_DISC(x)	\
+    (((x) >> S_FW_RDEV_WR_ENH_DISC) & M_FW_RDEV_WR_ENH_DISC)
+#define F_FW_RDEV_WR_ENH_DISC	V_FW_RDEV_WR_ENH_DISC(1U)
+
+#define S_FW_RDEV_WR_REC	6
+#define M_FW_RDEV_WR_REC	0x1
+#define V_FW_RDEV_WR_REC(x)	((x) << S_FW_RDEV_WR_REC)
+#define G_FW_RDEV_WR_REC(x)	(((x) >> S_FW_RDEV_WR_REC) & M_FW_RDEV_WR_REC)
+#define F_FW_RDEV_WR_REC	V_FW_RDEV_WR_REC(1U)
+
+#define S_FW_RDEV_WR_TASK_RETRY_ID	5
+#define M_FW_RDEV_WR_TASK_RETRY_ID	0x1
+#define V_FW_RDEV_WR_TASK_RETRY_ID(x)	((x) << S_FW_RDEV_WR_TASK_RETRY_ID)
+#define G_FW_RDEV_WR_TASK_RETRY_ID(x)	\
+    (((x) >> S_FW_RDEV_WR_TASK_RETRY_ID) & M_FW_RDEV_WR_TASK_RETRY_ID)
+#define F_FW_RDEV_WR_TASK_RETRY_ID	V_FW_RDEV_WR_TASK_RETRY_ID(1U)
+
+#define S_FW_RDEV_WR_RETRY	4
+#define M_FW_RDEV_WR_RETRY	0x1
+#define V_FW_RDEV_WR_RETRY(x)	((x) << S_FW_RDEV_WR_RETRY)
+#define G_FW_RDEV_WR_RETRY(x)	\
+    (((x) >> S_FW_RDEV_WR_RETRY) & M_FW_RDEV_WR_RETRY)
+#define F_FW_RDEV_WR_RETRY	V_FW_RDEV_WR_RETRY(1U)
+
+#define S_FW_RDEV_WR_CONF_CMPL		3
+#define M_FW_RDEV_WR_CONF_CMPL		0x1
+#define V_FW_RDEV_WR_CONF_CMPL(x)	((x) << S_FW_RDEV_WR_CONF_CMPL)
+#define G_FW_RDEV_WR_CONF_CMPL(x)	\
+    (((x) >> S_FW_RDEV_WR_CONF_CMPL) & M_FW_RDEV_WR_CONF_CMPL)
+#define F_FW_RDEV_WR_CONF_CMPL	V_FW_RDEV_WR_CONF_CMPL(1U)
+
+#define S_FW_RDEV_WR_DATA_OVLY		2
+#define M_FW_RDEV_WR_DATA_OVLY		0x1
+#define V_FW_RDEV_WR_DATA_OVLY(x)	((x) << S_FW_RDEV_WR_DATA_OVLY)
+#define G_FW_RDEV_WR_DATA_OVLY(x)	\
+    (((x) >> S_FW_RDEV_WR_DATA_OVLY) & M_FW_RDEV_WR_DATA_OVLY)
+#define F_FW_RDEV_WR_DATA_OVLY	V_FW_RDEV_WR_DATA_OVLY(1U)
+
+#define S_FW_RDEV_WR_INI	1
+#define M_FW_RDEV_WR_INI	0x1
+#define V_FW_RDEV_WR_INI(x)	((x) << S_FW_RDEV_WR_INI)
+#define G_FW_RDEV_WR_INI(x)	(((x) >> S_FW_RDEV_WR_INI) & M_FW_RDEV_WR_INI)
+#define F_FW_RDEV_WR_INI	V_FW_RDEV_WR_INI(1U)
+
+#define S_FW_RDEV_WR_TGT	0
+#define M_FW_RDEV_WR_TGT	0x1
+#define V_FW_RDEV_WR_TGT(x)	((x) << S_FW_RDEV_WR_TGT)
+#define G_FW_RDEV_WR_TGT(x)	(((x) >> S_FW_RDEV_WR_TGT) & M_FW_RDEV_WR_TGT)
+#define F_FW_RDEV_WR_TGT	V_FW_RDEV_WR_TGT(1U)
+
+struct fw_foiscsi_node_wr {
+	__be32 op_to_immdlen;
+	__be32 flowid_len16;
+	__u64  cookie;
 	__u8   subop;
-	__be16 immd_len;
+	__u8   status;
+	__u8   alias_len;
+	__u8   iqn_len;
+	__be32 node_flowid;
+	__be16 nodeid;
+	__be16 login_retry;
+	__be16 retry_timeout;
+	__be16 r3;
+	__u8   iqn[224];
+	__u8   alias[224];
+};
+
+#define S_FW_FOISCSI_NODE_WR_IMMDLEN	0
+#define M_FW_FOISCSI_NODE_WR_IMMDLEN	0xffff
+#define V_FW_FOISCSI_NODE_WR_IMMDLEN(x)	((x) << S_FW_FOISCSI_NODE_WR_IMMDLEN)
+#define G_FW_FOISCSI_NODE_WR_IMMDLEN(x)	\
+    (((x) >> S_FW_FOISCSI_NODE_WR_IMMDLEN) & M_FW_FOISCSI_NODE_WR_IMMDLEN)
+
+struct fw_foiscsi_ctrl_wr {
+	__be32 op_compl;
 	__be32 flowid_len16;
-	__be64 cookie;
-	__u8   node_attr_to_compl;
+	__u64  cookie;
+	__u8   subop;
 	__u8   status;
-	__be16 r1;
+	__u8   ctrl_state;
+	__u8   io_state;
 	__be32 node_id;
-<<<<<<< HEAD
-	__be32 ctrl_handle;
-	__be32 io_handle;
-};
-
-#define S_FW_ISCSI_NODE_WR_FLOWID	8
-#define M_FW_ISCSI_NODE_WR_FLOWID	0xfffff
-#define V_FW_ISCSI_NODE_WR_FLOWID(x)	((x) << S_FW_ISCSI_NODE_WR_FLOWID)
-#define G_FW_ISCSI_NODE_WR_FLOWID(x)	\
-    (((x) >> S_FW_ISCSI_NODE_WR_FLOWID) & M_FW_ISCSI_NODE_WR_FLOWID)
-
-#define S_FW_ISCSI_NODE_WR_LEN16	0
-#define M_FW_ISCSI_NODE_WR_LEN16	0xff
-#define V_FW_ISCSI_NODE_WR_LEN16(x)	((x) << S_FW_ISCSI_NODE_WR_LEN16)
-#define G_FW_ISCSI_NODE_WR_LEN16(x)	\
-    (((x) >> S_FW_ISCSI_NODE_WR_LEN16) & M_FW_ISCSI_NODE_WR_LEN16)
-
-#define S_FW_ISCSI_NODE_WR_NODE_ATTR	7
-#define M_FW_ISCSI_NODE_WR_NODE_ATTR	0x1
-#define V_FW_ISCSI_NODE_WR_NODE_ATTR(x)	((x) << S_FW_ISCSI_NODE_WR_NODE_ATTR)
-#define G_FW_ISCSI_NODE_WR_NODE_ATTR(x)	\
-    (((x) >> S_FW_ISCSI_NODE_WR_NODE_ATTR) & M_FW_ISCSI_NODE_WR_NODE_ATTR)
-#define F_FW_ISCSI_NODE_WR_NODE_ATTR	V_FW_ISCSI_NODE_WR_NODE_ATTR(1U)
-
-#define S_FW_ISCSI_NODE_WR_SESS_ATTR	6
-#define M_FW_ISCSI_NODE_WR_SESS_ATTR	0x1
-#define V_FW_ISCSI_NODE_WR_SESS_ATTR(x)	((x) << S_FW_ISCSI_NODE_WR_SESS_ATTR)
-#define G_FW_ISCSI_NODE_WR_SESS_ATTR(x)	\
-    (((x) >> S_FW_ISCSI_NODE_WR_SESS_ATTR) & M_FW_ISCSI_NODE_WR_SESS_ATTR)
-#define F_FW_ISCSI_NODE_WR_SESS_ATTR	V_FW_ISCSI_NODE_WR_SESS_ATTR(1U)
-
-#define S_FW_ISCSI_NODE_WR_CONN_ATTR	5
-#define M_FW_ISCSI_NODE_WR_CONN_ATTR	0x1
-#define V_FW_ISCSI_NODE_WR_CONN_ATTR(x)	((x) << S_FW_ISCSI_NODE_WR_CONN_ATTR)
-#define G_FW_ISCSI_NODE_WR_CONN_ATTR(x)	\
-    (((x) >> S_FW_ISCSI_NODE_WR_CONN_ATTR) & M_FW_ISCSI_NODE_WR_CONN_ATTR)
-#define F_FW_ISCSI_NODE_WR_CONN_ATTR	V_FW_ISCSI_NODE_WR_CONN_ATTR(1U)
-
-#define S_FW_ISCSI_NODE_WR_TGT_ATTR	4
-#define M_FW_ISCSI_NODE_WR_TGT_ATTR	0x1
-#define V_FW_ISCSI_NODE_WR_TGT_ATTR(x)	((x) << S_FW_ISCSI_NODE_WR_TGT_ATTR)
-#define G_FW_ISCSI_NODE_WR_TGT_ATTR(x)	\
-    (((x) >> S_FW_ISCSI_NODE_WR_TGT_ATTR) & M_FW_ISCSI_NODE_WR_TGT_ATTR)
-#define F_FW_ISCSI_NODE_WR_TGT_ATTR	V_FW_ISCSI_NODE_WR_TGT_ATTR(1U)
-
-#define S_FW_ISCSI_NODE_WR_NODE_TYPE	3
-#define M_FW_ISCSI_NODE_WR_NODE_TYPE	0x1
-#define V_FW_ISCSI_NODE_WR_NODE_TYPE(x)	((x) << S_FW_ISCSI_NODE_WR_NODE_TYPE)
-#define G_FW_ISCSI_NODE_WR_NODE_TYPE(x)	\
-    (((x) >> S_FW_ISCSI_NODE_WR_NODE_TYPE) & M_FW_ISCSI_NODE_WR_NODE_TYPE)
-#define F_FW_ISCSI_NODE_WR_NODE_TYPE	V_FW_ISCSI_NODE_WR_NODE_TYPE(1U)
-
-#define S_FW_ISCSI_NODE_WR_COMPL	0
-#define M_FW_ISCSI_NODE_WR_COMPL	0x1
-#define V_FW_ISCSI_NODE_WR_COMPL(x)	((x) << S_FW_ISCSI_NODE_WR_COMPL)
-#define G_FW_ISCSI_NODE_WR_COMPL(x)	\
-    (((x) >> S_FW_ISCSI_NODE_WR_COMPL) & M_FW_ISCSI_NODE_WR_COMPL)
-#define F_FW_ISCSI_NODE_WR_COMPL	V_FW_ISCSI_NODE_WR_COMPL(1U)
-
-#define FW_ISCSI_NODE_INVALID_ID	0xffffffff
-
-struct fw_scsi_iscsi_data {
-	__u8   r0;
-	__u8   fbit_to_tattr;
-	__be16 r2;
-	__be32 r3;
-	__u8   lun[8];
-=======
 	__be32 ctrl_id;
 	__be32 io_id;
 	struct fw_foiscsi_sess_attr {
@@ -2139,102 +2454,340 @@
 	__be32 ini_xfer_cnt;
 	__be64 rsp_dmaaddr;
 	__be32 rsp_dmalen;
->>>>>>> 85823a3b
 	__be32 r4;
-	__be32 dlen;
-	__be32 r5;
+};
+
+#define S_FW_SCSI_READ_WR_OPCODE	24
+#define M_FW_SCSI_READ_WR_OPCODE	0xff
+#define V_FW_SCSI_READ_WR_OPCODE(x)	((x) << S_FW_SCSI_READ_WR_OPCODE)
+#define G_FW_SCSI_READ_WR_OPCODE(x)	\
+    (((x) >> S_FW_SCSI_READ_WR_OPCODE) & M_FW_SCSI_READ_WR_OPCODE)
+
+#define S_FW_SCSI_READ_WR_IMMDLEN	0
+#define M_FW_SCSI_READ_WR_IMMDLEN	0xff
+#define V_FW_SCSI_READ_WR_IMMDLEN(x)	((x) << S_FW_SCSI_READ_WR_IMMDLEN)
+#define G_FW_SCSI_READ_WR_IMMDLEN(x)	\
+    (((x) >> S_FW_SCSI_READ_WR_IMMDLEN) & M_FW_SCSI_READ_WR_IMMDLEN)
+
+#define S_FW_SCSI_READ_WR_FLOWID	8
+#define M_FW_SCSI_READ_WR_FLOWID	0xfffff
+#define V_FW_SCSI_READ_WR_FLOWID(x)	((x) << S_FW_SCSI_READ_WR_FLOWID)
+#define G_FW_SCSI_READ_WR_FLOWID(x)	\
+    (((x) >> S_FW_SCSI_READ_WR_FLOWID) & M_FW_SCSI_READ_WR_FLOWID)
+
+#define S_FW_SCSI_READ_WR_LEN16		0
+#define M_FW_SCSI_READ_WR_LEN16		0xff
+#define V_FW_SCSI_READ_WR_LEN16(x)	((x) << S_FW_SCSI_READ_WR_LEN16)
+#define G_FW_SCSI_READ_WR_LEN16(x)	\
+    (((x) >> S_FW_SCSI_READ_WR_LEN16) & M_FW_SCSI_READ_WR_LEN16)
+
+#define S_FW_SCSI_READ_WR_CP_EN		6
+#define M_FW_SCSI_READ_WR_CP_EN		0x3
+#define V_FW_SCSI_READ_WR_CP_EN(x)	((x) << S_FW_SCSI_READ_WR_CP_EN)
+#define G_FW_SCSI_READ_WR_CP_EN(x)	\
+    (((x) >> S_FW_SCSI_READ_WR_CP_EN) & M_FW_SCSI_READ_WR_CP_EN)
+
+#define S_FW_SCSI_READ_WR_CLASS		4
+#define M_FW_SCSI_READ_WR_CLASS		0x3
+#define V_FW_SCSI_READ_WR_CLASS(x)	((x) << S_FW_SCSI_READ_WR_CLASS)
+#define G_FW_SCSI_READ_WR_CLASS(x)	\
+    (((x) >> S_FW_SCSI_READ_WR_CLASS) & M_FW_SCSI_READ_WR_CLASS)
+
+struct fw_scsi_cmd_wr {
+	__be32 op_immdlen;
+	__be32 flowid_len16;
+	__be64 cookie;
+	__be16 iqid;
+	__u8   tmo_val;
+	__u8   r3;
+	union fw_scsi_cmd_priv {
+		struct fcoe_cmd_priv {
+			__u8   ctl_pri;
+			__u8   cp_en_class;
+			__u8   r4_lo[2];
+		} fcoe;
+		struct iscsi_cmd_priv {
+			__u8   r4[4];
+		} iscsi;
+	} u;
+	__u8   r5[8];
+	__be64 rsp_dmaaddr;
+	__be32 rsp_dmalen;
 	__be32 r6;
-	__u8   cdb[16];
-};
-
-#define S_FW_SCSI_ISCSI_DATA_FBIT	7
-#define M_FW_SCSI_ISCSI_DATA_FBIT	0x1
-#define V_FW_SCSI_ISCSI_DATA_FBIT(x)	((x) << S_FW_SCSI_ISCSI_DATA_FBIT)
-#define G_FW_SCSI_ISCSI_DATA_FBIT(x)	\
-    (((x) >> S_FW_SCSI_ISCSI_DATA_FBIT) & M_FW_SCSI_ISCSI_DATA_FBIT)
-#define F_FW_SCSI_ISCSI_DATA_FBIT	V_FW_SCSI_ISCSI_DATA_FBIT(1U)
-
-#define S_FW_SCSI_ISCSI_DATA_RBIT	6
-#define M_FW_SCSI_ISCSI_DATA_RBIT	0x1
-#define V_FW_SCSI_ISCSI_DATA_RBIT(x)	((x) << S_FW_SCSI_ISCSI_DATA_RBIT)
-#define G_FW_SCSI_ISCSI_DATA_RBIT(x)	\
-    (((x) >> S_FW_SCSI_ISCSI_DATA_RBIT) & M_FW_SCSI_ISCSI_DATA_RBIT)
-#define F_FW_SCSI_ISCSI_DATA_RBIT	V_FW_SCSI_ISCSI_DATA_RBIT(1U)
-
-#define S_FW_SCSI_ISCSI_DATA_WBIT	5
-#define M_FW_SCSI_ISCSI_DATA_WBIT	0x1
-#define V_FW_SCSI_ISCSI_DATA_WBIT(x)	((x) << S_FW_SCSI_ISCSI_DATA_WBIT)
-#define G_FW_SCSI_ISCSI_DATA_WBIT(x)	\
-    (((x) >> S_FW_SCSI_ISCSI_DATA_WBIT) & M_FW_SCSI_ISCSI_DATA_WBIT)
-#define F_FW_SCSI_ISCSI_DATA_WBIT	V_FW_SCSI_ISCSI_DATA_WBIT(1U)
-
-#define S_FW_SCSI_ISCSI_DATA_TATTR	0
-#define M_FW_SCSI_ISCSI_DATA_TATTR	0x7
-#define V_FW_SCSI_ISCSI_DATA_TATTR(x)	((x) << S_FW_SCSI_ISCSI_DATA_TATTR)
-#define G_FW_SCSI_ISCSI_DATA_TATTR(x)	\
-    (((x) >> S_FW_SCSI_ISCSI_DATA_TATTR) & M_FW_SCSI_ISCSI_DATA_TATTR)
-
-#define FW_SCSI_ISCSI_DATA_TATTR_UNTAGGED	0
-#define FW_SCSI_ISCSI_DATA_TATTR_SIMPLE		1
-#define	FW_SCSI_ISCSI_DATA_TATTR_ORDERED	2
-#define FW_SCSI_ISCSI_DATA_TATTR_HEADOQ		3
-#define FW_SCSI_ISCSI_DATA_TATTR_ACA		4
-
-#define FW_SCSI_ISCSI_TMF_OP			0x02
-#define FW_SCSI_ISCSI_ABORT_FUNC		0x01
-#define FW_SCSI_ISCSI_LUN_RESET_FUNC		0x05
-#define FW_SCSI_ISCSI_RESERVED_TAG		0xffffffff
-
-struct fw_scsi_iscsi_rsp {
-	__u8   r0;
-	__u8   sbit_to_uflow;
-	__u8   response;
-	__u8   status;
+};
+
+#define S_FW_SCSI_CMD_WR_OPCODE		24
+#define M_FW_SCSI_CMD_WR_OPCODE		0xff
+#define V_FW_SCSI_CMD_WR_OPCODE(x)	((x) << S_FW_SCSI_CMD_WR_OPCODE)
+#define G_FW_SCSI_CMD_WR_OPCODE(x)	\
+    (((x) >> S_FW_SCSI_CMD_WR_OPCODE) & M_FW_SCSI_CMD_WR_OPCODE)
+
+#define S_FW_SCSI_CMD_WR_IMMDLEN	0
+#define M_FW_SCSI_CMD_WR_IMMDLEN	0xff
+#define V_FW_SCSI_CMD_WR_IMMDLEN(x)	((x) << S_FW_SCSI_CMD_WR_IMMDLEN)
+#define G_FW_SCSI_CMD_WR_IMMDLEN(x)	\
+    (((x) >> S_FW_SCSI_CMD_WR_IMMDLEN) & M_FW_SCSI_CMD_WR_IMMDLEN)
+
+#define S_FW_SCSI_CMD_WR_FLOWID		8
+#define M_FW_SCSI_CMD_WR_FLOWID		0xfffff
+#define V_FW_SCSI_CMD_WR_FLOWID(x)	((x) << S_FW_SCSI_CMD_WR_FLOWID)
+#define G_FW_SCSI_CMD_WR_FLOWID(x)	\
+    (((x) >> S_FW_SCSI_CMD_WR_FLOWID) & M_FW_SCSI_CMD_WR_FLOWID)
+
+#define S_FW_SCSI_CMD_WR_LEN16		0
+#define M_FW_SCSI_CMD_WR_LEN16		0xff
+#define V_FW_SCSI_CMD_WR_LEN16(x)	((x) << S_FW_SCSI_CMD_WR_LEN16)
+#define G_FW_SCSI_CMD_WR_LEN16(x)	\
+    (((x) >> S_FW_SCSI_CMD_WR_LEN16) & M_FW_SCSI_CMD_WR_LEN16)
+
+#define S_FW_SCSI_CMD_WR_CP_EN		6
+#define M_FW_SCSI_CMD_WR_CP_EN		0x3
+#define V_FW_SCSI_CMD_WR_CP_EN(x)	((x) << S_FW_SCSI_CMD_WR_CP_EN)
+#define G_FW_SCSI_CMD_WR_CP_EN(x)	\
+    (((x) >> S_FW_SCSI_CMD_WR_CP_EN) & M_FW_SCSI_CMD_WR_CP_EN)
+
+#define S_FW_SCSI_CMD_WR_CLASS		4
+#define M_FW_SCSI_CMD_WR_CLASS		0x3
+#define V_FW_SCSI_CMD_WR_CLASS(x)	((x) << S_FW_SCSI_CMD_WR_CLASS)
+#define G_FW_SCSI_CMD_WR_CLASS(x)	\
+    (((x) >> S_FW_SCSI_CMD_WR_CLASS) & M_FW_SCSI_CMD_WR_CLASS)
+
+struct fw_scsi_abrt_cls_wr {
+	__be32 op_immdlen;
+	__be32 flowid_len16;
+	__be64 cookie;
+	__be16 iqid;
+	__u8   tmo_val;
+	__u8   sub_opcode_to_chk_all_io;
+	__u8   r3[4];
+	__be64 t_cookie;
+};
+
+#define S_FW_SCSI_ABRT_CLS_WR_OPCODE	24
+#define M_FW_SCSI_ABRT_CLS_WR_OPCODE	0xff
+#define V_FW_SCSI_ABRT_CLS_WR_OPCODE(x)	((x) << S_FW_SCSI_ABRT_CLS_WR_OPCODE)
+#define G_FW_SCSI_ABRT_CLS_WR_OPCODE(x)	\
+    (((x) >> S_FW_SCSI_ABRT_CLS_WR_OPCODE) & M_FW_SCSI_ABRT_CLS_WR_OPCODE)
+
+#define S_FW_SCSI_ABRT_CLS_WR_IMMDLEN		0
+#define M_FW_SCSI_ABRT_CLS_WR_IMMDLEN		0xff
+#define V_FW_SCSI_ABRT_CLS_WR_IMMDLEN(x)	\
+    ((x) << S_FW_SCSI_ABRT_CLS_WR_IMMDLEN)
+#define G_FW_SCSI_ABRT_CLS_WR_IMMDLEN(x)	\
+    (((x) >> S_FW_SCSI_ABRT_CLS_WR_IMMDLEN) & M_FW_SCSI_ABRT_CLS_WR_IMMDLEN)
+
+#define S_FW_SCSI_ABRT_CLS_WR_FLOWID	8
+#define M_FW_SCSI_ABRT_CLS_WR_FLOWID	0xfffff
+#define V_FW_SCSI_ABRT_CLS_WR_FLOWID(x)	((x) << S_FW_SCSI_ABRT_CLS_WR_FLOWID)
+#define G_FW_SCSI_ABRT_CLS_WR_FLOWID(x)	\
+    (((x) >> S_FW_SCSI_ABRT_CLS_WR_FLOWID) & M_FW_SCSI_ABRT_CLS_WR_FLOWID)
+
+#define S_FW_SCSI_ABRT_CLS_WR_LEN16	0
+#define M_FW_SCSI_ABRT_CLS_WR_LEN16	0xff
+#define V_FW_SCSI_ABRT_CLS_WR_LEN16(x)	((x) << S_FW_SCSI_ABRT_CLS_WR_LEN16)
+#define G_FW_SCSI_ABRT_CLS_WR_LEN16(x)	\
+    (((x) >> S_FW_SCSI_ABRT_CLS_WR_LEN16) & M_FW_SCSI_ABRT_CLS_WR_LEN16)
+
+#define S_FW_SCSI_ABRT_CLS_WR_SUB_OPCODE	2
+#define M_FW_SCSI_ABRT_CLS_WR_SUB_OPCODE	0x3f
+#define V_FW_SCSI_ABRT_CLS_WR_SUB_OPCODE(x)	\
+    ((x) << S_FW_SCSI_ABRT_CLS_WR_SUB_OPCODE)
+#define G_FW_SCSI_ABRT_CLS_WR_SUB_OPCODE(x)	\
+    (((x) >> S_FW_SCSI_ABRT_CLS_WR_SUB_OPCODE) & \
+     M_FW_SCSI_ABRT_CLS_WR_SUB_OPCODE)
+
+#define S_FW_SCSI_ABRT_CLS_WR_UNSOL	1
+#define M_FW_SCSI_ABRT_CLS_WR_UNSOL	0x1
+#define V_FW_SCSI_ABRT_CLS_WR_UNSOL(x)	((x) << S_FW_SCSI_ABRT_CLS_WR_UNSOL)
+#define G_FW_SCSI_ABRT_CLS_WR_UNSOL(x)	\
+    (((x) >> S_FW_SCSI_ABRT_CLS_WR_UNSOL) & M_FW_SCSI_ABRT_CLS_WR_UNSOL)
+#define F_FW_SCSI_ABRT_CLS_WR_UNSOL	V_FW_SCSI_ABRT_CLS_WR_UNSOL(1U)
+
+#define S_FW_SCSI_ABRT_CLS_WR_CHK_ALL_IO	0
+#define M_FW_SCSI_ABRT_CLS_WR_CHK_ALL_IO	0x1
+#define V_FW_SCSI_ABRT_CLS_WR_CHK_ALL_IO(x)	\
+    ((x) << S_FW_SCSI_ABRT_CLS_WR_CHK_ALL_IO)
+#define G_FW_SCSI_ABRT_CLS_WR_CHK_ALL_IO(x)	\
+    (((x) >> S_FW_SCSI_ABRT_CLS_WR_CHK_ALL_IO) & \
+     M_FW_SCSI_ABRT_CLS_WR_CHK_ALL_IO)
+#define F_FW_SCSI_ABRT_CLS_WR_CHK_ALL_IO	\
+    V_FW_SCSI_ABRT_CLS_WR_CHK_ALL_IO(1U)
+
+struct fw_scsi_tgt_acc_wr {
+	__be32 op_immdlen;
+	__be32 flowid_len16;
+	__be64 cookie;
+	__be16 iqid;
+	__u8   r3;
+	__u8   use_burst_len;
+	union fw_scsi_tgt_acc_priv {
+		struct fcoe_tgt_acc_priv {
+			__u8   ctl_pri;
+			__u8   cp_en_class;
+			__u8   r4_lo[2];
+		} fcoe;
+		struct iscsi_tgt_acc_priv {
+			__u8   r4[4];
+		} iscsi;
+	} u;
+	__be32 burst_len;
+	__be32 rel_off;
+	__be64 r5;
+	__be32 r6;
+	__be32 tot_xfer_len;
+};
+
+#define S_FW_SCSI_TGT_ACC_WR_OPCODE	24
+#define M_FW_SCSI_TGT_ACC_WR_OPCODE	0xff
+#define V_FW_SCSI_TGT_ACC_WR_OPCODE(x)	((x) << S_FW_SCSI_TGT_ACC_WR_OPCODE)
+#define G_FW_SCSI_TGT_ACC_WR_OPCODE(x)	\
+    (((x) >> S_FW_SCSI_TGT_ACC_WR_OPCODE) & M_FW_SCSI_TGT_ACC_WR_OPCODE)
+
+#define S_FW_SCSI_TGT_ACC_WR_IMMDLEN	0
+#define M_FW_SCSI_TGT_ACC_WR_IMMDLEN	0xff
+#define V_FW_SCSI_TGT_ACC_WR_IMMDLEN(x)	((x) << S_FW_SCSI_TGT_ACC_WR_IMMDLEN)
+#define G_FW_SCSI_TGT_ACC_WR_IMMDLEN(x)	\
+    (((x) >> S_FW_SCSI_TGT_ACC_WR_IMMDLEN) & M_FW_SCSI_TGT_ACC_WR_IMMDLEN)
+
+#define S_FW_SCSI_TGT_ACC_WR_FLOWID	8
+#define M_FW_SCSI_TGT_ACC_WR_FLOWID	0xfffff
+#define V_FW_SCSI_TGT_ACC_WR_FLOWID(x)	((x) << S_FW_SCSI_TGT_ACC_WR_FLOWID)
+#define G_FW_SCSI_TGT_ACC_WR_FLOWID(x)	\
+    (((x) >> S_FW_SCSI_TGT_ACC_WR_FLOWID) & M_FW_SCSI_TGT_ACC_WR_FLOWID)
+
+#define S_FW_SCSI_TGT_ACC_WR_LEN16	0
+#define M_FW_SCSI_TGT_ACC_WR_LEN16	0xff
+#define V_FW_SCSI_TGT_ACC_WR_LEN16(x)	((x) << S_FW_SCSI_TGT_ACC_WR_LEN16)
+#define G_FW_SCSI_TGT_ACC_WR_LEN16(x)	\
+    (((x) >> S_FW_SCSI_TGT_ACC_WR_LEN16) & M_FW_SCSI_TGT_ACC_WR_LEN16)
+
+#define S_FW_SCSI_TGT_ACC_WR_CP_EN	6
+#define M_FW_SCSI_TGT_ACC_WR_CP_EN	0x3
+#define V_FW_SCSI_TGT_ACC_WR_CP_EN(x)	((x) << S_FW_SCSI_TGT_ACC_WR_CP_EN)
+#define G_FW_SCSI_TGT_ACC_WR_CP_EN(x)	\
+    (((x) >> S_FW_SCSI_TGT_ACC_WR_CP_EN) & M_FW_SCSI_TGT_ACC_WR_CP_EN)
+
+#define S_FW_SCSI_TGT_ACC_WR_CLASS	4
+#define M_FW_SCSI_TGT_ACC_WR_CLASS	0x3
+#define V_FW_SCSI_TGT_ACC_WR_CLASS(x)	((x) << S_FW_SCSI_TGT_ACC_WR_CLASS)
+#define G_FW_SCSI_TGT_ACC_WR_CLASS(x)	\
+    (((x) >> S_FW_SCSI_TGT_ACC_WR_CLASS) & M_FW_SCSI_TGT_ACC_WR_CLASS)
+
+struct fw_scsi_tgt_xmit_wr {
+	__be32 op_immdlen;
+	__be32 flowid_len16;
+	__be64 cookie;
+	__be16 iqid;
+	__u8   auto_rsp;
+	__u8   use_xfer_cnt;
+	union fw_scsi_tgt_xmit_priv {
+		struct fcoe_tgt_xmit_priv {
+			__u8   ctl_pri;
+			__u8   cp_en_class;
+			__u8   r3_lo[2];
+		} fcoe;
+		struct iscsi_tgt_xmit_priv {
+			__u8   r3[4];
+		} iscsi;
+	} u;
+	__be32 xfer_cnt;
 	__be32 r4;
-	__u8   r5[32];
-	__be32 bidir_res_cnt;
-	__be32 res_cnt;
-	__u8   sense_data[128];
-};
-
-#define S_FW_SCSI_ISCSI_RSP_SBIT	7
-#define M_FW_SCSI_ISCSI_RSP_SBIT	0x1
-#define V_FW_SCSI_ISCSI_RSP_SBIT(x)	((x) << S_FW_SCSI_ISCSI_RSP_SBIT)
-#define G_FW_SCSI_ISCSI_RSP_SBIT(x)	\
-    (((x) >> S_FW_SCSI_ISCSI_RSP_SBIT) & M_FW_SCSI_ISCSI_RSP_SBIT)
-#define F_FW_SCSI_ISCSI_RSP_SBIT	V_FW_SCSI_ISCSI_RSP_SBIT(1U)
-
-#define S_FW_SCSI_ISCSI_RSP_BIDIR_OFLOW		4
-#define M_FW_SCSI_ISCSI_RSP_BIDIR_OFLOW		0x1
-#define V_FW_SCSI_ISCSI_RSP_BIDIR_OFLOW(x)	\
-    ((x) << S_FW_SCSI_ISCSI_RSP_BIDIR_OFLOW)
-#define G_FW_SCSI_ISCSI_RSP_BIDIR_OFLOW(x)	\
-    (((x) >> S_FW_SCSI_ISCSI_RSP_BIDIR_OFLOW) & \
-     M_FW_SCSI_ISCSI_RSP_BIDIR_OFLOW)
-#define F_FW_SCSI_ISCSI_RSP_BIDIR_OFLOW	V_FW_SCSI_ISCSI_RSP_BIDIR_OFLOW(1U)
-
-#define S_FW_SCSI_ISCSI_RSP_BIDIR_UFLOW		3
-#define M_FW_SCSI_ISCSI_RSP_BIDIR_UFLOW		0x1
-#define V_FW_SCSI_ISCSI_RSP_BIDIR_UFLOW(x)	\
-    ((x) << S_FW_SCSI_ISCSI_RSP_BIDIR_UFLOW)
-#define G_FW_SCSI_ISCSI_RSP_BIDIR_UFLOW(x)	\
-    (((x) >> S_FW_SCSI_ISCSI_RSP_BIDIR_UFLOW) & \
-     M_FW_SCSI_ISCSI_RSP_BIDIR_UFLOW)
-#define F_FW_SCSI_ISCSI_RSP_BIDIR_UFLOW	V_FW_SCSI_ISCSI_RSP_BIDIR_UFLOW(1U)
-
-#define S_FW_SCSI_ISCSI_RSP_OFLOW	2
-#define M_FW_SCSI_ISCSI_RSP_OFLOW	0x1
-#define V_FW_SCSI_ISCSI_RSP_OFLOW(x)	((x) << S_FW_SCSI_ISCSI_RSP_OFLOW)
-#define G_FW_SCSI_ISCSI_RSP_OFLOW(x)	\
-    (((x) >> S_FW_SCSI_ISCSI_RSP_OFLOW) & M_FW_SCSI_ISCSI_RSP_OFLOW)
-#define F_FW_SCSI_ISCSI_RSP_OFLOW	V_FW_SCSI_ISCSI_RSP_OFLOW(1U)
-
-#define S_FW_SCSI_ISCSI_RSP_UFLOW	1
-#define M_FW_SCSI_ISCSI_RSP_UFLOW	0x1
-#define V_FW_SCSI_ISCSI_RSP_UFLOW(x)	((x) << S_FW_SCSI_ISCSI_RSP_UFLOW)
-#define G_FW_SCSI_ISCSI_RSP_UFLOW(x)	\
-    (((x) >> S_FW_SCSI_ISCSI_RSP_UFLOW) & M_FW_SCSI_ISCSI_RSP_UFLOW)
-#define F_FW_SCSI_ISCSI_RSP_UFLOW	V_FW_SCSI_ISCSI_RSP_UFLOW(1U)
+	__be64 r5;
+	__be32 r6;
+	__be32 tot_xfer_len;
+};
+
+#define S_FW_SCSI_TGT_XMIT_WR_OPCODE	24
+#define M_FW_SCSI_TGT_XMIT_WR_OPCODE	0xff
+#define V_FW_SCSI_TGT_XMIT_WR_OPCODE(x)	((x) << S_FW_SCSI_TGT_XMIT_WR_OPCODE)
+#define G_FW_SCSI_TGT_XMIT_WR_OPCODE(x)	\
+    (((x) >> S_FW_SCSI_TGT_XMIT_WR_OPCODE) & M_FW_SCSI_TGT_XMIT_WR_OPCODE)
+
+#define S_FW_SCSI_TGT_XMIT_WR_IMMDLEN		0
+#define M_FW_SCSI_TGT_XMIT_WR_IMMDLEN		0xff
+#define V_FW_SCSI_TGT_XMIT_WR_IMMDLEN(x)	\
+    ((x) << S_FW_SCSI_TGT_XMIT_WR_IMMDLEN)
+#define G_FW_SCSI_TGT_XMIT_WR_IMMDLEN(x)	\
+    (((x) >> S_FW_SCSI_TGT_XMIT_WR_IMMDLEN) & M_FW_SCSI_TGT_XMIT_WR_IMMDLEN)
+
+#define S_FW_SCSI_TGT_XMIT_WR_FLOWID	8
+#define M_FW_SCSI_TGT_XMIT_WR_FLOWID	0xfffff
+#define V_FW_SCSI_TGT_XMIT_WR_FLOWID(x)	((x) << S_FW_SCSI_TGT_XMIT_WR_FLOWID)
+#define G_FW_SCSI_TGT_XMIT_WR_FLOWID(x)	\
+    (((x) >> S_FW_SCSI_TGT_XMIT_WR_FLOWID) & M_FW_SCSI_TGT_XMIT_WR_FLOWID)
+
+#define S_FW_SCSI_TGT_XMIT_WR_LEN16	0
+#define M_FW_SCSI_TGT_XMIT_WR_LEN16	0xff
+#define V_FW_SCSI_TGT_XMIT_WR_LEN16(x)	((x) << S_FW_SCSI_TGT_XMIT_WR_LEN16)
+#define G_FW_SCSI_TGT_XMIT_WR_LEN16(x)	\
+    (((x) >> S_FW_SCSI_TGT_XMIT_WR_LEN16) & M_FW_SCSI_TGT_XMIT_WR_LEN16)
+
+#define S_FW_SCSI_TGT_XMIT_WR_CP_EN	6
+#define M_FW_SCSI_TGT_XMIT_WR_CP_EN	0x3
+#define V_FW_SCSI_TGT_XMIT_WR_CP_EN(x)	((x) << S_FW_SCSI_TGT_XMIT_WR_CP_EN)
+#define G_FW_SCSI_TGT_XMIT_WR_CP_EN(x)	\
+    (((x) >> S_FW_SCSI_TGT_XMIT_WR_CP_EN) & M_FW_SCSI_TGT_XMIT_WR_CP_EN)
+
+#define S_FW_SCSI_TGT_XMIT_WR_CLASS	4
+#define M_FW_SCSI_TGT_XMIT_WR_CLASS	0x3
+#define V_FW_SCSI_TGT_XMIT_WR_CLASS(x)	((x) << S_FW_SCSI_TGT_XMIT_WR_CLASS)
+#define G_FW_SCSI_TGT_XMIT_WR_CLASS(x)	\
+    (((x) >> S_FW_SCSI_TGT_XMIT_WR_CLASS) & M_FW_SCSI_TGT_XMIT_WR_CLASS)
+
+struct fw_scsi_tgt_rsp_wr {
+	__be32 op_immdlen;
+	__be32 flowid_len16;
+	__be64 cookie;
+	__be16 iqid;
+	__u8   r3[2];
+	union fw_scsi_tgt_rsp_priv {
+		struct fcoe_tgt_rsp_priv {
+			__u8   ctl_pri;
+			__u8   cp_en_class;
+			__u8   r4_lo[2];
+		} fcoe;
+		struct iscsi_tgt_rsp_priv {
+			__u8   r4[4];
+		} iscsi;
+	} u;
+	__u8   r5[8];
+};
+
+#define S_FW_SCSI_TGT_RSP_WR_OPCODE	24
+#define M_FW_SCSI_TGT_RSP_WR_OPCODE	0xff
+#define V_FW_SCSI_TGT_RSP_WR_OPCODE(x)	((x) << S_FW_SCSI_TGT_RSP_WR_OPCODE)
+#define G_FW_SCSI_TGT_RSP_WR_OPCODE(x)	\
+    (((x) >> S_FW_SCSI_TGT_RSP_WR_OPCODE) & M_FW_SCSI_TGT_RSP_WR_OPCODE)
+
+#define S_FW_SCSI_TGT_RSP_WR_IMMDLEN	0
+#define M_FW_SCSI_TGT_RSP_WR_IMMDLEN	0xff
+#define V_FW_SCSI_TGT_RSP_WR_IMMDLEN(x)	((x) << S_FW_SCSI_TGT_RSP_WR_IMMDLEN)
+#define G_FW_SCSI_TGT_RSP_WR_IMMDLEN(x)	\
+    (((x) >> S_FW_SCSI_TGT_RSP_WR_IMMDLEN) & M_FW_SCSI_TGT_RSP_WR_IMMDLEN)
+
+#define S_FW_SCSI_TGT_RSP_WR_FLOWID	8
+#define M_FW_SCSI_TGT_RSP_WR_FLOWID	0xfffff
+#define V_FW_SCSI_TGT_RSP_WR_FLOWID(x)	((x) << S_FW_SCSI_TGT_RSP_WR_FLOWID)
+#define G_FW_SCSI_TGT_RSP_WR_FLOWID(x)	\
+    (((x) >> S_FW_SCSI_TGT_RSP_WR_FLOWID) & M_FW_SCSI_TGT_RSP_WR_FLOWID)
+
+#define S_FW_SCSI_TGT_RSP_WR_LEN16	0
+#define M_FW_SCSI_TGT_RSP_WR_LEN16	0xff
+#define V_FW_SCSI_TGT_RSP_WR_LEN16(x)	((x) << S_FW_SCSI_TGT_RSP_WR_LEN16)
+#define G_FW_SCSI_TGT_RSP_WR_LEN16(x)	\
+    (((x) >> S_FW_SCSI_TGT_RSP_WR_LEN16) & M_FW_SCSI_TGT_RSP_WR_LEN16)
+
+#define S_FW_SCSI_TGT_RSP_WR_CP_EN	6
+#define M_FW_SCSI_TGT_RSP_WR_CP_EN	0x3
+#define V_FW_SCSI_TGT_RSP_WR_CP_EN(x)	((x) << S_FW_SCSI_TGT_RSP_WR_CP_EN)
+#define G_FW_SCSI_TGT_RSP_WR_CP_EN(x)	\
+    (((x) >> S_FW_SCSI_TGT_RSP_WR_CP_EN) & M_FW_SCSI_TGT_RSP_WR_CP_EN)
+
+#define S_FW_SCSI_TGT_RSP_WR_CLASS	4
+#define M_FW_SCSI_TGT_RSP_WR_CLASS	0x3
+#define V_FW_SCSI_TGT_RSP_WR_CLASS(x)	((x) << S_FW_SCSI_TGT_RSP_WR_CLASS)
+#define G_FW_SCSI_TGT_RSP_WR_CLASS(x)	\
+    (((x) >> S_FW_SCSI_TGT_RSP_WR_CLASS) & M_FW_SCSI_TGT_RSP_WR_CLASS)
 
 /******************************************************************************
  *  C O M M A N D s
@@ -2291,9 +2844,15 @@
 	FW_RSS_VI_CONFIG_CMD           = 0x23,
 	FW_SCHED_CMD                   = 0x24,
 	FW_DEVLOG_CMD                  = 0x25,
-	FW_NETIF_CMD                   = 0x26,
 	FW_WATCHDOG_CMD                = 0x27,
 	FW_CLIP_CMD                    = 0x28,
+	FW_CHNET_IFACE_CMD             = 0x26,
+	FW_FCOE_RES_INFO_CMD           = 0x31,
+	FW_FCOE_LINK_CMD               = 0x32,
+	FW_FCOE_VNP_CMD                = 0x33,
+	FW_FCOE_SPARAMS_CMD            = 0x35,
+	FW_FCOE_STATS_CMD              = 0x37,
+	FW_FCOE_FCF_CMD                = 0x38,
 	FW_LASTC2E_CMD                 = 0x40,
 	FW_ERROR_CMD                   = 0x80,
 	FW_DEBUG_CMD                   = 0x81,
@@ -2379,6 +2938,7 @@
 	FW_LDST_ADDRSPC_FUNC      = 0x0028,
 	FW_LDST_ADDRSPC_FUNC_PCIE = 0x0029,
 	FW_LDST_ADDRSPC_FUNC_I2C  = 0x002A,
+	FW_LDST_ADDRSPC_LE	  = 0x0030,
 };
 
 /*
@@ -2465,6 +3025,11 @@
 			__u8   data;
 			__be32 r9;
 		} i2c;
+		struct fw_ldst_le {
+			__be16	region;
+			__be16	nval;
+			__u32	val[12];
+		} le;
 	} u;
 };
 
@@ -2774,6 +3339,7 @@
 	FW_MEMTYPE_CF_EDC1		= 0x1,
 	FW_MEMTYPE_CF_EXTMEM		= 0x2,
 	FW_MEMTYPE_CF_FLASH		= 0x4,
+	FW_MEMTYPE_CF_INTERNAL		= 0x5,
 };
 
 struct fw_caps_config_cmd {
@@ -2895,7 +3461,11 @@
 	FW_PARAMS_PARAM_PFVF_IQFLINT_START = 0x29,
 	FW_PARAMS_PARAM_PFVF_IQFLINT_END = 0x2A,
 	FW_PARAMS_PARAM_PFVF_EQ_START	= 0x2B,
-	FW_PARAMS_PARAM_PFVF_EQ_END	= 0x2C
+	FW_PARAMS_PARAM_PFVF_EQ_END	= 0x2C,
+	FW_PARAMS_PARAM_PFVF_ACTIVE_FILTER_START = 0x2D,
+	FW_PARAMS_PARAM_PFVF_ACTIVE_FILTER_END = 0x2E,
+	FW_PARAMS_PARAM_PFVF_ETHOFLD_START = 0x2F,
+	FW_PARAMS_PARAM_PFVF_ETHOFLD_END = 0x30
 };
 
 /*
@@ -2907,6 +3477,7 @@
 	FW_PARAMS_PARAM_DMAQ_EQ_CMPLIQID_MNGT = 0x10,
 	FW_PARAMS_PARAM_DMAQ_EQ_CMPLIQID_CTRL = 0x11,
 	FW_PARAMS_PARAM_DMAQ_EQ_SCHEDCLASS_ETH = 0x12,
+	FW_PARAMS_PARAM_DMAQ_EQ_DCBPRIO_ETH = 0x13
 };
 
 /*
@@ -4449,7 +5020,6 @@
 #define FW_VI_MAC_ADD_MAC		0x3FF
 #define FW_VI_MAC_ADD_PERSIST_MAC	0x3FE
 #define FW_VI_MAC_MAC_BASED_FREE	0x3FD
-#define FW_CLS_TCAM_NUM_ENTRIES		336
 
 enum fw_vi_mac_smac {
 	FW_VI_MAC_MPS_TCAM_ENTRY,
@@ -6203,110 +6773,6 @@
     (((x) >> S_FW_DEVLOG_CMD_MEMADDR16_DEVLOG) & \
      M_FW_DEVLOG_CMD_MEMADDR16_DEVLOG)
 
-struct fw_netif_cmd {
-	__be32 op_to_ipv4gw;
-	__be32 retval_len16;
-	__be32 netifi_ifadridx;
-	__be32 portid_to_mtuval;
-	__be32 gwaddr;
-	__be32 addr;
-	__be32 nmask;
-	__be32 bcaddr;
-};
-
-#define S_FW_NETIF_CMD_ADD	20
-#define M_FW_NETIF_CMD_ADD	0x1
-#define V_FW_NETIF_CMD_ADD(x)	((x) << S_FW_NETIF_CMD_ADD)
-#define G_FW_NETIF_CMD_ADD(x)	\
-    (((x) >> S_FW_NETIF_CMD_ADD) & M_FW_NETIF_CMD_ADD)
-#define F_FW_NETIF_CMD_ADD	V_FW_NETIF_CMD_ADD(1U)
-
-#define S_FW_NETIF_CMD_LINK	19
-#define M_FW_NETIF_CMD_LINK	0x1
-#define V_FW_NETIF_CMD_LINK(x)	((x) << S_FW_NETIF_CMD_LINK)
-#define G_FW_NETIF_CMD_LINK(x)	\
-    (((x) >> S_FW_NETIF_CMD_LINK) & M_FW_NETIF_CMD_LINK)
-#define F_FW_NETIF_CMD_LINK	V_FW_NETIF_CMD_LINK(1U)
-
-#define S_FW_NETIF_CMD_VLAN	18
-#define M_FW_NETIF_CMD_VLAN	0x1
-#define V_FW_NETIF_CMD_VLAN(x)	((x) << S_FW_NETIF_CMD_VLAN)
-#define G_FW_NETIF_CMD_VLAN(x)	\
-    (((x) >> S_FW_NETIF_CMD_VLAN) & M_FW_NETIF_CMD_VLAN)
-#define F_FW_NETIF_CMD_VLAN	V_FW_NETIF_CMD_VLAN(1U)
-
-#define S_FW_NETIF_CMD_MTU	17
-#define M_FW_NETIF_CMD_MTU	0x1
-#define V_FW_NETIF_CMD_MTU(x)	((x) << S_FW_NETIF_CMD_MTU)
-#define G_FW_NETIF_CMD_MTU(x)	\
-    (((x) >> S_FW_NETIF_CMD_MTU) & M_FW_NETIF_CMD_MTU)
-#define F_FW_NETIF_CMD_MTU	V_FW_NETIF_CMD_MTU(1U)
-
-#define S_FW_NETIF_CMD_DHCP	16
-#define M_FW_NETIF_CMD_DHCP	0x1
-#define V_FW_NETIF_CMD_DHCP(x)	((x) << S_FW_NETIF_CMD_DHCP)
-#define G_FW_NETIF_CMD_DHCP(x)	\
-    (((x) >> S_FW_NETIF_CMD_DHCP) & M_FW_NETIF_CMD_DHCP)
-#define F_FW_NETIF_CMD_DHCP	V_FW_NETIF_CMD_DHCP(1U)
-
-#define S_FW_NETIF_CMD_IPV4BCADDR	15
-#define M_FW_NETIF_CMD_IPV4BCADDR	0x1
-#define V_FW_NETIF_CMD_IPV4BCADDR(x)	((x) << S_FW_NETIF_CMD_IPV4BCADDR)
-#define G_FW_NETIF_CMD_IPV4BCADDR(x)	\
-    (((x) >> S_FW_NETIF_CMD_IPV4BCADDR) & M_FW_NETIF_CMD_IPV4BCADDR)
-#define F_FW_NETIF_CMD_IPV4BCADDR	V_FW_NETIF_CMD_IPV4BCADDR(1U)
-
-#define S_FW_NETIF_CMD_IPV4NMASK	14
-#define M_FW_NETIF_CMD_IPV4NMASK	0x1
-#define V_FW_NETIF_CMD_IPV4NMASK(x)	((x) << S_FW_NETIF_CMD_IPV4NMASK)
-#define G_FW_NETIF_CMD_IPV4NMASK(x)	\
-    (((x) >> S_FW_NETIF_CMD_IPV4NMASK) & M_FW_NETIF_CMD_IPV4NMASK)
-#define F_FW_NETIF_CMD_IPV4NMASK	V_FW_NETIF_CMD_IPV4NMASK(1U)
-
-#define S_FW_NETIF_CMD_IPV4ADDR		13
-#define M_FW_NETIF_CMD_IPV4ADDR		0x1
-#define V_FW_NETIF_CMD_IPV4ADDR(x)	((x) << S_FW_NETIF_CMD_IPV4ADDR)
-#define G_FW_NETIF_CMD_IPV4ADDR(x)	\
-    (((x) >> S_FW_NETIF_CMD_IPV4ADDR) & M_FW_NETIF_CMD_IPV4ADDR)
-#define F_FW_NETIF_CMD_IPV4ADDR	V_FW_NETIF_CMD_IPV4ADDR(1U)
-
-#define S_FW_NETIF_CMD_IPV4GW		12
-#define M_FW_NETIF_CMD_IPV4GW		0x1
-#define V_FW_NETIF_CMD_IPV4GW(x)	((x) << S_FW_NETIF_CMD_IPV4GW)
-#define G_FW_NETIF_CMD_IPV4GW(x)	\
-    (((x) >> S_FW_NETIF_CMD_IPV4GW) & M_FW_NETIF_CMD_IPV4GW)
-#define F_FW_NETIF_CMD_IPV4GW	V_FW_NETIF_CMD_IPV4GW(1U)
-
-#define S_FW_NETIF_CMD_NETIFI		8
-#define M_FW_NETIF_CMD_NETIFI		0xffffff
-#define V_FW_NETIF_CMD_NETIFI(x)	((x) << S_FW_NETIF_CMD_NETIFI)
-#define G_FW_NETIF_CMD_NETIFI(x)	\
-    (((x) >> S_FW_NETIF_CMD_NETIFI) & M_FW_NETIF_CMD_NETIFI)
-
-#define S_FW_NETIF_CMD_IFADRIDX		0
-#define M_FW_NETIF_CMD_IFADRIDX		0xff
-#define V_FW_NETIF_CMD_IFADRIDX(x)	((x) << S_FW_NETIF_CMD_IFADRIDX)
-#define G_FW_NETIF_CMD_IFADRIDX(x)	\
-    (((x) >> S_FW_NETIF_CMD_IFADRIDX) & M_FW_NETIF_CMD_IFADRIDX)
-
-#define S_FW_NETIF_CMD_PORTID		28
-#define M_FW_NETIF_CMD_PORTID		0xf
-#define V_FW_NETIF_CMD_PORTID(x)	((x) << S_FW_NETIF_CMD_PORTID)
-#define G_FW_NETIF_CMD_PORTID(x)	\
-    (((x) >> S_FW_NETIF_CMD_PORTID) & M_FW_NETIF_CMD_PORTID)
-
-#define S_FW_NETIF_CMD_VLANID		16
-#define M_FW_NETIF_CMD_VLANID		0xfff
-#define V_FW_NETIF_CMD_VLANID(x)	((x) << S_FW_NETIF_CMD_VLANID)
-#define G_FW_NETIF_CMD_VLANID(x)	\
-    (((x) >> S_FW_NETIF_CMD_VLANID) & M_FW_NETIF_CMD_VLANID)
-
-#define S_FW_NETIF_CMD_MTUVAL		0
-#define M_FW_NETIF_CMD_MTUVAL		0xffff
-#define V_FW_NETIF_CMD_MTUVAL(x)	((x) << S_FW_NETIF_CMD_MTUVAL)
-#define G_FW_NETIF_CMD_MTUVAL(x)	\
-    (((x) >> S_FW_NETIF_CMD_MTUVAL) & M_FW_NETIF_CMD_MTUVAL)
-
 enum fw_watchdog_actions {
 	FW_WATCHDOG_ACTION_SHUTDOWN = 0,
 	FW_WATCHDOG_ACTION_FLR = 1,
@@ -6358,6 +6824,421 @@
 #define G_FW_CLIP_CMD_FREE(x)	\
     (((x) >> S_FW_CLIP_CMD_FREE) & M_FW_CLIP_CMD_FREE)
 #define F_FW_CLIP_CMD_FREE	V_FW_CLIP_CMD_FREE(1U)
+
+/******************************************************************************
+ *   F O i S C S I   C O M M A N D s
+ **************************************/
+
+#define	FW_CHNET_IFACE_ADDR_MAX	3
+
+enum fw_chnet_iface_cmd_subop {
+	FW_CHNET_IFACE_CMD_SUBOP_NOOP = 0,
+	
+	FW_CHNET_IFACE_CMD_SUBOP_LINK_UP,
+	FW_CHNET_IFACE_CMD_SUBOP_LINK_DOWN,
+	
+	FW_CHNET_IFACE_CMD_SUBOP_MTU_SET,
+	FW_CHNET_IFACE_CMD_SUBOP_MTU_GET,
+
+	FW_CHNET_IFACE_CMD_SUBOP_MAX,
+};
+
+struct fw_chnet_iface_cmd {
+	__be32 op_to_portid;
+	__be32 retval_len16;
+	__u8   subop;
+	__u8   r2[3];
+	__be32 ifid_ifstate;
+	__be16 mtu;
+	__be16 vlanid;
+	__be32 r3;
+	__be16 r4;
+	__u8   mac[6];
+};
+
+#define S_FW_CHNET_IFACE_CMD_PORTID	0
+#define M_FW_CHNET_IFACE_CMD_PORTID	0xf
+#define V_FW_CHNET_IFACE_CMD_PORTID(x)	((x) << S_FW_CHNET_IFACE_CMD_PORTID)
+#define G_FW_CHNET_IFACE_CMD_PORTID(x)	\
+    (((x) >> S_FW_CHNET_IFACE_CMD_PORTID) & M_FW_CHNET_IFACE_CMD_PORTID)
+
+#define S_FW_CHNET_IFACE_CMD_IFID	8
+#define M_FW_CHNET_IFACE_CMD_IFID	0xffffff
+#define V_FW_CHNET_IFACE_CMD_IFID(x)	((x) << S_FW_CHNET_IFACE_CMD_IFID)
+#define G_FW_CHNET_IFACE_CMD_IFID(x)	\
+    (((x) >> S_FW_CHNET_IFACE_CMD_IFID) & M_FW_CHNET_IFACE_CMD_IFID)
+
+#define S_FW_CHNET_IFACE_CMD_IFSTATE	0
+#define M_FW_CHNET_IFACE_CMD_IFSTATE	0xff
+#define V_FW_CHNET_IFACE_CMD_IFSTATE(x)	((x) << S_FW_CHNET_IFACE_CMD_IFSTATE)
+#define G_FW_CHNET_IFACE_CMD_IFSTATE(x)	\
+    (((x) >> S_FW_CHNET_IFACE_CMD_IFSTATE) & M_FW_CHNET_IFACE_CMD_IFSTATE)
+
+/******************************************************************************
+ *   F O F C O E   C O M M A N D s
+ ************************************/
+
+struct fw_fcoe_res_info_cmd {
+	__be32 op_to_read;
+	__be32 retval_len16;
+	__be16 e_d_tov;
+	__be16 r_a_tov_seq;
+	__be16 r_a_tov_els;
+	__be16 r_r_tov;
+	__be32 max_xchgs;
+	__be32 max_ssns;
+	__be32 used_xchgs;
+	__be32 used_ssns;
+	__be32 max_fcfs;
+	__be32 max_vnps;
+	__be32 used_fcfs;
+	__be32 used_vnps;
+};
+
+struct fw_fcoe_link_cmd {
+	__be32 op_to_portid;
+	__be32 retval_len16;
+	__be32 sub_opcode_fcfi;
+	__u8   r3;
+	__u8   lstatus;
+	__be16 flags;
+	__u8   r4;
+	__u8   set_vlan;
+	__be16 vlan_id;
+	__be32 vnpi_pkd;
+	__be16 r6;
+	__u8   phy_mac[6];
+	__u8   vnport_wwnn[8];
+	__u8   vnport_wwpn[8];
+};
+
+#define S_FW_FCOE_LINK_CMD_PORTID	0
+#define M_FW_FCOE_LINK_CMD_PORTID	0xf
+#define V_FW_FCOE_LINK_CMD_PORTID(x)	((x) << S_FW_FCOE_LINK_CMD_PORTID)
+#define G_FW_FCOE_LINK_CMD_PORTID(x)	\
+    (((x) >> S_FW_FCOE_LINK_CMD_PORTID) & M_FW_FCOE_LINK_CMD_PORTID)
+
+#define S_FW_FCOE_LINK_CMD_SUB_OPCODE		24
+#define M_FW_FCOE_LINK_CMD_SUB_OPCODE		0xff
+#define V_FW_FCOE_LINK_CMD_SUB_OPCODE(x)	\
+    ((x) << S_FW_FCOE_LINK_CMD_SUB_OPCODE)
+#define G_FW_FCOE_LINK_CMD_SUB_OPCODE(x)	\
+    (((x) >> S_FW_FCOE_LINK_CMD_SUB_OPCODE) & M_FW_FCOE_LINK_CMD_SUB_OPCODE)
+
+#define S_FW_FCOE_LINK_CMD_FCFI		0
+#define M_FW_FCOE_LINK_CMD_FCFI		0xffffff
+#define V_FW_FCOE_LINK_CMD_FCFI(x)	((x) << S_FW_FCOE_LINK_CMD_FCFI)
+#define G_FW_FCOE_LINK_CMD_FCFI(x)	\
+    (((x) >> S_FW_FCOE_LINK_CMD_FCFI) & M_FW_FCOE_LINK_CMD_FCFI)
+
+#define S_FW_FCOE_LINK_CMD_VNPI		0
+#define M_FW_FCOE_LINK_CMD_VNPI		0xfffff
+#define V_FW_FCOE_LINK_CMD_VNPI(x)	((x) << S_FW_FCOE_LINK_CMD_VNPI)
+#define G_FW_FCOE_LINK_CMD_VNPI(x)	\
+    (((x) >> S_FW_FCOE_LINK_CMD_VNPI) & M_FW_FCOE_LINK_CMD_VNPI)
+
+struct fw_fcoe_vnp_cmd {
+	__be32 op_to_fcfi;
+	__be32 alloc_to_len16;
+	__be32 gen_wwn_to_vnpi;
+	__be32 vf_id;
+	__be16 iqid;
+	__u8   vnport_mac[6];
+	__u8   vnport_wwnn[8];
+	__u8   vnport_wwpn[8];
+	__u8   cmn_srv_parms[16];
+	__u8   clsp_word_0_1[8];
+};
+
+#define S_FW_FCOE_VNP_CMD_FCFI		0
+#define M_FW_FCOE_VNP_CMD_FCFI		0xfffff
+#define V_FW_FCOE_VNP_CMD_FCFI(x)	((x) << S_FW_FCOE_VNP_CMD_FCFI)
+#define G_FW_FCOE_VNP_CMD_FCFI(x)	\
+    (((x) >> S_FW_FCOE_VNP_CMD_FCFI) & M_FW_FCOE_VNP_CMD_FCFI)
+
+#define S_FW_FCOE_VNP_CMD_ALLOC		31
+#define M_FW_FCOE_VNP_CMD_ALLOC		0x1
+#define V_FW_FCOE_VNP_CMD_ALLOC(x)	((x) << S_FW_FCOE_VNP_CMD_ALLOC)
+#define G_FW_FCOE_VNP_CMD_ALLOC(x)	\
+    (((x) >> S_FW_FCOE_VNP_CMD_ALLOC) & M_FW_FCOE_VNP_CMD_ALLOC)
+#define F_FW_FCOE_VNP_CMD_ALLOC	V_FW_FCOE_VNP_CMD_ALLOC(1U)
+
+#define S_FW_FCOE_VNP_CMD_FREE		30
+#define M_FW_FCOE_VNP_CMD_FREE		0x1
+#define V_FW_FCOE_VNP_CMD_FREE(x)	((x) << S_FW_FCOE_VNP_CMD_FREE)
+#define G_FW_FCOE_VNP_CMD_FREE(x)	\
+    (((x) >> S_FW_FCOE_VNP_CMD_FREE) & M_FW_FCOE_VNP_CMD_FREE)
+#define F_FW_FCOE_VNP_CMD_FREE	V_FW_FCOE_VNP_CMD_FREE(1U)
+
+#define S_FW_FCOE_VNP_CMD_MODIFY	29
+#define M_FW_FCOE_VNP_CMD_MODIFY	0x1
+#define V_FW_FCOE_VNP_CMD_MODIFY(x)	((x) << S_FW_FCOE_VNP_CMD_MODIFY)
+#define G_FW_FCOE_VNP_CMD_MODIFY(x)	\
+    (((x) >> S_FW_FCOE_VNP_CMD_MODIFY) & M_FW_FCOE_VNP_CMD_MODIFY)
+#define F_FW_FCOE_VNP_CMD_MODIFY	V_FW_FCOE_VNP_CMD_MODIFY(1U)
+
+#define S_FW_FCOE_VNP_CMD_GEN_WWN	22
+#define M_FW_FCOE_VNP_CMD_GEN_WWN	0x1
+#define V_FW_FCOE_VNP_CMD_GEN_WWN(x)	((x) << S_FW_FCOE_VNP_CMD_GEN_WWN)
+#define G_FW_FCOE_VNP_CMD_GEN_WWN(x)	\
+    (((x) >> S_FW_FCOE_VNP_CMD_GEN_WWN) & M_FW_FCOE_VNP_CMD_GEN_WWN)
+#define F_FW_FCOE_VNP_CMD_GEN_WWN	V_FW_FCOE_VNP_CMD_GEN_WWN(1U)
+
+#define S_FW_FCOE_VNP_CMD_PERSIST	21
+#define M_FW_FCOE_VNP_CMD_PERSIST	0x1
+#define V_FW_FCOE_VNP_CMD_PERSIST(x)	((x) << S_FW_FCOE_VNP_CMD_PERSIST)
+#define G_FW_FCOE_VNP_CMD_PERSIST(x)	\
+    (((x) >> S_FW_FCOE_VNP_CMD_PERSIST) & M_FW_FCOE_VNP_CMD_PERSIST)
+#define F_FW_FCOE_VNP_CMD_PERSIST	V_FW_FCOE_VNP_CMD_PERSIST(1U)
+
+#define S_FW_FCOE_VNP_CMD_VFID_EN	20
+#define M_FW_FCOE_VNP_CMD_VFID_EN	0x1
+#define V_FW_FCOE_VNP_CMD_VFID_EN(x)	((x) << S_FW_FCOE_VNP_CMD_VFID_EN)
+#define G_FW_FCOE_VNP_CMD_VFID_EN(x)	\
+    (((x) >> S_FW_FCOE_VNP_CMD_VFID_EN) & M_FW_FCOE_VNP_CMD_VFID_EN)
+#define F_FW_FCOE_VNP_CMD_VFID_EN	V_FW_FCOE_VNP_CMD_VFID_EN(1U)
+
+#define S_FW_FCOE_VNP_CMD_VNPI		0
+#define M_FW_FCOE_VNP_CMD_VNPI		0xfffff
+#define V_FW_FCOE_VNP_CMD_VNPI(x)	((x) << S_FW_FCOE_VNP_CMD_VNPI)
+#define G_FW_FCOE_VNP_CMD_VNPI(x)	\
+    (((x) >> S_FW_FCOE_VNP_CMD_VNPI) & M_FW_FCOE_VNP_CMD_VNPI)
+
+struct fw_fcoe_sparams_cmd {
+	__be32 op_to_portid;
+	__be32 retval_len16;
+	__u8   r3[7];
+	__u8   cos;
+	__u8   lport_wwnn[8];
+	__u8   lport_wwpn[8];
+	__u8   cmn_srv_parms[16];
+	__u8   cls_srv_parms[16];
+};
+
+#define S_FW_FCOE_SPARAMS_CMD_PORTID	0
+#define M_FW_FCOE_SPARAMS_CMD_PORTID	0xf
+#define V_FW_FCOE_SPARAMS_CMD_PORTID(x)	((x) << S_FW_FCOE_SPARAMS_CMD_PORTID)
+#define G_FW_FCOE_SPARAMS_CMD_PORTID(x)	\
+    (((x) >> S_FW_FCOE_SPARAMS_CMD_PORTID) & M_FW_FCOE_SPARAMS_CMD_PORTID)
+
+struct fw_fcoe_stats_cmd {
+	__be32 op_to_flowid;
+	__be32 free_to_len16;
+	union fw_fcoe_stats {
+		struct fw_fcoe_stats_ctl {
+			__u8   nstats_port;
+			__u8   port_valid_ix;
+			__be16 r6;
+			__be32 r7;
+			__be64 stat0;
+			__be64 stat1;
+			__be64 stat2;
+			__be64 stat3;
+			__be64 stat4;
+			__be64 stat5;
+		} ctl;
+		struct fw_fcoe_port_stats {
+			__be64 tx_bcast_bytes;
+			__be64 tx_bcast_frames;
+			__be64 tx_mcast_bytes;
+			__be64 tx_mcast_frames;
+			__be64 tx_ucast_bytes;
+			__be64 tx_ucast_frames;
+			__be64 tx_drop_frames;
+			__be64 tx_offload_bytes;
+			__be64 tx_offload_frames;
+			__be64 rx_bcast_bytes;
+			__be64 rx_bcast_frames;
+			__be64 rx_mcast_bytes;
+			__be64 rx_mcast_frames;
+			__be64 rx_ucast_bytes;
+			__be64 rx_ucast_frames;
+			__be64 rx_err_frames;
+		} port_stats;
+		struct fw_fcoe_fcf_stats {
+			__be32 fip_tx_bytes;
+			__be32 fip_tx_fr;
+			__be64 fcf_ka;
+			__be64 mcast_adv_rcvd;
+			__be16 ucast_adv_rcvd;
+			__be16 sol_sent;
+			__be16 vlan_req;
+			__be16 vlan_rpl;
+			__be16 clr_vlink;
+			__be16 link_down;
+			__be16 link_up;
+			__be16 logo;
+			__be16 flogi_req;
+			__be16 flogi_rpl;
+			__be16 fdisc_req;
+			__be16 fdisc_rpl;
+			__be16 fka_prd_chg;
+			__be16 fc_map_chg;
+			__be16 vfid_chg;
+			__u8   no_fka_req;
+			__u8   no_vnp;
+		} fcf_stats;
+		struct fw_fcoe_pcb_stats {
+			__be64 tx_bytes;
+			__be64 tx_frames;
+			__be64 rx_bytes;
+			__be64 rx_frames;
+			__be32 vnp_ka;
+			__be32 unsol_els_rcvd;
+			__be64 unsol_cmd_rcvd;
+			__be16 implicit_logo;
+			__be16 flogi_inv_sparm;
+			__be16 fdisc_inv_sparm;
+			__be16 flogi_rjt;
+			__be16 fdisc_rjt;
+			__be16 no_ssn;
+			__be16 mac_flt_fail;
+			__be16 inv_fr_rcvd;
+		} pcb_stats;
+		struct fw_fcoe_scb_stats {
+			__be64 tx_bytes;
+			__be64 tx_frames;
+			__be64 rx_bytes;
+			__be64 rx_frames;
+			__be32 host_abrt_req;
+			__be32 adap_auto_abrt;
+			__be32 adap_abrt_rsp;
+			__be32 host_ios_req;
+			__be16 ssn_offl_ios;
+			__be16 ssn_not_rdy_ios;
+			__u8   rx_data_ddp_err;
+			__u8   ddp_flt_set_err;
+			__be16 rx_data_fr_err;
+			__u8   bad_st_abrt_req;
+			__u8   no_io_abrt_req;
+			__u8   abort_tmo;
+			__u8   abort_tmo_2;
+			__be32 abort_req;
+			__u8   no_ppod_res_tmo;
+			__u8   bp_tmo;
+			__u8   adap_auto_cls;
+			__u8   no_io_cls_req;
+			__be32 host_cls_req;
+			__be64 unsol_cmd_rcvd;
+			__be32 plogi_req_rcvd;
+			__be32 prli_req_rcvd;
+			__be16 logo_req_rcvd;
+			__be16 prlo_req_rcvd;
+			__be16 plogi_rjt_rcvd;
+			__be16 prli_rjt_rcvd;
+			__be32 adisc_req_rcvd;
+			__be32 rscn_rcvd;
+			__be32 rrq_req_rcvd;
+			__be32 unsol_els_rcvd;
+			__u8   adisc_rjt_rcvd;
+			__u8   scr_rjt;
+			__u8   ct_rjt;
+			__u8   inval_bls_rcvd;
+			__be32 ba_rjt_rcvd;
+		} scb_stats;
+	} u;
+};
+
+#define S_FW_FCOE_STATS_CMD_FLOWID	0
+#define M_FW_FCOE_STATS_CMD_FLOWID	0xfffff
+#define V_FW_FCOE_STATS_CMD_FLOWID(x)	((x) << S_FW_FCOE_STATS_CMD_FLOWID)
+#define G_FW_FCOE_STATS_CMD_FLOWID(x)	\
+    (((x) >> S_FW_FCOE_STATS_CMD_FLOWID) & M_FW_FCOE_STATS_CMD_FLOWID)
+
+#define S_FW_FCOE_STATS_CMD_FREE	30
+#define M_FW_FCOE_STATS_CMD_FREE	0x1
+#define V_FW_FCOE_STATS_CMD_FREE(x)	((x) << S_FW_FCOE_STATS_CMD_FREE)
+#define G_FW_FCOE_STATS_CMD_FREE(x)	\
+    (((x) >> S_FW_FCOE_STATS_CMD_FREE) & M_FW_FCOE_STATS_CMD_FREE)
+#define F_FW_FCOE_STATS_CMD_FREE	V_FW_FCOE_STATS_CMD_FREE(1U)
+
+#define S_FW_FCOE_STATS_CMD_NSTATS	4
+#define M_FW_FCOE_STATS_CMD_NSTATS	0x7
+#define V_FW_FCOE_STATS_CMD_NSTATS(x)	((x) << S_FW_FCOE_STATS_CMD_NSTATS)
+#define G_FW_FCOE_STATS_CMD_NSTATS(x)	\
+    (((x) >> S_FW_FCOE_STATS_CMD_NSTATS) & M_FW_FCOE_STATS_CMD_NSTATS)
+
+#define S_FW_FCOE_STATS_CMD_PORT	0
+#define M_FW_FCOE_STATS_CMD_PORT	0x3
+#define V_FW_FCOE_STATS_CMD_PORT(x)	((x) << S_FW_FCOE_STATS_CMD_PORT)
+#define G_FW_FCOE_STATS_CMD_PORT(x)	\
+    (((x) >> S_FW_FCOE_STATS_CMD_PORT) & M_FW_FCOE_STATS_CMD_PORT)
+
+#define S_FW_FCOE_STATS_CMD_PORT_VALID		7
+#define M_FW_FCOE_STATS_CMD_PORT_VALID		0x1
+#define V_FW_FCOE_STATS_CMD_PORT_VALID(x)	\
+    ((x) << S_FW_FCOE_STATS_CMD_PORT_VALID)
+#define G_FW_FCOE_STATS_CMD_PORT_VALID(x)	\
+    (((x) >> S_FW_FCOE_STATS_CMD_PORT_VALID) & M_FW_FCOE_STATS_CMD_PORT_VALID)
+#define F_FW_FCOE_STATS_CMD_PORT_VALID	V_FW_FCOE_STATS_CMD_PORT_VALID(1U)
+
+#define S_FW_FCOE_STATS_CMD_IX		0
+#define M_FW_FCOE_STATS_CMD_IX		0x3f
+#define V_FW_FCOE_STATS_CMD_IX(x)	((x) << S_FW_FCOE_STATS_CMD_IX)
+#define G_FW_FCOE_STATS_CMD_IX(x)	\
+    (((x) >> S_FW_FCOE_STATS_CMD_IX) & M_FW_FCOE_STATS_CMD_IX)
+
+struct fw_fcoe_fcf_cmd {
+	__be32 op_to_fcfi;
+	__be32 retval_len16;
+	__be16 priority_pkd;
+	__u8   mac[6];
+	__u8   name_id[8];
+	__u8   fabric[8];
+	__be16 vf_id;
+	__be16 max_fcoe_size;
+	__u8   vlan_id;
+	__u8   fc_map[3];
+	__be32 fka_adv;
+	__be32 r6;
+	__u8   r7_hi;
+	__u8   fpma_to_portid;
+	__u8   spma_mac[6];
+	__be64 r8;
+};
+
+#define S_FW_FCOE_FCF_CMD_FCFI		0
+#define M_FW_FCOE_FCF_CMD_FCFI		0xfffff
+#define V_FW_FCOE_FCF_CMD_FCFI(x)	((x) << S_FW_FCOE_FCF_CMD_FCFI)
+#define G_FW_FCOE_FCF_CMD_FCFI(x)	\
+    (((x) >> S_FW_FCOE_FCF_CMD_FCFI) & M_FW_FCOE_FCF_CMD_FCFI)
+
+#define S_FW_FCOE_FCF_CMD_PRIORITY	0
+#define M_FW_FCOE_FCF_CMD_PRIORITY	0xff
+#define V_FW_FCOE_FCF_CMD_PRIORITY(x)	((x) << S_FW_FCOE_FCF_CMD_PRIORITY)
+#define G_FW_FCOE_FCF_CMD_PRIORITY(x)	\
+    (((x) >> S_FW_FCOE_FCF_CMD_PRIORITY) & M_FW_FCOE_FCF_CMD_PRIORITY)
+
+#define S_FW_FCOE_FCF_CMD_FPMA		6
+#define M_FW_FCOE_FCF_CMD_FPMA		0x1
+#define V_FW_FCOE_FCF_CMD_FPMA(x)	((x) << S_FW_FCOE_FCF_CMD_FPMA)
+#define G_FW_FCOE_FCF_CMD_FPMA(x)	\
+    (((x) >> S_FW_FCOE_FCF_CMD_FPMA) & M_FW_FCOE_FCF_CMD_FPMA)
+#define F_FW_FCOE_FCF_CMD_FPMA	V_FW_FCOE_FCF_CMD_FPMA(1U)
+
+#define S_FW_FCOE_FCF_CMD_SPMA		5
+#define M_FW_FCOE_FCF_CMD_SPMA		0x1
+#define V_FW_FCOE_FCF_CMD_SPMA(x)	((x) << S_FW_FCOE_FCF_CMD_SPMA)
+#define G_FW_FCOE_FCF_CMD_SPMA(x)	\
+    (((x) >> S_FW_FCOE_FCF_CMD_SPMA) & M_FW_FCOE_FCF_CMD_SPMA)
+#define F_FW_FCOE_FCF_CMD_SPMA	V_FW_FCOE_FCF_CMD_SPMA(1U)
+
+#define S_FW_FCOE_FCF_CMD_LOGIN		4
+#define M_FW_FCOE_FCF_CMD_LOGIN		0x1
+#define V_FW_FCOE_FCF_CMD_LOGIN(x)	((x) << S_FW_FCOE_FCF_CMD_LOGIN)
+#define G_FW_FCOE_FCF_CMD_LOGIN(x)	\
+    (((x) >> S_FW_FCOE_FCF_CMD_LOGIN) & M_FW_FCOE_FCF_CMD_LOGIN)
+#define F_FW_FCOE_FCF_CMD_LOGIN	V_FW_FCOE_FCF_CMD_LOGIN(1U)
+
+#define S_FW_FCOE_FCF_CMD_PORTID	0
+#define M_FW_FCOE_FCF_CMD_PORTID	0xf
+#define V_FW_FCOE_FCF_CMD_PORTID(x)	((x) << S_FW_FCOE_FCF_CMD_PORTID)
+#define G_FW_FCOE_FCF_CMD_PORTID(x)	\
+    (((x) >> S_FW_FCOE_FCF_CMD_PORTID) & M_FW_FCOE_FCF_CMD_PORTID)
+
+/******************************************************************************
+ *   E R R O R   a n d   D E B U G   C O M M A N D s
+ ******************************************************/
 
 enum fw_error_type {
 	FW_ERROR_TYPE_EXCEPTION		= 0x0,
@@ -6468,7 +7349,6 @@
 #define G_FW_DEBUG_CMD_TYPE(x)	\
     (((x) >> S_FW_DEBUG_CMD_TYPE) & M_FW_DEBUG_CMD_TYPE)
 
-
 /******************************************************************************
  *   P C I E   F W   R E G I S T E R
  **************************************/
