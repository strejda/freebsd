/*-
 *  Copyright (c) 1997-2009 by Matthew Jacob
 *  All rights reserved.
 *
 *  Redistribution and use in source and binary forms, with or without
 *  modification, are permitted provided that the following conditions
 *  are met:
 *
 *  1. Redistributions of source code must retain the above copyright
 *     notice, this list of conditions and the following disclaimer.
 *  2. Redistributions in binary form must reproduce the above copyright
 *     notice, this list of conditions and the following disclaimer in the
 *     documentation and/or other materials provided with the distribution.
 *
 *  THIS SOFTWARE IS PROVIDED BY AUTHOR AND CONTRIBUTORS ``AS IS'' AND
 *  ANY EXPRESS OR IMPLIED WARRANTIES, INCLUDING, BUT NOT LIMITED TO, THE
 *  IMPLIED WARRANTIES OF MERCHANTABILITY AND FITNESS FOR A PARTICULAR PURPOSE
 *  ARE DISCLAIMED.  IN NO EVENT SHALL AUTHOR OR CONTRIBUTORS BE LIABLE
 *  FOR ANY DIRECT, INDIRECT, INCIDENTAL, SPECIAL, EXEMPLARY, OR CONSEQUENTIAL
 *  DAMAGES (INCLUDING, BUT NOT LIMITED TO, PROCUREMENT OF SUBSTITUTE GOODS
 *  OR SERVICES; LOSS OF USE, DATA, OR PROFITS; OR BUSINESS INTERRUPTION)
 *  HOWEVER CAUSED AND ON ANY THEORY OF LIABILITY, WHETHER IN CONTRACT, STRICT
 *  LIABILITY, OR TORT (INCLUDING NEGLIGENCE OR OTHERWISE) ARISING IN ANY WAY
 *  OUT OF THE USE OF THIS SOFTWARE, EVEN IF ADVISED OF THE POSSIBILITY OF
 *  SUCH DAMAGE.
 *
 */
/*
 * Qlogic Host Adapter Internal Library Functions
 */
#ifdef	__NetBSD__
#include <sys/cdefs.h>
__KERNEL_RCSID(0, "$NetBSD$");
#include <dev/ic/isp_netbsd.h>
#endif
#ifdef	__FreeBSD__
#include <sys/cdefs.h>
__FBSDID("$FreeBSD$");
#include <dev/isp/isp_freebsd.h>
#endif
#ifdef	__OpenBSD__
#include <dev/ic/isp_openbsd.h>
#endif
#ifdef	__linux__
#include "isp_linux.h"
#endif
#ifdef	__svr4__
#include "isp_solaris.h"
#endif

const char *isp_class3_roles[4] = {
    "None", "Target", "Initiator", "Target/Initiator"
};

/*
 * Command shipping- finish off first queue entry and do dma mapping and additional segments as needed.
 *
 * Called with the first queue entry at least partially filled out.
 */
int
<<<<<<< HEAD
isp_send_cmd(ispsoftc_t *isp, void *fqe, busdma_md_t md, uint32_t totalcnt,
    isp_ddir_t ddir)
=======
isp_send_cmd(ispsoftc_t *isp, void *fqe, void *segp, uint32_t nsegs, uint32_t totalcnt, isp_ddir_t ddir, ispds64_t *ecmd)
>>>>>>> 9a1f5102
{
	uint8_t storage[QENTRY_LEN];
	uint8_t type, nqe;
	uint32_t seg, curseg, seglim, nxt, nxtnxt, ddf;
	ispds_t *dsp = NULL;
	ispds64_t *dsp64 = NULL;
	void *qe0, *qe1;
	u_int nsegs;

	qe0 = isp_getrqentry(isp);
	if (qe0 == NULL) {
		return (CMD_EAGAIN);
	}
	nxt = ISP_NXT_QENTRY(isp->isp_reqidx, RQUEST_QUEUE_LEN(isp));

	type = ((isphdr_t *)fqe)->rqs_entry_type;
	nqe = 1;
	nsegs = busdma_md_get_nsegs(md);

	/*
	 * If we have no data to transmit, just copy the first IOCB and start it up.
	 */
	if (ddir == ISP_NOXFR) {
		if (type == RQSTYPE_T2RQS || type == RQSTYPE_T3RQS) {
			ddf = CT2_NO_DATA;
		} else {
			ddf = 0;
		}
		goto copy_and_sync;
	}

	/*
	 * First figure out how many pieces of data to transfer and what kind and how many we can put into the first queue entry.
	 */
	switch (type) {
	case RQSTYPE_REQUEST:
		ddf = (ddir == ISP_TO_DEVICE)? REQFLAG_DATA_OUT : REQFLAG_DATA_IN;
		dsp = ((ispreq_t *)fqe)->req_dataseg;
		seglim = ISP_RQDSEG;
		break;
	case RQSTYPE_CMDONLY:
		ddf = (ddir == ISP_TO_DEVICE)? REQFLAG_DATA_OUT : REQFLAG_DATA_IN;
		seglim = 0;
		break;
	case RQSTYPE_T2RQS:
		ddf = (ddir == ISP_TO_DEVICE)? REQFLAG_DATA_OUT : REQFLAG_DATA_IN;
		dsp = ((ispreqt2_t *)fqe)->req_dataseg;
		seglim = ISP_RQDSEG_T2;
		break;
	case RQSTYPE_A64:
		ddf = (ddir == ISP_TO_DEVICE)? REQFLAG_DATA_OUT : REQFLAG_DATA_IN;
		dsp64 = ((ispreqt3_t *)fqe)->req_dataseg;
		seglim = ISP_RQDSEG_T3;
		break;
	case RQSTYPE_T3RQS:
		ddf = (ddir == ISP_TO_DEVICE)? REQFLAG_DATA_OUT : REQFLAG_DATA_IN;
		dsp64 = ((ispreqt3_t *)fqe)->req_dataseg;
		seglim = ISP_RQDSEG_T3;
		break;
	case RQSTYPE_T7RQS:
		ddf = (ddir == ISP_TO_DEVICE)? FCP_CMND_DATA_WRITE : FCP_CMND_DATA_READ;
		dsp64 = &((ispreqt7_t *)fqe)->req_dataseg;
		seglim = 1;
		break;
	default:
		return (CMD_COMPLETE);
	}

	if (seglim > nsegs) {
		seglim = nsegs;
	}

	for (seg = curseg = 0; curseg < seglim; curseg++) {
		if (dsp64) {
			XS_GET_DMA64_SEG(dsp64++, md, seg++);
		} else {
			XS_GET_DMA_SEG(dsp++, md, seg++);
		}
	}


	/*
	 * Second, start building additional continuation segments as needed.
	 */
	while (seg < nsegs) {
		nxtnxt = ISP_NXT_QENTRY(nxt, RQUEST_QUEUE_LEN(isp));
		if (nxtnxt == isp->isp_reqodx) {
			return (CMD_EAGAIN);
		}
		ISP_MEMZERO(storage, QENTRY_LEN);
		qe1 = ISP_QUEUE_ENTRY(isp->isp_rquest, nxt);
		nxt = nxtnxt;
		if (dsp64) {
			ispcontreq64_t *crq = (ispcontreq64_t *) storage;
			seglim = ISP_CDSEG64;
			crq->req_header.rqs_entry_type = RQSTYPE_A64_CONT;
			crq->req_header.rqs_entry_count = 1;
			dsp64 = crq->req_dataseg;
		} else {
			ispcontreq_t *crq = (ispcontreq_t *) storage;
			seglim = ISP_CDSEG;
			crq->req_header.rqs_entry_type = RQSTYPE_DATASEG;
			crq->req_header.rqs_entry_count = 1;
			dsp = crq->req_dataseg;
		}
		if (seg + seglim > nsegs) {
			seglim = nsegs - seg;
		}
		for (curseg = 0; curseg < seglim; curseg++) {
			if (dsp64) {
				XS_GET_DMA64_SEG(dsp64++, md, seg++);
			} else {
				XS_GET_DMA_SEG(dsp++, md, seg++);
			}
		}
		if (dsp64) {
			isp_put_cont64_req(isp, (ispcontreq64_t *)storage, qe1);
		} else {
			isp_put_cont_req(isp, (ispcontreq_t *)storage, qe1);
		}
		if (isp->isp_dblev & ISP_LOGDEBUG1) {
			isp_print_bytes(isp, "additional queue entry", QENTRY_LEN, storage);
		}
		nqe++;
        }

copy_and_sync:
	((isphdr_t *)fqe)->rqs_entry_count = nqe;
	switch (type) {
	case RQSTYPE_REQUEST:
		((ispreq_t *)fqe)->req_flags |= ddf;
		/*
		 * This is historical and not clear whether really needed.
		 */
		if (nsegs == 0) {
			nsegs = 1;
		}
		((ispreq_t *)fqe)->req_seg_count = nsegs;
		isp_put_request(isp, fqe, qe0);
		break;
	case RQSTYPE_CMDONLY:
		((ispreq_t *)fqe)->req_flags |= ddf;
		/*
		 * This is historical and not clear whether really needed.
		 */
		if (nsegs == 0) {
			nsegs = 1;
		}
		((ispextreq_t *)fqe)->req_seg_count = nsegs;
		isp_put_extended_request(isp, fqe, qe0);
		break;
	case RQSTYPE_T2RQS:
		((ispreqt2_t *)fqe)->req_flags |= ddf;
		((ispreqt2_t *)fqe)->req_seg_count = nsegs;
		((ispreqt2_t *)fqe)->req_totalcnt = totalcnt;
		if (ISP_CAP_2KLOGIN(isp)) {
			isp_put_request_t2e(isp, fqe, qe0);
		} else {
			isp_put_request_t2(isp, fqe, qe0);
		}
		break;
	case RQSTYPE_A64:
	case RQSTYPE_T3RQS:
		((ispreqt3_t *)fqe)->req_flags |= ddf;
		((ispreqt3_t *)fqe)->req_seg_count = nsegs;
		((ispreqt3_t *)fqe)->req_totalcnt = totalcnt;
		if (ISP_CAP_2KLOGIN(isp)) {
			isp_put_request_t3e(isp, fqe, qe0);
		} else {
			isp_put_request_t3(isp, fqe, qe0);
		}
		break;
	case RQSTYPE_T7RQS:
        	((ispreqt7_t *)fqe)->req_alen_datadir = ddf;
		((ispreqt7_t *)fqe)->req_seg_count = nsegs;
		((ispreqt7_t *)fqe)->req_dl = totalcnt;
		isp_put_request_t7(isp, fqe, qe0);
		break;
	default:
		return (CMD_COMPLETE);
	}
	if (isp->isp_dblev & ISP_LOGDEBUG1) {
		isp_print_bytes(isp, "first queue entry", QENTRY_LEN, fqe);
	}
	ISP_ADD_REQUEST(isp, nxt);
	return (CMD_QUEUED);
}

int
isp_allocate_xs(ispsoftc_t *isp, XS_T *xs, uint32_t *handlep)
{
	isp_hdl_t *hdp;

	hdp = isp->isp_xffree;
	if (hdp == NULL) {
		return (-1);
	}
	isp->isp_xffree = hdp->cmd;
	hdp->cmd = xs;
	hdp->handle = (hdp - isp->isp_xflist);
	hdp->handle |= (ISP_HANDLE_INITIATOR << ISP_HANDLE_USAGE_SHIFT);
	hdp->handle |= (isp->isp_seqno++ << ISP_HANDLE_SEQ_SHIFT);
	*handlep = hdp->handle;
	return (0);
}

XS_T *
isp_find_xs(ispsoftc_t *isp, uint32_t handle)
{
	if (!ISP_VALID_INI_HANDLE(isp, handle)) {
		isp_prt(isp, ISP_LOGERR, "%s: bad handle 0x%x", __func__, handle);
		return (NULL);
	}
	return (isp->isp_xflist[(handle & ISP_HANDLE_CMD_MASK)].cmd);
}

uint32_t
isp_find_handle(ispsoftc_t *isp, XS_T *xs)
{
	uint32_t i, foundhdl = ISP_HANDLE_FREE;

	if (xs != NULL) {
		for (i = 0; i < isp->isp_maxcmds; i++) {
			if (isp->isp_xflist[i].cmd != xs) {
				continue;
			}
			foundhdl = isp->isp_xflist[i].handle;
			break;
		}
	}
	return (foundhdl);
}

uint32_t
isp_handle_index(ispsoftc_t *isp, uint32_t handle)
{
	if (!ISP_VALID_HANDLE(isp, handle)) {
		isp_prt(isp, ISP_LOGERR, "%s: bad handle 0x%x", __func__, handle);
		return (ISP_BAD_HANDLE_INDEX);
	} else {
		return (handle & ISP_HANDLE_CMD_MASK);
	}
}

void
isp_destroy_handle(ispsoftc_t *isp, uint32_t handle)
{
	if (!ISP_VALID_INI_HANDLE(isp, handle)) {
		isp_prt(isp, ISP_LOGERR, "%s: bad handle 0x%x", __func__, handle);
	} else {
		isp->isp_xflist[(handle & ISP_HANDLE_CMD_MASK)].handle = ISP_HANDLE_FREE;
		isp->isp_xflist[(handle & ISP_HANDLE_CMD_MASK)].cmd = isp->isp_xffree;
		isp->isp_xffree = &isp->isp_xflist[(handle & ISP_HANDLE_CMD_MASK)];
	}
}

/*
 * Make sure we have space to put something on the request queue.
 * Return a pointer to that entry if we do. A side effect of this
 * function is to update the output index. The input index
 * stays the same.
 */
void *
isp_getrqentry(ispsoftc_t *isp)
{
	isp->isp_reqodx = ISP_READ(isp, isp->isp_rqstoutrp);
	if (ISP_NXT_QENTRY(isp->isp_reqidx, RQUEST_QUEUE_LEN(isp)) == isp->isp_reqodx) {
		return (NULL);
	}
	return (ISP_QUEUE_ENTRY(isp->isp_rquest, isp->isp_reqidx));
}

#define	TBA	(4 * (((QENTRY_LEN >> 2) * 3) + 1) + 1)
void
isp_print_qentry(ispsoftc_t *isp, const char *msg, int idx, void *arg)
{
	char buf[TBA];
	int amt, i, j;
	uint8_t *ptr = arg;

	isp_prt(isp, ISP_LOGALL, "%s index %d=>", msg, idx);
	for (buf[0] = 0, amt = i = 0; i < 4; i++) {
		buf[0] = 0;
		ISP_SNPRINTF(buf, TBA, "  ");
		for (j = 0; j < (QENTRY_LEN >> 2); j++) {
			ISP_SNPRINTF(buf, TBA, "%s %02x", buf, ptr[amt++] & 0xff);
		}
		isp_prt(isp, ISP_LOGALL, "%s", buf);
	}
}

void
isp_print_bytes(ispsoftc_t *isp, const char *msg, int amt, void *arg)
{
	char buf[128];
	uint8_t *ptr = arg;
	int off;

	if (msg)
		isp_prt(isp, ISP_LOGALL, "%s:", msg);
	off = 0;
	buf[0] = 0;
	while (off < amt) {
		int j, to;
		to = off;
		for (j = 0; j < 16; j++) {
			ISP_SNPRINTF(buf, 128, "%s %02x", buf, ptr[off++] & 0xff);
			if (off == amt) {
				break;
			}
		}
		isp_prt(isp, ISP_LOGALL, "0x%08x:%s", to, buf);
		buf[0] = 0;
	}
}

/*
 * Do the common path to try and ensure that link is up, we've scanned
 * the fabric (if we're on a fabric), and that we've synchronized this
 * all with our own database and done the appropriate logins.
 *
 * We repeatedly check for firmware state and loop state after each
 * action because things may have changed while we were doing this.
 * Any failure or change of state causes us to return a nonzero value.
 *
 * We assume we enter here with any locks held.
 */

int
isp_fc_runstate(ispsoftc_t *isp, int chan, int tval)
{
	fcparam *fcp;

	fcp = FCPARAM(isp, chan);
        if (fcp->role == ISP_ROLE_NONE) {
		return (0);
	}
	if (fcp->isp_fwstate < FW_READY || fcp->isp_loopstate < LOOP_PDB_RCVD) {
		if (isp_control(isp, ISPCTL_FCLINK_TEST, chan, tval) != 0) {
			isp_prt(isp, ISP_LOG_SANCFG, "isp_fc_runstate: linktest failed for channel %d", chan);
			return (-1);
		}
		if (fcp->isp_fwstate != FW_READY || fcp->isp_loopstate < LOOP_PDB_RCVD) {
			isp_prt(isp, ISP_LOG_SANCFG, "isp_fc_runstate: f/w not ready for channel %d", chan);
			return (-1);
		}
	}

	if ((fcp->role & ISP_ROLE_INITIATOR) == 0) {
		return (0);
	}

	if (isp_control(isp, ISPCTL_SCAN_LOOP, chan) != 0) {
		isp_prt(isp, ISP_LOG_SANCFG, "isp_fc_runstate: scan loop fails on channel %d", chan);
		return (LOOP_PDB_RCVD);
	}
	if (isp_control(isp, ISPCTL_SCAN_FABRIC, chan) != 0) {
		isp_prt(isp, ISP_LOG_SANCFG, "isp_fc_runstate: scan fabric fails on channel %d", chan);
		return (LOOP_LSCAN_DONE);
	}
	if (isp_control(isp, ISPCTL_PDB_SYNC, chan) != 0) {
		isp_prt(isp, ISP_LOG_SANCFG, "isp_fc_runstate: pdb_sync fails on channel %d", chan);
		return (LOOP_FSCAN_DONE);
	}
	if (fcp->isp_fwstate != FW_READY || fcp->isp_loopstate != LOOP_READY) {
		isp_prt(isp, ISP_LOG_SANCFG, "isp_fc_runstate: f/w not ready again on channel %d", chan);
		return (-1);
	}
	return (0);
}

/*
 * Fibre Channel Support routines
 */
void
isp_dump_portdb(ispsoftc_t *isp, int chan)
{
	fcparam *fcp = FCPARAM(isp, chan);
	int i;

	for (i = 0; i < MAX_FC_TARG; i++) {
		char mb[4], buf1[64], buf2[64];
		const char *dbs[8] = {
			"NIL ",
			"PROB",
			"DEAD",
			"CHGD",
			"NEW ",
			"PVLD",
			"ZOMB",
			"VLD "
		};
		fcportdb_t *lp = &fcp->portdb[i];

		if (lp->state == FC_PORTDB_STATE_NIL && lp->target_mode == 0) {
			continue;
		}
		if (lp->dev_map_idx) {
			ISP_SNPRINTF(mb, sizeof (mb), "%3d", ((int) lp->dev_map_idx) - 1);
		} else {
			ISP_SNPRINTF(mb, sizeof (mb), "---");
		}
		isp_gen_role_str(buf1, sizeof (buf1), lp->prli_word3);
		isp_gen_role_str(buf2, sizeof (buf2), lp->new_prli_word3);
		isp_prt(isp, ISP_LOGALL, "Chan %d [%d]: hdl 0x%x %s al%d tgt %s %s 0x%06x =>%s 0x%06x; WWNN 0x%08x%08x WWPN 0x%08x%08x",
		    chan, i, lp->handle, dbs[lp->state], lp->autologin, mb, buf1, lp->portid, buf2, lp->new_portid,
		    (uint32_t) (lp->node_wwn >> 32), (uint32_t) (lp->node_wwn), (uint32_t) (lp->port_wwn >> 32), (uint32_t) (lp->port_wwn));
	}
}

void
isp_gen_role_str(char *buf, size_t len, uint16_t p3)
{
	int nd = 0;
	buf[0] = '(';
	buf[1] = 0;
	if (p3 & PRLI_WD3_ENHANCED_DISCOVERY) {
		nd++;
		strlcat(buf, "EDisc", len);
	}
	if (p3 & PRLI_WD3_REC_SUPPORT) {
		if (nd++) {
			strlcat(buf, ",", len);
		}
		strlcat(buf, "REC", len);
	}
	if (p3 & PRLI_WD3_TASK_RETRY_IDENTIFICATION_REQUESTED) {
		if (nd++) {
			strlcat(buf, ",", len);
		}
		strlcat(buf, "RetryID", len);
	}
	if (p3 & PRLI_WD3_RETRY) {
		if (nd++) {
			strlcat(buf, ",", len);
		}
		strlcat(buf, "Retry", len);
	}
	if (p3 & PRLI_WD3_CONFIRMED_COMPLETION_ALLOWED) {
		if (nd++) {
			strlcat(buf, ",", len);
		}
		strlcat(buf, "CNFRM", len);
	}
	if (p3 & PRLI_WD3_DATA_OVERLAY_ALLOWED) {
		if (nd++) {
			strlcat(buf, ",", len);
		}
		strlcat(buf, "DOver", len);
	}
	if (p3 & PRLI_WD3_INITIATOR_FUNCTION) {
		if (nd++) {
			strlcat(buf, ",", len);
		}
		strlcat(buf, "INI", len);
	}
	if (p3 & PRLI_WD3_TARGET_FUNCTION) {
		if (nd++) {
			strlcat(buf, ",", len);
		}
		strlcat(buf, "TGT", len);
	}
	if (p3 & PRLI_WD3_READ_FCP_XFER_RDY_DISABLED) {
		if (nd++) {
			strlcat(buf, ",", len);
		}
		strlcat(buf, "RdXfrDis", len);
	}
	if (p3 & PRLI_WD3_WRITE_FCP_XFER_RDY_DISABLED) {
		if (nd++) {
			strlcat(buf, ",", len);
		}
		strlcat(buf, "XfrDis", len);
	}
	strlcat(buf, ")", len);
}

const char *
isp_fc_fw_statename(int state)
{
	switch (state) {
	case FW_CONFIG_WAIT:	return "Config Wait";
	case FW_WAIT_AL_PA:	return "Waiting for AL_PA";
	case FW_WAIT_LOGIN:	return "Wait Login";
	case FW_READY:		return "Ready";
	case FW_LOSS_OF_SYNC:	return "Loss Of Sync";
	case FW_ERROR:		return "Error";
	case FW_REINIT:		return "Re-Init";
	case FW_NON_PART:	return "Nonparticipating";
	default:		return "?????";
	}
}

const char *
isp_fc_loop_statename(int state)
{
	switch (state) {
	case LOOP_NIL:                  return "NIL";
	case LOOP_LIP_RCVD:             return "LIP Received";
	case LOOP_PDB_RCVD:             return "PDB Received";
	case LOOP_SCANNING_LOOP:        return "Scanning";
	case LOOP_LSCAN_DONE:           return "Loop Scan Done";
	case LOOP_SCANNING_FABRIC:      return "Scanning Fabric";
	case LOOP_FSCAN_DONE:           return "Fabric Scan Done";
	case LOOP_SYNCING_PDB:          return "Syncing PDB";
	case LOOP_READY:                return "Ready"; 
	default:                        return "?????";
	}
}

const char *
isp_fc_toponame(fcparam *fcp)
{

	if (fcp->isp_fwstate != FW_READY) {
		return "Unavailable";
	}
	switch (fcp->isp_topo) {
	case TOPO_NL_PORT:      return "Private Loop";
	case TOPO_FL_PORT:      return "FL Port";
	case TOPO_N_PORT:       return "N-Port to N-Port";
	case TOPO_F_PORT:       return "F Port";
	case TOPO_PTP_STUB:     return "F Port (no FLOGI_ACC response)";
	default:                return "?????";
	}
}

/*
 * Change Roles
 */
int
isp_fc_change_role(ispsoftc_t *isp, int chan, int new_role)
{
	fcparam *fcp = FCPARAM(isp, chan);

	if (chan >= isp->isp_nchan) {
		isp_prt(isp, ISP_LOGWARN, "%s: bad channel %d", __func__, chan);
		return (ENXIO);
	}
	if (chan == 0) {
#ifdef	ISP_TARGET_MODE
		isp_del_all_wwn_entries(isp, chan);
#endif
		isp_clear_commands(isp);
		isp_reset(isp, 0);
		if (isp->isp_state != ISP_RESETSTATE) {
			isp_prt(isp, ISP_LOGERR, "%s: cannot reset card", __func__);
			return (EIO);
		}
		fcp->role = new_role;
		isp_init(isp);
		if (isp->isp_state != ISP_INITSTATE) {
			isp_prt(isp, ISP_LOGERR, "%s: cannot init card", __func__);
			return (EIO);
		}
		isp->isp_state = ISP_RUNSTATE;
		return (0);
	} else if (ISP_CAP_MULTI_ID(isp)) {
		mbreg_t mbs;
		vp_modify_t *vp;
		uint8_t qe[QENTRY_LEN], *scp;

		ISP_MEMZERO(qe, QENTRY_LEN);
		/* Acquire Scratch */

		if (FC_SCRATCH_ACQUIRE(isp, chan)) {
			return (EBUSY);
		}
		scp = fcp->isp_scratch;

		/*
		 * Build a VP MODIFY command in memory
		 */
		vp = (vp_modify_t *) qe;
		vp->vp_mod_hdr.rqs_entry_type = RQSTYPE_VP_MODIFY;
		vp->vp_mod_hdr.rqs_entry_count = 1;
		vp->vp_mod_cnt = 1;
		vp->vp_mod_idx0 = chan;
		vp->vp_mod_cmd = VP_MODIFY_ENA;
		vp->vp_mod_ports[0].options = ICB2400_VPOPT_ENABLED;
		if (new_role & ISP_ROLE_INITIATOR) {
			vp->vp_mod_ports[0].options |= ICB2400_VPOPT_INI_ENABLE;
		}
		if ((new_role & ISP_ROLE_TARGET) == 0) {
			vp->vp_mod_ports[0].options |= ICB2400_VPOPT_TGT_DISABLE;
		}
		MAKE_NODE_NAME_FROM_WWN(vp->vp_mod_ports[0].wwpn, fcp->isp_wwpn);
		MAKE_NODE_NAME_FROM_WWN(vp->vp_mod_ports[0].wwnn, fcp->isp_wwnn);
		isp_put_vp_modify(isp, vp, (vp_modify_t *) scp);

		/*
		 * Build a EXEC IOCB A64 command that points to the VP MODIFY command
		 */
		MBSINIT(&mbs, MBOX_EXEC_COMMAND_IOCB_A64, MBLOGALL, 0);
		mbs.param[1] = QENTRY_LEN;
		mbs.param[2] = DMA_WD1(fcp->isp_scdma);
		mbs.param[3] = DMA_WD0(fcp->isp_scdma);
		mbs.param[6] = DMA_WD3(fcp->isp_scdma);
		mbs.param[7] = DMA_WD2(fcp->isp_scdma);
		MEMORYBARRIER(isp, SYNC_SFORDEV, 0, 2 * QENTRY_LEN, chan);
		isp_control(isp, ISPCTL_RUN_MBOXCMD, &mbs);
		if (mbs.param[0] != MBOX_COMMAND_COMPLETE) {
			FC_SCRATCH_RELEASE(isp, chan);
			return (EIO);
		}
		MEMORYBARRIER(isp, SYNC_SFORCPU, QENTRY_LEN, QENTRY_LEN, chan);
		isp_get_vp_modify(isp, (vp_modify_t *)&scp[QENTRY_LEN], vp);

#ifdef	ISP_TARGET_MODE
		isp_del_all_wwn_entries(isp, chan);
#endif
		/*
		 * Release Scratch
		 */
		FC_SCRATCH_RELEASE(isp, chan);

		if (vp->vp_mod_status != VP_STS_OK) {
			isp_prt(isp, ISP_LOGERR, "%s: VP_MODIFY of Chan %d failed with status %d", __func__, chan, vp->vp_mod_status);
			return (EIO);
		}
		fcp->role = new_role;
		return (0);
	} else {
		return (EINVAL);
	}
}

void
isp_clear_commands(ispsoftc_t *isp)
{
	uint32_t tmp;
	isp_hdl_t *hdp;
#ifdef	ISP_TARGET_MODE
	isp_notify_t notify;
#endif

	for (tmp = 0; isp->isp_xflist && tmp < isp->isp_maxcmds; tmp++) {
		XS_T *xs;

		hdp = &isp->isp_xflist[tmp];
		if (hdp->handle == ISP_HANDLE_FREE) {
			continue;
		}
		xs = hdp->cmd;
		if (XS_XFRLEN(xs)) {
			ISP_DMAFREE(isp, xs, hdp->handle);
			XS_SET_RESID(xs, XS_XFRLEN(xs));
		} else {
			XS_SET_RESID(xs, 0);
		}
		hdp->handle = 0;
		hdp->cmd = NULL;
		XS_SETERR(xs, HBA_BUSRESET);
		isp_done(xs);
	}
#ifdef	ISP_TARGET_MODE
	for (tmp = 0; isp->isp_tgtlist && tmp < isp->isp_maxcmds; tmp++) {
		uint8_t local[QENTRY_LEN];
		hdp = &isp->isp_tgtlist[tmp];
		if (hdp->handle == ISP_HANDLE_FREE) {
			continue;
		}
		ISP_DMAFREE(isp, hdp->cmd, hdp->handle);
		ISP_MEMZERO(local, QENTRY_LEN);
		if (IS_24XX(isp)) {
			ct7_entry_t *ctio = (ct7_entry_t *) local;
			ctio->ct_syshandle = hdp->handle;
			ctio->ct_nphdl = CT_HBA_RESET;
			ctio->ct_header.rqs_entry_type = RQSTYPE_CTIO7;
		} else if (IS_FC(isp)) {
			ct2_entry_t *ctio = (ct2_entry_t *) local;
			ctio->ct_syshandle = hdp->handle;
			ctio->ct_status = CT_HBA_RESET;
			ctio->ct_header.rqs_entry_type = RQSTYPE_CTIO2;
		} else {
			ct_entry_t *ctio = (ct_entry_t *) local;
			ctio->ct_syshandle = hdp->handle;
			ctio->ct_status = CT_HBA_RESET & 0xff;
			ctio->ct_header.rqs_entry_type = RQSTYPE_CTIO;
		}
		isp_async(isp, ISPASYNC_TARGET_ACTION, local);
	}
	for (tmp = 0; tmp < isp->isp_nchan; tmp++) {
		ISP_MEMZERO(&notify, sizeof (isp_notify_t));
		notify.nt_ncode = NT_HBA_RESET;
		notify.nt_hba = isp;
		notify.nt_wwn = INI_ANY;
		notify.nt_nphdl = NIL_HANDLE;
		notify.nt_sid = PORT_ANY;
		notify.nt_did = PORT_ANY;
		notify.nt_tgt = TGT_ANY;
		notify.nt_channel = tmp;
		notify.nt_lun = LUN_ANY;
		notify.nt_tagval = TAG_ANY;
		isp_async(isp, ISPASYNC_TARGET_NOTIFY, &notify);
	}
#endif
}

void
isp_shutdown(ispsoftc_t *isp)
{
	if (IS_FC(isp)) {
		if (IS_24XX(isp)) {
			ISP_WRITE(isp, BIU2400_ICR, 0);
			ISP_WRITE(isp, BIU2400_HCCR, HCCR_2400_CMD_PAUSE);
		} else {
			ISP_WRITE(isp, BIU_ICR, 0);
			ISP_WRITE(isp, HCCR, HCCR_CMD_PAUSE);
			ISP_WRITE(isp, BIU2100_CSR, BIU2100_FPM0_REGS);
			ISP_WRITE(isp, FPM_DIAG_CONFIG, FPM_SOFT_RESET);
			ISP_WRITE(isp, BIU2100_CSR, BIU2100_FB_REGS);
			ISP_WRITE(isp, FBM_CMD, FBMCMD_FIFO_RESET_ALL);
			ISP_WRITE(isp, BIU2100_CSR, BIU2100_RISC_REGS);
		}
	} else {
		ISP_WRITE(isp, BIU_ICR, 0);
		ISP_WRITE(isp, HCCR, HCCR_CMD_PAUSE);
	}
}

/*
 * Functions to move stuff to a form that the QLogic RISC engine understands
 * and functions to move stuff back to a form the processor understands.
 *
 * Each platform is required to provide the 8, 16 and 32 bit
 * swizzle and unswizzle macros (ISP_IOX{PUT|GET}_{8,16,32})
 *
 * The assumption is that swizzling and unswizzling is mostly done 'in place'
 * (with a few exceptions for efficiency).
 */

#define	ISP_IS_SBUS(isp)	(ISP_SBUS_SUPPORTED && (isp)->isp_bustype == ISP_BT_SBUS)

#define	ASIZE(x)	(sizeof (x) / sizeof (x[0]))
/*
 * Swizzle/Copy Functions
 */
void
isp_put_hdr(ispsoftc_t *isp, isphdr_t *hpsrc, isphdr_t *hpdst)
{
	if (ISP_IS_SBUS(isp)) {
		ISP_IOXPUT_8(isp, hpsrc->rqs_entry_type, &hpdst->rqs_entry_count);
		ISP_IOXPUT_8(isp, hpsrc->rqs_entry_count, &hpdst->rqs_entry_type);
		ISP_IOXPUT_8(isp, hpsrc->rqs_seqno, &hpdst->rqs_flags);
		ISP_IOXPUT_8(isp, hpsrc->rqs_flags, &hpdst->rqs_seqno);
	} else {
		ISP_IOXPUT_8(isp, hpsrc->rqs_entry_type, &hpdst->rqs_entry_type);
		ISP_IOXPUT_8(isp, hpsrc->rqs_entry_count, &hpdst->rqs_entry_count);
		ISP_IOXPUT_8(isp, hpsrc->rqs_seqno, &hpdst->rqs_seqno);
		ISP_IOXPUT_8(isp, hpsrc->rqs_flags, &hpdst->rqs_flags);
	}
}

void
isp_get_hdr(ispsoftc_t *isp, isphdr_t *hpsrc, isphdr_t *hpdst)
{
	if (ISP_IS_SBUS(isp)) {
		ISP_IOXGET_8(isp, &hpsrc->rqs_entry_type, hpdst->rqs_entry_count);
		ISP_IOXGET_8(isp, &hpsrc->rqs_entry_count, hpdst->rqs_entry_type);
		ISP_IOXGET_8(isp, &hpsrc->rqs_seqno, hpdst->rqs_flags);
		ISP_IOXGET_8(isp, &hpsrc->rqs_flags, hpdst->rqs_seqno);
	} else {
		ISP_IOXGET_8(isp, &hpsrc->rqs_entry_type, hpdst->rqs_entry_type);
		ISP_IOXGET_8(isp, &hpsrc->rqs_entry_count, hpdst->rqs_entry_count);
		ISP_IOXGET_8(isp, &hpsrc->rqs_seqno, hpdst->rqs_seqno);
		ISP_IOXGET_8(isp, &hpsrc->rqs_flags, hpdst->rqs_flags);
	}
}

int
isp_get_response_type(ispsoftc_t *isp, isphdr_t *hp)
{
	uint8_t type;
	if (ISP_IS_SBUS(isp)) {
		ISP_IOXGET_8(isp, &hp->rqs_entry_count, type);
	} else {
		ISP_IOXGET_8(isp, &hp->rqs_entry_type, type);
	}
	return ((int)type);
}

void
isp_put_request(ispsoftc_t *isp, ispreq_t *rqsrc, ispreq_t *rqdst)
{
	int i;
	isp_put_hdr(isp, &rqsrc->req_header, &rqdst->req_header);
	ISP_IOXPUT_32(isp, rqsrc->req_handle, &rqdst->req_handle);
	if (ISP_IS_SBUS(isp)) {
		ISP_IOXPUT_8(isp, rqsrc->req_lun_trn, &rqdst->req_target);
		ISP_IOXPUT_8(isp, rqsrc->req_target, &rqdst->req_lun_trn);
	} else {
		ISP_IOXPUT_8(isp, rqsrc->req_lun_trn, &rqdst->req_lun_trn);
		ISP_IOXPUT_8(isp, rqsrc->req_target, &rqdst->req_target);
	}
	ISP_IOXPUT_16(isp, rqsrc->req_cdblen, &rqdst->req_cdblen);
	ISP_IOXPUT_16(isp, rqsrc->req_flags, &rqdst->req_flags);
	ISP_IOXPUT_16(isp, rqsrc->req_time, &rqdst->req_time);
	ISP_IOXPUT_16(isp, rqsrc->req_seg_count, &rqdst->req_seg_count);
	for (i = 0; i < ASIZE(rqsrc->req_cdb); i++) {
		ISP_IOXPUT_8(isp, rqsrc->req_cdb[i], &rqdst->req_cdb[i]);
	}
	for (i = 0; i < ISP_RQDSEG; i++) {
		ISP_IOXPUT_32(isp, rqsrc->req_dataseg[i].ds_base, &rqdst->req_dataseg[i].ds_base);
		ISP_IOXPUT_32(isp, rqsrc->req_dataseg[i].ds_count, &rqdst->req_dataseg[i].ds_count);
	}
}

void
isp_put_marker(ispsoftc_t *isp, isp_marker_t *src, isp_marker_t *dst)
{
	int i;
	isp_put_hdr(isp, &src->mrk_header, &dst->mrk_header);
	ISP_IOXPUT_32(isp, src->mrk_handle, &dst->mrk_handle);
	if (ISP_IS_SBUS(isp)) {
		ISP_IOXPUT_8(isp, src->mrk_reserved0, &dst->mrk_target);
		ISP_IOXPUT_8(isp, src->mrk_target, &dst->mrk_reserved0);
	} else {
		ISP_IOXPUT_8(isp, src->mrk_reserved0, &dst->mrk_reserved0);
		ISP_IOXPUT_8(isp, src->mrk_target, &dst->mrk_target);
	}
	ISP_IOXPUT_16(isp, src->mrk_modifier, &dst->mrk_modifier);
	ISP_IOXPUT_16(isp, src->mrk_flags, &dst->mrk_flags);
	ISP_IOXPUT_16(isp, src->mrk_lun, &dst->mrk_lun);
	for (i = 0; i < ASIZE(src->mrk_reserved1); i++) {
		ISP_IOXPUT_8(isp, src->mrk_reserved1[i], &dst->mrk_reserved1[i]);
	}
}

void
isp_put_marker_24xx(ispsoftc_t *isp, isp_marker_24xx_t *src, isp_marker_24xx_t *dst)
{
	int i;
	isp_put_hdr(isp, &src->mrk_header, &dst->mrk_header);
	ISP_IOXPUT_32(isp, src->mrk_handle, &dst->mrk_handle);
	ISP_IOXPUT_16(isp, src->mrk_nphdl, &dst->mrk_nphdl);
	ISP_IOXPUT_8(isp, src->mrk_modifier, &dst->mrk_modifier);
	ISP_IOXPUT_8(isp, src->mrk_reserved0, &dst->mrk_reserved0);
	ISP_IOXPUT_8(isp, src->mrk_reserved1, &dst->mrk_reserved1);
	ISP_IOXPUT_8(isp, src->mrk_vphdl, &dst->mrk_vphdl);
	ISP_IOXPUT_8(isp, src->mrk_reserved2, &dst->mrk_reserved2);
	for (i = 0; i < ASIZE(src->mrk_lun); i++) {
		ISP_IOXPUT_8(isp, src->mrk_lun[i], &dst->mrk_lun[i]);
	}
	for (i = 0; i < ASIZE(src->mrk_reserved3); i++) {
		ISP_IOXPUT_8(isp, src->mrk_reserved3[i], &dst->mrk_reserved3[i]);
	}
}

void
isp_put_request_t2(ispsoftc_t *isp, ispreqt2_t *src, ispreqt2_t *dst)
{
	int i;
	isp_put_hdr(isp, &src->req_header, &dst->req_header);
	ISP_IOXPUT_32(isp, src->req_handle, &dst->req_handle);
	ISP_IOXPUT_8(isp, src->req_lun_trn, &dst->req_lun_trn);
	ISP_IOXPUT_8(isp, src->req_target, &dst->req_target);
	ISP_IOXPUT_16(isp, src->req_scclun, &dst->req_scclun);
	ISP_IOXPUT_16(isp, src->req_flags,  &dst->req_flags);
	ISP_IOXPUT_16(isp, src->req_reserved, &dst->req_reserved);
	ISP_IOXPUT_16(isp, src->req_time, &dst->req_time);
	ISP_IOXPUT_16(isp, src->req_seg_count, &dst->req_seg_count);
	for (i = 0; i < ASIZE(src->req_cdb); i++) {
		ISP_IOXPUT_8(isp, src->req_cdb[i], &dst->req_cdb[i]);
	}
	ISP_IOXPUT_32(isp, src->req_totalcnt, &dst->req_totalcnt);
	for (i = 0; i < ISP_RQDSEG_T2; i++) {
		ISP_IOXPUT_32(isp, src->req_dataseg[i].ds_base, &dst->req_dataseg[i].ds_base);
		ISP_IOXPUT_32(isp, src->req_dataseg[i].ds_count, &dst->req_dataseg[i].ds_count);
	}
}

void
isp_put_request_t2e(ispsoftc_t *isp, ispreqt2e_t *src, ispreqt2e_t *dst)
{
	int i;
	isp_put_hdr(isp, &src->req_header, &dst->req_header);
	ISP_IOXPUT_32(isp, src->req_handle, &dst->req_handle);
	ISP_IOXPUT_16(isp, src->req_target, &dst->req_target);
	ISP_IOXPUT_16(isp, src->req_scclun, &dst->req_scclun);
	ISP_IOXPUT_16(isp, src->req_flags,  &dst->req_flags);
	ISP_IOXPUT_16(isp, src->req_reserved, &dst->req_reserved);
	ISP_IOXPUT_16(isp, src->req_time, &dst->req_time);
	ISP_IOXPUT_16(isp, src->req_seg_count, &dst->req_seg_count);
	for (i = 0; i < ASIZE(src->req_cdb); i++) {
		ISP_IOXPUT_8(isp, src->req_cdb[i], &dst->req_cdb[i]);
	}
	ISP_IOXPUT_32(isp, src->req_totalcnt, &dst->req_totalcnt);
	for (i = 0; i < ISP_RQDSEG_T2; i++) {
		ISP_IOXPUT_32(isp, src->req_dataseg[i].ds_base, &dst->req_dataseg[i].ds_base);
		ISP_IOXPUT_32(isp, src->req_dataseg[i].ds_count, &dst->req_dataseg[i].ds_count);
	}
}

void
isp_put_request_t3(ispsoftc_t *isp, ispreqt3_t *src, ispreqt3_t *dst)
{
	int i;
	isp_put_hdr(isp, &src->req_header, &dst->req_header);
	ISP_IOXPUT_32(isp, src->req_handle, &dst->req_handle);
	ISP_IOXPUT_8(isp, src->req_lun_trn, &dst->req_lun_trn);
	ISP_IOXPUT_8(isp, src->req_target, &dst->req_target);
	ISP_IOXPUT_16(isp, src->req_scclun, &dst->req_scclun);
	ISP_IOXPUT_16(isp, src->req_flags,  &dst->req_flags);
	ISP_IOXPUT_8(isp, src->req_crn, &dst->req_crn);
	ISP_IOXPUT_8(isp, src->req_reserved, &dst->req_reserved);
	ISP_IOXPUT_16(isp, src->req_time, &dst->req_time);
	ISP_IOXPUT_16(isp, src->req_seg_count, &dst->req_seg_count);
	for (i = 0; i < ASIZE(src->req_cdb); i++) {
		ISP_IOXPUT_8(isp, src->req_cdb[i], &dst->req_cdb[i]);
	}
	ISP_IOXPUT_32(isp, src->req_totalcnt, &dst->req_totalcnt);
	for (i = 0; i < ISP_RQDSEG_T3; i++) {
		ISP_IOXPUT_32(isp, src->req_dataseg[i].ds_base, &dst->req_dataseg[i].ds_base);
		ISP_IOXPUT_32(isp, src->req_dataseg[i].ds_basehi, &dst->req_dataseg[i].ds_basehi);
		ISP_IOXPUT_32(isp, src->req_dataseg[i].ds_count, &dst->req_dataseg[i].ds_count);
	}
}

void
isp_put_request_t3e(ispsoftc_t *isp, ispreqt3e_t *src, ispreqt3e_t *dst)
{
	int i;
	isp_put_hdr(isp, &src->req_header, &dst->req_header);
	ISP_IOXPUT_32(isp, src->req_handle, &dst->req_handle);
	ISP_IOXPUT_16(isp, src->req_target, &dst->req_target);
	ISP_IOXPUT_16(isp, src->req_scclun, &dst->req_scclun);
	ISP_IOXPUT_16(isp, src->req_flags,  &dst->req_flags);
	ISP_IOXPUT_8(isp, src->req_crn, &dst->req_crn);
	ISP_IOXPUT_8(isp, src->req_reserved, &dst->req_reserved);
	ISP_IOXPUT_16(isp, src->req_time, &dst->req_time);
	ISP_IOXPUT_16(isp, src->req_seg_count, &dst->req_seg_count);
	for (i = 0; i < ASIZE(src->req_cdb); i++) {
		ISP_IOXPUT_8(isp, src->req_cdb[i], &dst->req_cdb[i]);
	}
	ISP_IOXPUT_32(isp, src->req_totalcnt, &dst->req_totalcnt);
	for (i = 0; i < ISP_RQDSEG_T3; i++) {
		ISP_IOXPUT_32(isp, src->req_dataseg[i].ds_base, &dst->req_dataseg[i].ds_base);
		ISP_IOXPUT_32(isp, src->req_dataseg[i].ds_basehi, &dst->req_dataseg[i].ds_basehi);
		ISP_IOXPUT_32(isp, src->req_dataseg[i].ds_count, &dst->req_dataseg[i].ds_count);
	}
}

void
isp_put_extended_request(ispsoftc_t *isp, ispextreq_t *src, ispextreq_t *dst)
{
	int i;
	isp_put_hdr(isp, &src->req_header, &dst->req_header);
	ISP_IOXPUT_32(isp, src->req_handle, &dst->req_handle);
	if (ISP_IS_SBUS(isp)) {
		ISP_IOXPUT_8(isp, src->req_lun_trn, &dst->req_target);
		ISP_IOXPUT_8(isp, src->req_target, &dst->req_lun_trn);
	} else {
		ISP_IOXPUT_8(isp, src->req_lun_trn, &dst->req_lun_trn);
		ISP_IOXPUT_8(isp, src->req_target, &dst->req_target);
	}
	ISP_IOXPUT_16(isp, src->req_cdblen, &dst->req_cdblen);
	ISP_IOXPUT_16(isp, src->req_flags, &dst->req_flags);
	ISP_IOXPUT_16(isp, src->req_time, &dst->req_time);
	ISP_IOXPUT_16(isp, src->req_seg_count, &dst->req_seg_count);
	for (i = 0; i < ASIZE(src->req_cdb); i++) {
		ISP_IOXPUT_8(isp, src->req_cdb[i], &dst->req_cdb[i]);
	}
}

void
isp_put_request_t7(ispsoftc_t *isp, ispreqt7_t *src, ispreqt7_t *dst)
{
	int i;
	uint32_t *a, *b;

	isp_put_hdr(isp, &src->req_header, &dst->req_header);
	ISP_IOXPUT_32(isp, src->req_handle, &dst->req_handle);
	ISP_IOXPUT_16(isp, src->req_nphdl, &dst->req_nphdl);
	ISP_IOXPUT_16(isp, src->req_time, &dst->req_time);
	ISP_IOXPUT_16(isp, src->req_seg_count, &dst->req_seg_count);
	ISP_IOXPUT_16(isp, src->req_reserved, &dst->req_reserved);
	a = (uint32_t *) src->req_lun;
	b = (uint32_t *) dst->req_lun;
	for (i = 0; i < (ASIZE(src->req_lun) >> 2); i++ ) {
		*b++ = ISP_SWAP32(isp, *a++);
	}
	ISP_IOXPUT_8(isp, src->req_alen_datadir, &dst->req_alen_datadir);
	ISP_IOXPUT_8(isp, src->req_task_management, &dst->req_task_management);
	ISP_IOXPUT_8(isp, src->req_task_attribute, &dst->req_task_attribute);
	ISP_IOXPUT_8(isp, src->req_crn, &dst->req_crn);
	a = (uint32_t *) src->req_cdb;
	b = (uint32_t *) dst->req_cdb;
	for (i = 0; i < (ASIZE(src->req_cdb) >> 2); i++) {
		*b++ = ISP_SWAP32(isp, *a++);
	}
	ISP_IOXPUT_32(isp, src->req_dl, &dst->req_dl);
	ISP_IOXPUT_16(isp, src->req_tidlo, &dst->req_tidlo);
	ISP_IOXPUT_8(isp, src->req_tidhi, &dst->req_tidhi);
	ISP_IOXPUT_8(isp, src->req_vpidx, &dst->req_vpidx);
	ISP_IOXPUT_32(isp, src->req_dataseg.ds_base, &dst->req_dataseg.ds_base);
	ISP_IOXPUT_32(isp, src->req_dataseg.ds_basehi, &dst->req_dataseg.ds_basehi);
	ISP_IOXPUT_32(isp, src->req_dataseg.ds_count, &dst->req_dataseg.ds_count);
}

void
isp_put_24xx_tmf(ispsoftc_t *isp, isp24xx_tmf_t *src, isp24xx_tmf_t *dst)
{
	int i;
	uint32_t *a, *b;

	isp_put_hdr(isp, &src->tmf_header, &dst->tmf_header);
	ISP_IOXPUT_32(isp, src->tmf_handle, &dst->tmf_handle);
	ISP_IOXPUT_16(isp, src->tmf_nphdl, &dst->tmf_nphdl);
	ISP_IOXPUT_16(isp, src->tmf_delay, &dst->tmf_delay);
	ISP_IOXPUT_16(isp, src->tmf_timeout, &dst->tmf_timeout);
	for (i = 0; i < ASIZE(src->tmf_reserved0); i++) {
		ISP_IOXPUT_8(isp, src->tmf_reserved0[i], &dst->tmf_reserved0[i]);
	}
	a = (uint32_t *) src->tmf_lun;
	b = (uint32_t *) dst->tmf_lun;
	for (i = 0; i < (ASIZE(src->tmf_lun) >> 2); i++ ) {
		*b++ = ISP_SWAP32(isp, *a++);
	}
	ISP_IOXPUT_32(isp, src->tmf_flags, &dst->tmf_flags);
	for (i = 0; i < ASIZE(src->tmf_reserved1); i++) {
		ISP_IOXPUT_8(isp, src->tmf_reserved1[i], &dst->tmf_reserved1[i]);
	}
	ISP_IOXPUT_16(isp, src->tmf_tidlo, &dst->tmf_tidlo);
	ISP_IOXPUT_8(isp, src->tmf_tidhi, &dst->tmf_tidhi);
	ISP_IOXPUT_8(isp, src->tmf_vpidx, &dst->tmf_vpidx);
	for (i = 0; i < ASIZE(src->tmf_reserved2); i++) {
		ISP_IOXPUT_8(isp, src->tmf_reserved2[i], &dst->tmf_reserved2[i]);
	}
}

void
isp_put_24xx_abrt(ispsoftc_t *isp, isp24xx_abrt_t *src, isp24xx_abrt_t *dst)
{
	int i;
	isp_put_hdr(isp, &src->abrt_header, &dst->abrt_header);
	ISP_IOXPUT_32(isp, src->abrt_handle, &dst->abrt_handle);
	ISP_IOXPUT_16(isp, src->abrt_nphdl, &dst->abrt_nphdl);
	ISP_IOXPUT_16(isp, src->abrt_options, &dst->abrt_options);
	ISP_IOXPUT_32(isp, src->abrt_cmd_handle, &dst->abrt_cmd_handle);
	for (i = 0; i < ASIZE(src->abrt_reserved); i++) {
		ISP_IOXPUT_8(isp, src->abrt_reserved[i], &dst->abrt_reserved[i]);
	}
	ISP_IOXPUT_16(isp, src->abrt_tidlo, &dst->abrt_tidlo);
	ISP_IOXPUT_8(isp, src->abrt_tidhi, &dst->abrt_tidhi);
	ISP_IOXPUT_8(isp, src->abrt_vpidx, &dst->abrt_vpidx);
	for (i = 0; i < ASIZE(src->abrt_reserved1); i++) {
		ISP_IOXPUT_8(isp, src->abrt_reserved1[i], &dst->abrt_reserved1[i]);
	}
}

void
isp_put_cont_req(ispsoftc_t *isp, ispcontreq_t *src, ispcontreq_t *dst)
{
	int i;
	isp_put_hdr(isp, &src->req_header, &dst->req_header);
	for (i = 0; i < ISP_CDSEG; i++) {
		ISP_IOXPUT_32(isp, src->req_dataseg[i].ds_base, &dst->req_dataseg[i].ds_base);
		ISP_IOXPUT_32(isp, src->req_dataseg[i].ds_count, &dst->req_dataseg[i].ds_count);
	}
}

void
isp_put_cont64_req(ispsoftc_t *isp, ispcontreq64_t *src, ispcontreq64_t *dst)
{
	int i;
	isp_put_hdr(isp, &src->req_header, &dst->req_header);
	for (i = 0; i < ISP_CDSEG64; i++) {
		ISP_IOXPUT_32(isp, src->req_dataseg[i].ds_base, &dst->req_dataseg[i].ds_base);
		ISP_IOXPUT_32(isp, src->req_dataseg[i].ds_basehi, &dst->req_dataseg[i].ds_basehi);
		ISP_IOXPUT_32(isp, src->req_dataseg[i].ds_count, &dst->req_dataseg[i].ds_count);
	}
}

void
isp_get_response(ispsoftc_t *isp, ispstatusreq_t *src, ispstatusreq_t *dst)
{
	int i;
	isp_get_hdr(isp, &src->req_header, &dst->req_header);
	ISP_IOXGET_32(isp, &src->req_handle, dst->req_handle);
	ISP_IOXGET_16(isp, &src->req_scsi_status, dst->req_scsi_status);
	ISP_IOXGET_16(isp, &src->req_completion_status, dst->req_completion_status);
	ISP_IOXGET_16(isp, &src->req_state_flags, dst->req_state_flags);
	ISP_IOXGET_16(isp, &src->req_status_flags, dst->req_status_flags);
	ISP_IOXGET_16(isp, &src->req_time, dst->req_time);
	ISP_IOXGET_16(isp, &src->req_sense_len, dst->req_sense_len);
	ISP_IOXGET_32(isp, &src->req_resid, dst->req_resid);
	for (i = 0; i < sizeof (src->req_response); i++) {
		ISP_IOXGET_8(isp, &src->req_response[i], dst->req_response[i]);
	}
	for (i = 0; i < sizeof (src->req_sense_data); i++) {
		ISP_IOXGET_8(isp, &src->req_sense_data[i], dst->req_sense_data[i]);
	}
}

void
isp_get_cont_response(ispsoftc_t *isp, ispstatus_cont_t *src, ispstatus_cont_t *dst)
{
	int i;
	isp_get_hdr(isp, &src->req_header, &dst->req_header);
	if (IS_24XX(isp)) {
		uint32_t *a, *b;
		a = (uint32_t *) src->req_sense_data;
		b = (uint32_t *) dst->req_sense_data;
		for (i = 0; i < (sizeof (src->req_sense_data) / sizeof (uint32_t)); i++) {
			ISP_IOZGET_32(isp, a++, *b++);
		}
	} else {
		for (i = 0; i < sizeof (src->req_sense_data); i++) {
			ISP_IOXGET_8(isp, &src->req_sense_data[i], dst->req_sense_data[i]);
		}
	}
}

void
isp_get_24xx_response(ispsoftc_t *isp, isp24xx_statusreq_t *src, isp24xx_statusreq_t *dst)
{
	int i;
	uint32_t *s, *d;

	isp_get_hdr(isp, &src->req_header, &dst->req_header);
	ISP_IOXGET_32(isp, &src->req_handle, dst->req_handle);
	ISP_IOXGET_16(isp, &src->req_completion_status, dst->req_completion_status);
	ISP_IOXGET_16(isp, &src->req_oxid, dst->req_oxid);
	ISP_IOXGET_32(isp, &src->req_resid, dst->req_resid);
	ISP_IOXGET_16(isp, &src->req_reserved0, dst->req_reserved0);
	ISP_IOXGET_16(isp, &src->req_state_flags, dst->req_state_flags);
	ISP_IOXGET_16(isp, &src->req_reserved1, dst->req_reserved1);
	ISP_IOXGET_16(isp, &src->req_scsi_status, dst->req_scsi_status);
	ISP_IOXGET_32(isp, &src->req_fcp_residual, dst->req_fcp_residual);
	ISP_IOXGET_32(isp, &src->req_sense_len, dst->req_sense_len);
	ISP_IOXGET_32(isp, &src->req_response_len, dst->req_response_len);
	s = (uint32_t *)src->req_rsp_sense;
	d = (uint32_t *)dst->req_rsp_sense;
	for (i = 0; i < (ASIZE(src->req_rsp_sense) >> 2); i++) {
		d[i] = ISP_SWAP32(isp, s[i]);
	}
}

void
isp_get_24xx_abrt(ispsoftc_t *isp, isp24xx_abrt_t *src, isp24xx_abrt_t *dst)
{
	int i;
	isp_get_hdr(isp, &src->abrt_header, &dst->abrt_header);
	ISP_IOXGET_32(isp, &src->abrt_handle, dst->abrt_handle);
	ISP_IOXGET_16(isp, &src->abrt_nphdl, dst->abrt_nphdl);
	ISP_IOXGET_16(isp, &src->abrt_options, dst->abrt_options);
	ISP_IOXGET_32(isp, &src->abrt_cmd_handle, dst->abrt_cmd_handle);
	for (i = 0; i < ASIZE(src->abrt_reserved); i++) {
		ISP_IOXGET_8(isp, &src->abrt_reserved[i], dst->abrt_reserved[i]);
	}
	ISP_IOXGET_16(isp, &src->abrt_tidlo, dst->abrt_tidlo);
	ISP_IOXGET_8(isp, &src->abrt_tidhi, dst->abrt_tidhi);
	ISP_IOXGET_8(isp, &src->abrt_vpidx, dst->abrt_vpidx);
	for (i = 0; i < ASIZE(src->abrt_reserved1); i++) {
		ISP_IOXGET_8(isp, &src->abrt_reserved1[i], dst->abrt_reserved1[i]);
	}
}


void
isp_get_rio1(ispsoftc_t *isp, isp_rio1_t *r1src, isp_rio1_t *r1dst)
{
	const int lim = sizeof (r1dst->req_handles) / sizeof (r1dst->req_handles[0]);
	int i;
	isp_get_hdr(isp, &r1src->req_header, &r1dst->req_header);
	if (r1dst->req_header.rqs_seqno > lim) {
		r1dst->req_header.rqs_seqno = lim;
	}
	for (i = 0; i < r1dst->req_header.rqs_seqno; i++) {
		ISP_IOXGET_32(isp, &r1src->req_handles[i], r1dst->req_handles[i]);
	}
	while (i < lim) {
		r1dst->req_handles[i++] = 0;
	}
}

void
isp_get_rio2(ispsoftc_t *isp, isp_rio2_t *r2src, isp_rio2_t *r2dst)
{
	const int lim = sizeof (r2dst->req_handles) / sizeof (r2dst->req_handles[0]);
	int i;

	isp_get_hdr(isp, &r2src->req_header, &r2dst->req_header);
	if (r2dst->req_header.rqs_seqno > lim) {
		r2dst->req_header.rqs_seqno = lim;
	}
	for (i = 0; i < r2dst->req_header.rqs_seqno; i++) {
		ISP_IOXGET_16(isp, &r2src->req_handles[i], r2dst->req_handles[i]);
	}
	while (i < lim) {
		r2dst->req_handles[i++] = 0;
	}
}

void
isp_put_icb(ispsoftc_t *isp, isp_icb_t *src, isp_icb_t *dst)
{
	int i;
	if (ISP_IS_SBUS(isp)) {
		ISP_IOXPUT_8(isp, src->icb_version, &dst->icb_reserved0);
		ISP_IOXPUT_8(isp, src->icb_reserved0, &dst->icb_version);
	} else {
		ISP_IOXPUT_8(isp, src->icb_version, &dst->icb_version);
		ISP_IOXPUT_8(isp, src->icb_reserved0, &dst->icb_reserved0);
	}
	ISP_IOXPUT_16(isp, src->icb_fwoptions, &dst->icb_fwoptions);
	ISP_IOXPUT_16(isp, src->icb_maxfrmlen, &dst->icb_maxfrmlen);
	ISP_IOXPUT_16(isp, src->icb_maxalloc, &dst->icb_maxalloc);
	ISP_IOXPUT_16(isp, src->icb_execthrottle, &dst->icb_execthrottle);
	if (ISP_IS_SBUS(isp)) {
		ISP_IOXPUT_8(isp, src->icb_retry_count, &dst->icb_retry_delay);
		ISP_IOXPUT_8(isp, src->icb_retry_delay, &dst->icb_retry_count);
	} else {
		ISP_IOXPUT_8(isp, src->icb_retry_count, &dst->icb_retry_count);
		ISP_IOXPUT_8(isp, src->icb_retry_delay, &dst->icb_retry_delay);
	}
	for (i = 0; i < 8; i++) {
		ISP_IOXPUT_8(isp, src->icb_portname[i], &dst->icb_portname[i]);
	}
	ISP_IOXPUT_16(isp, src->icb_hardaddr, &dst->icb_hardaddr);
	if (ISP_IS_SBUS(isp)) {
		ISP_IOXPUT_8(isp, src->icb_iqdevtype, &dst->icb_logintime);
		ISP_IOXPUT_8(isp, src->icb_logintime, &dst->icb_iqdevtype);
	} else {
		ISP_IOXPUT_8(isp, src->icb_iqdevtype, &dst->icb_iqdevtype);
		ISP_IOXPUT_8(isp, src->icb_logintime, &dst->icb_logintime);
	}
	for (i = 0; i < 8; i++) {
		ISP_IOXPUT_8(isp, src->icb_nodename[i], &dst->icb_nodename[i]);
	}
	ISP_IOXPUT_16(isp, src->icb_rqstout, &dst->icb_rqstout);
	ISP_IOXPUT_16(isp, src->icb_rspnsin, &dst->icb_rspnsin);
	ISP_IOXPUT_16(isp, src->icb_rqstqlen, &dst->icb_rqstqlen);
	ISP_IOXPUT_16(isp, src->icb_rsltqlen, &dst->icb_rsltqlen);
	for (i = 0; i < 4; i++) {
		ISP_IOXPUT_16(isp, src->icb_rqstaddr[i], &dst->icb_rqstaddr[i]);
	}
	for (i = 0; i < 4; i++) {
		ISP_IOXPUT_16(isp, src->icb_respaddr[i], &dst->icb_respaddr[i]);
	}
	ISP_IOXPUT_16(isp, src->icb_lunenables, &dst->icb_lunenables);
	if (ISP_IS_SBUS(isp)) {
		ISP_IOXPUT_8(isp, src->icb_ccnt, &dst->icb_icnt);
		ISP_IOXPUT_8(isp, src->icb_icnt, &dst->icb_ccnt);
	} else {
		ISP_IOXPUT_8(isp, src->icb_ccnt, &dst->icb_ccnt);
		ISP_IOXPUT_8(isp, src->icb_icnt, &dst->icb_icnt);
	}
	ISP_IOXPUT_16(isp, src->icb_lunetimeout, &dst->icb_lunetimeout);
	ISP_IOXPUT_16(isp, src->icb_reserved1, &dst->icb_reserved1);
	ISP_IOXPUT_16(isp, src->icb_xfwoptions, &dst->icb_xfwoptions);
	if (ISP_IS_SBUS(isp)) {
		ISP_IOXPUT_8(isp, src->icb_racctimer, &dst->icb_idelaytimer);
		ISP_IOXPUT_8(isp, src->icb_idelaytimer, &dst->icb_racctimer);
	} else {
		ISP_IOXPUT_8(isp, src->icb_racctimer, &dst->icb_racctimer);
		ISP_IOXPUT_8(isp, src->icb_idelaytimer, &dst->icb_idelaytimer);
	}
	ISP_IOXPUT_16(isp, src->icb_zfwoptions, &dst->icb_zfwoptions);
}

void
isp_put_icb_2400(ispsoftc_t *isp, isp_icb_2400_t *src, isp_icb_2400_t *dst)
{
	int i;
	ISP_IOXPUT_16(isp, src->icb_version, &dst->icb_version);
	ISP_IOXPUT_16(isp, src->icb_reserved0, &dst->icb_reserved0);
	ISP_IOXPUT_16(isp, src->icb_maxfrmlen, &dst->icb_maxfrmlen);
	ISP_IOXPUT_16(isp, src->icb_execthrottle, &dst->icb_execthrottle);
	ISP_IOXPUT_16(isp, src->icb_xchgcnt, &dst->icb_xchgcnt);
	ISP_IOXPUT_16(isp, src->icb_hardaddr, &dst->icb_hardaddr);
	for (i = 0; i < 8; i++) {
		ISP_IOXPUT_8(isp, src->icb_portname[i], &dst->icb_portname[i]);
	}
	for (i = 0; i < 8; i++) {
		ISP_IOXPUT_8(isp, src->icb_nodename[i], &dst->icb_nodename[i]);
	}
	ISP_IOXPUT_16(isp, src->icb_rspnsin, &dst->icb_rspnsin);
	ISP_IOXPUT_16(isp, src->icb_rqstout, &dst->icb_rqstout);
	ISP_IOXPUT_16(isp, src->icb_retry_count, &dst->icb_retry_count);
	ISP_IOXPUT_16(isp, src->icb_priout, &dst->icb_priout);
	ISP_IOXPUT_16(isp, src->icb_rsltqlen, &dst->icb_rsltqlen);
	ISP_IOXPUT_16(isp, src->icb_rqstqlen, &dst->icb_rqstqlen);
	ISP_IOXPUT_16(isp, src->icb_ldn_nols, &dst->icb_ldn_nols);
	ISP_IOXPUT_16(isp, src->icb_prqstqlen, &dst->icb_prqstqlen);
	for (i = 0; i < 4; i++) {
		ISP_IOXPUT_16(isp, src->icb_rqstaddr[i], &dst->icb_rqstaddr[i]);
	}
	for (i = 0; i < 4; i++) {
		ISP_IOXPUT_16(isp, src->icb_respaddr[i], &dst->icb_respaddr[i]);
	}
	for (i = 0; i < 4; i++) {
		ISP_IOXPUT_16(isp, src->icb_priaddr[i], &dst->icb_priaddr[i]);
	}
	for (i = 0; i < 4; i++) {
		ISP_IOXPUT_16(isp, src->icb_reserved1[i], &dst->icb_reserved1[i]);
	}
	ISP_IOXPUT_16(isp, src->icb_atio_in, &dst->icb_atio_in);
	ISP_IOXPUT_16(isp, src->icb_atioqlen, &dst->icb_atioqlen);
	for (i = 0; i < 4; i++) {
		ISP_IOXPUT_16(isp, src->icb_atioqaddr[i], &dst->icb_atioqaddr[i]);
	}
	ISP_IOXPUT_16(isp, src->icb_idelaytimer, &dst->icb_idelaytimer);
	ISP_IOXPUT_16(isp, src->icb_logintime, &dst->icb_logintime);
	ISP_IOXPUT_32(isp, src->icb_fwoptions1, &dst->icb_fwoptions1);
	ISP_IOXPUT_32(isp, src->icb_fwoptions2, &dst->icb_fwoptions2);
	ISP_IOXPUT_32(isp, src->icb_fwoptions3, &dst->icb_fwoptions3);
	for (i = 0; i < 12; i++) {
		ISP_IOXPUT_16(isp, src->icb_reserved2[i], &dst->icb_reserved2[i]);
	}
}

void
isp_put_icb_2400_vpinfo(ispsoftc_t *isp, isp_icb_2400_vpinfo_t *src, isp_icb_2400_vpinfo_t *dst)
{
	ISP_IOXPUT_16(isp, src->vp_count, &dst->vp_count);
	ISP_IOXPUT_16(isp, src->vp_global_options, &dst->vp_global_options);
}

void
isp_put_vp_port_info(ispsoftc_t *isp, vp_port_info_t *src, vp_port_info_t *dst)
{
	int i;
	ISP_IOXPUT_16(isp, src->vp_port_status, &dst->vp_port_status);
	ISP_IOXPUT_8(isp, src->vp_port_options, &dst->vp_port_options);
	ISP_IOXPUT_8(isp, src->vp_port_loopid, &dst->vp_port_loopid);
	for (i = 0; i < 8; i++) {
		ISP_IOXPUT_8(isp, src->vp_port_portname[i], &dst->vp_port_portname[i]);
	}
	for (i = 0; i < 8; i++) {
		ISP_IOXPUT_8(isp, src->vp_port_nodename[i], &dst->vp_port_nodename[i]);
	}
	/* we never *put* portid_lo/portid_hi */
}

void
isp_get_vp_port_info(ispsoftc_t *isp, vp_port_info_t *src, vp_port_info_t *dst)
{
	int i;
	ISP_IOXGET_16(isp, &src->vp_port_status, dst->vp_port_status);
	ISP_IOXGET_8(isp, &src->vp_port_options, dst->vp_port_options);
	ISP_IOXGET_8(isp, &src->vp_port_loopid, dst->vp_port_loopid);
	for (i = 0; i < ASIZE(src->vp_port_portname); i++) {
		ISP_IOXGET_8(isp, &src->vp_port_portname[i], dst->vp_port_portname[i]);
	}
	for (i = 0; i < ASIZE(src->vp_port_nodename); i++) {
		ISP_IOXGET_8(isp, &src->vp_port_nodename[i], dst->vp_port_nodename[i]);
	}
	ISP_IOXGET_16(isp, &src->vp_port_portid_lo, dst->vp_port_portid_lo);
	ISP_IOXGET_16(isp, &src->vp_port_portid_hi, dst->vp_port_portid_hi);
}

void
isp_put_vp_ctrl_info(ispsoftc_t *isp, vp_ctrl_info_t *src, vp_ctrl_info_t *dst)
{
	int i;
	isp_put_hdr(isp, &src->vp_ctrl_hdr, &dst->vp_ctrl_hdr);
	ISP_IOXPUT_32(isp, src->vp_ctrl_handle, &dst->vp_ctrl_handle);
	ISP_IOXPUT_16(isp, src->vp_ctrl_index_fail, &dst->vp_ctrl_index_fail);
	ISP_IOXPUT_16(isp, src->vp_ctrl_status, &dst->vp_ctrl_status);
	ISP_IOXPUT_16(isp, src->vp_ctrl_command, &dst->vp_ctrl_command);
	ISP_IOXPUT_16(isp, src->vp_ctrl_vp_count, &dst->vp_ctrl_vp_count);
	for (i = 0; i < ASIZE(src->vp_ctrl_idmap); i++) {
		ISP_IOXPUT_16(isp, src->vp_ctrl_idmap[i], &dst->vp_ctrl_idmap[i]);
	}
	for (i = 0; i < ASIZE(src->vp_ctrl_reserved); i++) {
		ISP_IOXPUT_8(isp, src->vp_ctrl_reserved[i], &dst->vp_ctrl_reserved[i]);
	}
}

void
isp_get_vp_ctrl_info(ispsoftc_t *isp, vp_ctrl_info_t *src, vp_ctrl_info_t *dst)
{
	int i;
	isp_get_hdr(isp, &src->vp_ctrl_hdr, &dst->vp_ctrl_hdr);
	ISP_IOXGET_32(isp, &src->vp_ctrl_handle, dst->vp_ctrl_handle);
	ISP_IOXGET_16(isp, &src->vp_ctrl_index_fail, dst->vp_ctrl_index_fail);
	ISP_IOXGET_16(isp, &src->vp_ctrl_status, dst->vp_ctrl_status);
	ISP_IOXGET_16(isp, &src->vp_ctrl_command, dst->vp_ctrl_command);
	ISP_IOXGET_16(isp, &src->vp_ctrl_vp_count, dst->vp_ctrl_vp_count);
	for (i = 0; i < ASIZE(src->vp_ctrl_idmap); i++) {
		ISP_IOXGET_16(isp, &src->vp_ctrl_idmap[i], dst->vp_ctrl_idmap[i]);
	}
	for (i = 0; i < ASIZE(src->vp_ctrl_reserved); i++) {
		ISP_IOXGET_8(isp, &src->vp_ctrl_reserved[i], dst->vp_ctrl_reserved[i]);
	}
}

void
isp_put_vp_modify(ispsoftc_t *isp, vp_modify_t *src, vp_modify_t *dst)
{
	int i, j;
	isp_put_hdr(isp, &src->vp_mod_hdr, &dst->vp_mod_hdr);
	ISP_IOXPUT_32(isp, src->vp_mod_hdl, &dst->vp_mod_hdl);
	ISP_IOXPUT_16(isp, src->vp_mod_reserved0, &dst->vp_mod_reserved0);
	ISP_IOXPUT_16(isp, src->vp_mod_status, &dst->vp_mod_status);
	ISP_IOXPUT_8(isp, src->vp_mod_cmd, &dst->vp_mod_cmd);
	ISP_IOXPUT_8(isp, src->vp_mod_cnt, &dst->vp_mod_cnt);
	ISP_IOXPUT_8(isp, src->vp_mod_idx0, &dst->vp_mod_idx0);
	ISP_IOXPUT_8(isp, src->vp_mod_idx1, &dst->vp_mod_idx1);
	for (i = 0; i < ASIZE(src->vp_mod_ports); i++) {
		ISP_IOXPUT_8(isp, src->vp_mod_ports[i].options, &dst->vp_mod_ports[i].options);
		ISP_IOXPUT_8(isp, src->vp_mod_ports[i].loopid, &dst->vp_mod_ports[i].loopid);
		ISP_IOXPUT_16(isp, src->vp_mod_ports[i].reserved1, &dst->vp_mod_ports[i].reserved1);
		for (j = 0; j < ASIZE(src->vp_mod_ports[i].wwpn); j++) {
			ISP_IOXPUT_8(isp, src->vp_mod_ports[i].wwpn[j], &dst->vp_mod_ports[i].wwpn[j]);
		}
		for (j = 0; j < ASIZE(src->vp_mod_ports[i].wwnn); j++) {
			ISP_IOXPUT_8(isp, src->vp_mod_ports[i].wwnn[j], &dst->vp_mod_ports[i].wwnn[j]);
		}
	}
	for (i = 0; i < ASIZE(src->vp_mod_reserved2); i++) {
		ISP_IOXPUT_8(isp, src->vp_mod_reserved2[i], &dst->vp_mod_reserved2[i]);
	}
}

void
isp_get_vp_modify(ispsoftc_t *isp, vp_modify_t *src, vp_modify_t *dst)
{
	int i, j;
	isp_get_hdr(isp, &src->vp_mod_hdr, &dst->vp_mod_hdr);
	ISP_IOXGET_32(isp, &src->vp_mod_hdl, dst->vp_mod_hdl);
	ISP_IOXGET_16(isp, &src->vp_mod_reserved0, dst->vp_mod_reserved0);
	ISP_IOXGET_16(isp, &src->vp_mod_status, dst->vp_mod_status);
	ISP_IOXGET_8(isp, &src->vp_mod_cmd, dst->vp_mod_cmd);
	ISP_IOXGET_8(isp, &src->vp_mod_cnt, dst->vp_mod_cnt);
	ISP_IOXGET_8(isp, &src->vp_mod_idx0, dst->vp_mod_idx0);
	ISP_IOXGET_8(isp, &src->vp_mod_idx1, dst->vp_mod_idx1);
	for (i = 0; i < ASIZE(src->vp_mod_ports); i++) {
		ISP_IOXGET_8(isp, &src->vp_mod_ports[i].options, dst->vp_mod_ports[i].options);
		ISP_IOXGET_8(isp, &src->vp_mod_ports[i].loopid, dst->vp_mod_ports[i].loopid);
		ISP_IOXGET_16(isp, &src->vp_mod_ports[i].reserved1, dst->vp_mod_ports[i].reserved1);
		for (j = 0; j < ASIZE(src->vp_mod_ports[i].wwpn); j++) {
			ISP_IOXGET_8(isp, &src->vp_mod_ports[i].wwpn[j], dst->vp_mod_ports[i].wwpn[j]);
		}
		for (j = 0; j < ASIZE(src->vp_mod_ports[i].wwnn); j++) {
			ISP_IOXGET_8(isp, &src->vp_mod_ports[i].wwnn[j], dst->vp_mod_ports[i].wwnn[j]);
		}
	}
	for (i = 0; i < ASIZE(src->vp_mod_reserved2); i++) {
		ISP_IOXGET_8(isp, &src->vp_mod_reserved2[i], dst->vp_mod_reserved2[i]);
	}
}

void
isp_get_pdb_21xx(ispsoftc_t *isp, isp_pdb_21xx_t *src, isp_pdb_21xx_t *dst)
{
	int i;
	ISP_IOXGET_16(isp, &src->pdb_options, dst->pdb_options);
        ISP_IOXGET_8(isp, &src->pdb_mstate, dst->pdb_mstate);
        ISP_IOXGET_8(isp, &src->pdb_sstate, dst->pdb_sstate);
	for (i = 0; i < 4; i++) {
		ISP_IOXGET_8(isp, &src->pdb_hardaddr_bits[i], dst->pdb_hardaddr_bits[i]);
	}
	for (i = 0; i < 4; i++) {
		ISP_IOXGET_8(isp, &src->pdb_portid_bits[i], dst->pdb_portid_bits[i]);
	}
	for (i = 0; i < 8; i++) {
		ISP_IOXGET_8(isp, &src->pdb_nodename[i], dst->pdb_nodename[i]);
	}
	for (i = 0; i < 8; i++) {
		ISP_IOXGET_8(isp, &src->pdb_portname[i], dst->pdb_portname[i]);
	}
	ISP_IOXGET_16(isp, &src->pdb_execthrottle, dst->pdb_execthrottle);
	ISP_IOXGET_16(isp, &src->pdb_exec_count, dst->pdb_exec_count);
	ISP_IOXGET_8(isp, &src->pdb_retry_count, dst->pdb_retry_count);
	ISP_IOXGET_8(isp, &src->pdb_retry_delay, dst->pdb_retry_delay);
	ISP_IOXGET_16(isp, &src->pdb_resalloc, dst->pdb_resalloc);
	ISP_IOXGET_16(isp, &src->pdb_curalloc, dst->pdb_curalloc);
	ISP_IOXGET_16(isp, &src->pdb_qhead, dst->pdb_qhead);
	ISP_IOXGET_16(isp, &src->pdb_qtail, dst->pdb_qtail);
	ISP_IOXGET_16(isp, &src->pdb_tl_next, dst->pdb_tl_next);
	ISP_IOXGET_16(isp, &src->pdb_tl_last, dst->pdb_tl_last);
	ISP_IOXGET_16(isp, &src->pdb_features, dst->pdb_features);
	ISP_IOXGET_16(isp, &src->pdb_pconcurrnt, dst->pdb_pconcurrnt);
	ISP_IOXGET_16(isp, &src->pdb_roi, dst->pdb_roi);
	ISP_IOXGET_8(isp, &src->pdb_target, dst->pdb_target);
	ISP_IOXGET_8(isp, &src->pdb_initiator, dst->pdb_initiator);
	ISP_IOXGET_16(isp, &src->pdb_rdsiz, dst->pdb_rdsiz);
	ISP_IOXGET_16(isp, &src->pdb_ncseq, dst->pdb_ncseq);
	ISP_IOXGET_16(isp, &src->pdb_noseq, dst->pdb_noseq);
	ISP_IOXGET_16(isp, &src->pdb_labrtflg, dst->pdb_labrtflg);
	ISP_IOXGET_16(isp, &src->pdb_lstopflg, dst->pdb_lstopflg);
	ISP_IOXGET_16(isp, &src->pdb_sqhead, dst->pdb_sqhead);
	ISP_IOXGET_16(isp, &src->pdb_sqtail, dst->pdb_sqtail);
	ISP_IOXGET_16(isp, &src->pdb_ptimer, dst->pdb_ptimer);
	ISP_IOXGET_16(isp, &src->pdb_nxt_seqid, dst->pdb_nxt_seqid);
	ISP_IOXGET_16(isp, &src->pdb_fcount, dst->pdb_fcount);
	ISP_IOXGET_16(isp, &src->pdb_prli_len, dst->pdb_prli_len);
	ISP_IOXGET_16(isp, &src->pdb_prli_svc0, dst->pdb_prli_svc0);
	ISP_IOXGET_16(isp, &src->pdb_prli_svc3, dst->pdb_prli_svc3);
	ISP_IOXGET_16(isp, &src->pdb_loopid, dst->pdb_loopid);
	ISP_IOXGET_16(isp, &src->pdb_il_ptr, dst->pdb_il_ptr);
	ISP_IOXGET_16(isp, &src->pdb_sl_ptr, dst->pdb_sl_ptr);
}

void
isp_get_pdb_24xx(ispsoftc_t *isp, isp_pdb_24xx_t *src, isp_pdb_24xx_t *dst)
{
	int i;
	ISP_IOXGET_16(isp, &src->pdb_flags, dst->pdb_flags);
        ISP_IOXGET_8(isp, &src->pdb_curstate, dst->pdb_curstate);
        ISP_IOXGET_8(isp, &src->pdb_laststate, dst->pdb_laststate);
	for (i = 0; i < 4; i++) {
		ISP_IOXGET_8(isp, &src->pdb_hardaddr_bits[i], dst->pdb_hardaddr_bits[i]);
	}
	for (i = 0; i < 4; i++) {
		ISP_IOXGET_8(isp, &src->pdb_portid_bits[i], dst->pdb_portid_bits[i]);
	}
	ISP_IOXGET_16(isp, &src->pdb_retry_timer, dst->pdb_retry_timer);
	ISP_IOXGET_16(isp, &src->pdb_handle, dst->pdb_handle);
	ISP_IOXGET_16(isp, &src->pdb_rcv_dsize, dst->pdb_rcv_dsize);
	ISP_IOXGET_16(isp, &src->pdb_reserved0, dst->pdb_reserved0);
	ISP_IOXGET_16(isp, &src->pdb_prli_svc0, dst->pdb_prli_svc0);
	ISP_IOXGET_16(isp, &src->pdb_prli_svc3, dst->pdb_prli_svc3);
	for (i = 0; i < 8; i++) {
		ISP_IOXGET_8(isp, &src->pdb_nodename[i], dst->pdb_nodename[i]);
	}
	for (i = 0; i < 8; i++) {
		ISP_IOXGET_8(isp, &src->pdb_portname[i], dst->pdb_portname[i]);
	}
	for (i = 0; i < 24; i++) {
		ISP_IOXGET_8(isp, &src->pdb_reserved1[i], dst->pdb_reserved1[i]);
	}
}

/*
 * PLOGI/LOGO IOCB canonicalization
 */

void
isp_get_plogx(ispsoftc_t *isp, isp_plogx_t *src, isp_plogx_t *dst)
{
	int i;
	isp_get_hdr(isp, &src->plogx_header, &dst->plogx_header);
	ISP_IOXGET_32(isp, &src->plogx_handle, dst->plogx_handle);
	ISP_IOXGET_16(isp, &src->plogx_status, dst->plogx_status);
	ISP_IOXGET_16(isp, &src->plogx_nphdl, dst->plogx_nphdl);
	ISP_IOXGET_16(isp, &src->plogx_flags, dst->plogx_flags);
	ISP_IOXGET_16(isp, &src->plogx_vphdl, dst->plogx_vphdl);
	ISP_IOXGET_16(isp, &src->plogx_portlo, dst->plogx_portlo);
	ISP_IOXGET_16(isp, &src->plogx_rspsz_porthi, dst->plogx_rspsz_porthi);
	for (i = 0; i < 11; i++) {
		ISP_IOXGET_16(isp, &src->plogx_ioparm[i].lo16, dst->plogx_ioparm[i].lo16);
		ISP_IOXGET_16(isp, &src->plogx_ioparm[i].hi16, dst->plogx_ioparm[i].hi16);
	}
}

void
isp_put_plogx(ispsoftc_t *isp, isp_plogx_t *src, isp_plogx_t *dst)
{
	int i;
	isp_put_hdr(isp, &src->plogx_header, &dst->plogx_header);
	ISP_IOXPUT_32(isp, src->plogx_handle, &dst->plogx_handle);
	ISP_IOXPUT_16(isp, src->plogx_status, &dst->plogx_status);
	ISP_IOXPUT_16(isp, src->plogx_nphdl, &dst->plogx_nphdl);
	ISP_IOXPUT_16(isp, src->plogx_flags, &dst->plogx_flags);
	ISP_IOXPUT_16(isp, src->plogx_vphdl, &dst->plogx_vphdl);
	ISP_IOXPUT_16(isp, src->plogx_portlo, &dst->plogx_portlo);
	ISP_IOXPUT_16(isp, src->plogx_rspsz_porthi, &dst->plogx_rspsz_porthi);
	for (i = 0; i < 11; i++) {
		ISP_IOXPUT_16(isp, src->plogx_ioparm[i].lo16, &dst->plogx_ioparm[i].lo16);
		ISP_IOXPUT_16(isp, src->plogx_ioparm[i].hi16, &dst->plogx_ioparm[i].hi16);
	}
}

/*
 * Report ID canonicalization
 */
void
isp_get_ridacq(ispsoftc_t *isp, isp_ridacq_t *src, isp_ridacq_t *dst)
{
	int i;
	isp_get_hdr(isp, &src->ridacq_hdr, &dst->ridacq_hdr);
	ISP_IOXGET_32(isp, &src->ridacq_handle, dst->ridacq_handle);
	ISP_IOXGET_16(isp, &src->ridacq_vp_port_lo, dst->ridacq_vp_port_lo);
	ISP_IOXGET_8(isp, &src->ridacq_vp_port_hi, dst->ridacq_vp_port_hi);
	ISP_IOXGET_8(isp, &src->ridacq_format, dst->ridacq_format);
	for (i = 0; i < sizeof (src->ridacq_map) / sizeof (src->ridacq_map[0]); i++) {
		ISP_IOXGET_16(isp, &src->ridacq_map[i], dst->ridacq_map[i]);
	}
	for (i = 0; i < sizeof (src->ridacq_reserved1) / sizeof (src->ridacq_reserved1[0]); i++) {
		ISP_IOXGET_16(isp, &src->ridacq_reserved1[i], dst->ridacq_reserved1[i]);
	}
	if (dst->ridacq_format == 0) {
		ISP_IOXGET_8(isp, &src->un.type0.ridacq_vp_acquired, dst->un.type0.ridacq_vp_acquired);
		ISP_IOXGET_8(isp, &src->un.type0.ridacq_vp_setup, dst->un.type0.ridacq_vp_setup);
		ISP_IOXGET_16(isp, &src->un.type0.ridacq_reserved0, dst->un.type0.ridacq_reserved0);
	} else if (dst->ridacq_format == 1) {
		ISP_IOXGET_16(isp, &src->un.type1.ridacq_vp_count, dst->un.type1.ridacq_vp_count);
		ISP_IOXGET_8(isp, &src->un.type1.ridacq_vp_index, dst->un.type1.ridacq_vp_index);
		ISP_IOXGET_8(isp, &src->un.type1.ridacq_vp_status, dst->un.type1.ridacq_vp_status);
	} else {
		ISP_MEMZERO(&dst->un, sizeof (dst->un));
	}
}


/*
 * CT Passthru canonicalization
 */
void
isp_get_ct_pt(ispsoftc_t *isp, isp_ct_pt_t *src, isp_ct_pt_t *dst)
{
	int i;

	isp_get_hdr(isp, &src->ctp_header, &dst->ctp_header);
	ISP_IOXGET_32(isp, &src->ctp_handle, dst->ctp_handle);
	ISP_IOXGET_16(isp, &src->ctp_status, dst->ctp_status);
	ISP_IOXGET_16(isp, &src->ctp_nphdl, dst->ctp_nphdl);
	ISP_IOXGET_16(isp, &src->ctp_cmd_cnt, dst->ctp_cmd_cnt);
	ISP_IOXGET_8(isp, &src->ctp_vpidx, dst->ctp_vpidx);
	ISP_IOXGET_8(isp, &src->ctp_reserved0, dst->ctp_reserved0);
	ISP_IOXGET_16(isp, &src->ctp_time, dst->ctp_time);
	ISP_IOXGET_16(isp, &src->ctp_reserved1, dst->ctp_reserved1);
	ISP_IOXGET_16(isp, &src->ctp_rsp_cnt, dst->ctp_rsp_cnt);
	for (i = 0; i < 5; i++) {
		ISP_IOXGET_16(isp, &src->ctp_reserved2[i], dst->ctp_reserved2[i]);
	}
	ISP_IOXGET_32(isp, &src->ctp_rsp_bcnt, dst->ctp_rsp_bcnt);
	ISP_IOXGET_32(isp, &src->ctp_cmd_bcnt, dst->ctp_cmd_bcnt);
	for (i = 0; i < 2; i++) {
		ISP_IOXGET_32(isp, &src->ctp_dataseg[i].ds_base, dst->ctp_dataseg[i].ds_base);
		ISP_IOXGET_32(isp, &src->ctp_dataseg[i].ds_basehi, dst->ctp_dataseg[i].ds_basehi);
		ISP_IOXGET_32(isp, &src->ctp_dataseg[i].ds_count, dst->ctp_dataseg[i].ds_count);
	}
}

void
isp_get_ms(ispsoftc_t *isp, isp_ms_t *src, isp_ms_t *dst)
{
	int i;

	isp_get_hdr(isp, &src->ms_header, &dst->ms_header);
	ISP_IOXGET_32(isp, &src->ms_handle, dst->ms_handle);
	ISP_IOXGET_16(isp, &src->ms_nphdl, dst->ms_nphdl);
	ISP_IOXGET_16(isp, &src->ms_status, dst->ms_status);
	ISP_IOXGET_16(isp, &src->ms_flags, dst->ms_flags);
	ISP_IOXGET_16(isp, &src->ms_reserved1, dst->ms_reserved1);
	ISP_IOXGET_16(isp, &src->ms_time, dst->ms_time);
	ISP_IOXGET_16(isp, &src->ms_cmd_cnt, dst->ms_cmd_cnt);
	ISP_IOXGET_16(isp, &src->ms_tot_cnt, dst->ms_tot_cnt);
	ISP_IOXGET_8(isp, &src->ms_type, dst->ms_type);
	ISP_IOXGET_8(isp, &src->ms_r_ctl, dst->ms_r_ctl);
	ISP_IOXGET_16(isp, &src->ms_rxid, dst->ms_rxid);
	ISP_IOXGET_16(isp, &src->ms_reserved2, dst->ms_reserved2);
	ISP_IOXGET_32(isp, &src->ms_rsp_bcnt, dst->ms_rsp_bcnt);
	ISP_IOXGET_32(isp, &src->ms_cmd_bcnt, dst->ms_cmd_bcnt);
	for (i = 0; i < 2; i++) {
		ISP_IOXGET_32(isp, &src->ms_dataseg[i].ds_base, dst->ms_dataseg[i].ds_base);
		ISP_IOXGET_32(isp, &src->ms_dataseg[i].ds_basehi, dst->ms_dataseg[i].ds_basehi);
		ISP_IOXGET_32(isp, &src->ms_dataseg[i].ds_count, dst->ms_dataseg[i].ds_count);
	}
}

void
isp_put_ct_pt(ispsoftc_t *isp, isp_ct_pt_t *src, isp_ct_pt_t *dst)
{
	int i;

	isp_put_hdr(isp, &src->ctp_header, &dst->ctp_header);
	ISP_IOXPUT_32(isp, src->ctp_handle, &dst->ctp_handle);
	ISP_IOXPUT_16(isp, src->ctp_status, &dst->ctp_status);
	ISP_IOXPUT_16(isp, src->ctp_nphdl, &dst->ctp_nphdl);
	ISP_IOXPUT_16(isp, src->ctp_cmd_cnt, &dst->ctp_cmd_cnt);
	ISP_IOXPUT_8(isp, src->ctp_vpidx, &dst->ctp_vpidx);
	ISP_IOXPUT_8(isp, src->ctp_reserved0, &dst->ctp_reserved0);
	ISP_IOXPUT_16(isp, src->ctp_time, &dst->ctp_time);
	ISP_IOXPUT_16(isp, src->ctp_reserved1, &dst->ctp_reserved1);
	ISP_IOXPUT_16(isp, src->ctp_rsp_cnt, &dst->ctp_rsp_cnt);
	for (i = 0; i < 5; i++) {
		ISP_IOXPUT_16(isp, src->ctp_reserved2[i], &dst->ctp_reserved2[i]);
	}
	ISP_IOXPUT_32(isp, src->ctp_rsp_bcnt, &dst->ctp_rsp_bcnt);
	ISP_IOXPUT_32(isp, src->ctp_cmd_bcnt, &dst->ctp_cmd_bcnt);
	for (i = 0; i < 2; i++) {
		ISP_IOXPUT_32(isp, src->ctp_dataseg[i].ds_base, &dst->ctp_dataseg[i].ds_base);
		ISP_IOXPUT_32(isp, src->ctp_dataseg[i].ds_basehi, &dst->ctp_dataseg[i].ds_basehi);
		ISP_IOXPUT_32(isp, src->ctp_dataseg[i].ds_count, &dst->ctp_dataseg[i].ds_count);
	}
}

void
isp_put_ms(ispsoftc_t *isp, isp_ms_t *src, isp_ms_t *dst)
{
	int i;

	isp_put_hdr(isp, &src->ms_header, &dst->ms_header);
	ISP_IOXPUT_32(isp, src->ms_handle, &dst->ms_handle);
	ISP_IOXPUT_16(isp, src->ms_nphdl, &dst->ms_nphdl);
	ISP_IOXPUT_16(isp, src->ms_status, &dst->ms_status);
	ISP_IOXPUT_16(isp, src->ms_flags, &dst->ms_flags);
	ISP_IOXPUT_16(isp, src->ms_reserved1, &dst->ms_reserved1);
	ISP_IOXPUT_16(isp, src->ms_time, &dst->ms_time);
	ISP_IOXPUT_16(isp, src->ms_cmd_cnt, &dst->ms_cmd_cnt);
	ISP_IOXPUT_16(isp, src->ms_tot_cnt, &dst->ms_tot_cnt);
	ISP_IOXPUT_8(isp, src->ms_type, &dst->ms_type);
	ISP_IOXPUT_8(isp, src->ms_r_ctl, &dst->ms_r_ctl);
	ISP_IOXPUT_16(isp, src->ms_rxid, &dst->ms_rxid);
	ISP_IOXPUT_16(isp, src->ms_reserved2, &dst->ms_reserved2);
	ISP_IOXPUT_32(isp, src->ms_rsp_bcnt, &dst->ms_rsp_bcnt);
	ISP_IOXPUT_32(isp, src->ms_cmd_bcnt, &dst->ms_cmd_bcnt);
	for (i = 0; i < 2; i++) {
		ISP_IOXPUT_32(isp, src->ms_dataseg[i].ds_base, &dst->ms_dataseg[i].ds_base);
		ISP_IOXPUT_32(isp, src->ms_dataseg[i].ds_basehi, &dst->ms_dataseg[i].ds_basehi);
		ISP_IOXPUT_32(isp, src->ms_dataseg[i].ds_count, &dst->ms_dataseg[i].ds_count);
	}
}

/*
 * Generic SNS request - not particularly useful since the per-command data
 * isn't always 16 bit words.
 */
void
isp_put_sns_request(ispsoftc_t *isp, sns_screq_t *src, sns_screq_t *dst)
{
	int i, nw = (int) src->snscb_sblen;
	ISP_IOXPUT_16(isp, src->snscb_rblen, &dst->snscb_rblen);
	for (i = 0; i < 4; i++) {
		ISP_IOXPUT_16(isp, src->snscb_addr[i], &dst->snscb_addr[i]);
	}
	ISP_IOXPUT_16(isp, src->snscb_sblen, &dst->snscb_sblen);
	for (i = 0; i < nw; i++) {
		ISP_IOXPUT_16(isp, src->snscb_data[i], &dst->snscb_data[i]);
	}
}

void
isp_put_gid_ft_request(ispsoftc_t *isp, sns_gid_ft_req_t *src, sns_gid_ft_req_t *dst)
{
	ISP_IOXPUT_16(isp, src->snscb_rblen, &dst->snscb_rblen);
	ISP_IOXPUT_16(isp, src->snscb_reserved0, &dst->snscb_reserved0);
	ISP_IOXPUT_16(isp, src->snscb_addr[0], &dst->snscb_addr[0]);
	ISP_IOXPUT_16(isp, src->snscb_addr[1], &dst->snscb_addr[1]);
	ISP_IOXPUT_16(isp, src->snscb_addr[2], &dst->snscb_addr[2]);
	ISP_IOXPUT_16(isp, src->snscb_addr[3], &dst->snscb_addr[3]);
	ISP_IOXPUT_16(isp, src->snscb_sblen, &dst->snscb_sblen);
	ISP_IOXPUT_16(isp, src->snscb_reserved1, &dst->snscb_reserved1);
	ISP_IOXPUT_16(isp, src->snscb_cmd, &dst->snscb_cmd);
	ISP_IOXPUT_16(isp, src->snscb_mword_div_2, &dst->snscb_mword_div_2);
	ISP_IOXPUT_32(isp, src->snscb_reserved3, &dst->snscb_reserved3);
	ISP_IOXPUT_32(isp, src->snscb_fc4_type, &dst->snscb_fc4_type);
}

void
isp_put_gxn_id_request(ispsoftc_t *isp, sns_gxn_id_req_t *src, sns_gxn_id_req_t *dst)
{
	ISP_IOXPUT_16(isp, src->snscb_rblen, &dst->snscb_rblen);
	ISP_IOXPUT_16(isp, src->snscb_reserved0, &dst->snscb_reserved0);
	ISP_IOXPUT_16(isp, src->snscb_addr[0], &dst->snscb_addr[0]);
	ISP_IOXPUT_16(isp, src->snscb_addr[1], &dst->snscb_addr[1]);
	ISP_IOXPUT_16(isp, src->snscb_addr[2], &dst->snscb_addr[2]);
	ISP_IOXPUT_16(isp, src->snscb_addr[3], &dst->snscb_addr[3]);
	ISP_IOXPUT_16(isp, src->snscb_sblen, &dst->snscb_sblen);
	ISP_IOXPUT_16(isp, src->snscb_reserved1, &dst->snscb_reserved1);
	ISP_IOXPUT_16(isp, src->snscb_cmd, &dst->snscb_cmd);
	ISP_IOXPUT_16(isp, src->snscb_reserved2, &dst->snscb_reserved2);
	ISP_IOXPUT_32(isp, src->snscb_reserved3, &dst->snscb_reserved3);
	ISP_IOXPUT_32(isp, src->snscb_portid, &dst->snscb_portid);
}

/*
 * Generic SNS response - not particularly useful since the per-command data
 * isn't always 16 bit words.
 */
void
isp_get_sns_response(ispsoftc_t *isp, sns_scrsp_t *src, sns_scrsp_t *dst, int nwords)
{
	int i;
	isp_get_ct_hdr(isp, &src->snscb_cthdr, &dst->snscb_cthdr);
	ISP_IOXGET_8(isp, &src->snscb_port_type, dst->snscb_port_type);
	for (i = 0; i < 3; i++) {
		ISP_IOXGET_8(isp, &src->snscb_port_id[i],
		    dst->snscb_port_id[i]);
	}
	for (i = 0; i < 8; i++) {
		ISP_IOXGET_8(isp, &src->snscb_portname[i],
		    dst->snscb_portname[i]);
	}
	for (i = 0; i < nwords; i++) {
		ISP_IOXGET_16(isp, &src->snscb_data[i], dst->snscb_data[i]);
	}
}

void
isp_get_gid_ft_response(ispsoftc_t *isp, sns_gid_ft_rsp_t *src, sns_gid_ft_rsp_t *dst, int nwords)
{
	int i;
	isp_get_ct_hdr(isp, &src->snscb_cthdr, &dst->snscb_cthdr);
	for (i = 0; i < nwords; i++) {
		int j;
		ISP_IOXGET_8(isp, &src->snscb_ports[i].control, dst->snscb_ports[i].control);
		for (j = 0; j < 3; j++) {
			ISP_IOXGET_8(isp, &src->snscb_ports[i].portid[j], dst->snscb_ports[i].portid[j]);
		}
		if (dst->snscb_ports[i].control & 0x80) {
			break;
		}
	}
}

void
isp_get_gxn_id_response(ispsoftc_t *isp, sns_gxn_id_rsp_t *src, sns_gxn_id_rsp_t *dst)
{
	int i;
	isp_get_ct_hdr(isp, &src->snscb_cthdr, &dst->snscb_cthdr);
	for (i = 0; i < 8; i++) {
		ISP_IOXGET_8(isp, &src->snscb_wwn[i], dst->snscb_wwn[i]);
	}
}

void
isp_get_gff_id_response(ispsoftc_t *isp, sns_gff_id_rsp_t *src, sns_gff_id_rsp_t *dst)
{
	int i;
	isp_get_ct_hdr(isp, &src->snscb_cthdr, &dst->snscb_cthdr);
	for (i = 0; i < 32; i++) {
		ISP_IOXGET_32(isp, &src->snscb_fc4_features[i], dst->snscb_fc4_features[i]);
	}
}

void
isp_get_ga_nxt_response(ispsoftc_t *isp, sns_ga_nxt_rsp_t *src, sns_ga_nxt_rsp_t *dst)
{
	int i;
	isp_get_ct_hdr(isp, &src->snscb_cthdr, &dst->snscb_cthdr);
	ISP_IOXGET_8(isp, &src->snscb_port_type, dst->snscb_port_type);
	for (i = 0; i < 3; i++) {
		ISP_IOXGET_8(isp, &src->snscb_port_id[i], dst->snscb_port_id[i]);
	}
	for (i = 0; i < 8; i++) {
		ISP_IOXGET_8(isp, &src->snscb_portname[i], dst->snscb_portname[i]);
	}
	ISP_IOXGET_8(isp, &src->snscb_pnlen, dst->snscb_pnlen);
	for (i = 0; i < 255; i++) {
		ISP_IOXGET_8(isp, &src->snscb_pname[i], dst->snscb_pname[i]);
	}
	for (i = 0; i < 8; i++) {
		ISP_IOXGET_8(isp, &src->snscb_nodename[i], dst->snscb_nodename[i]);
	}
	ISP_IOXGET_8(isp, &src->snscb_nnlen, dst->snscb_nnlen);
	for (i = 0; i < 255; i++) {
		ISP_IOXGET_8(isp, &src->snscb_nname[i], dst->snscb_nname[i]);
	}
	for (i = 0; i < 8; i++) {
		ISP_IOXGET_8(isp, &src->snscb_ipassoc[i], dst->snscb_ipassoc[i]);
	}
	for (i = 0; i < 16; i++) {
		ISP_IOXGET_8(isp, &src->snscb_ipaddr[i], dst->snscb_ipaddr[i]);
	}
	for (i = 0; i < 4; i++) {
		ISP_IOXGET_8(isp, &src->snscb_svc_class[i], dst->snscb_svc_class[i]);
	}
	for (i = 0; i < 32; i++) {
		ISP_IOXGET_8(isp, &src->snscb_fc4_types[i], dst->snscb_fc4_types[i]);
	}
	for (i = 0; i < 8; i++) {
		ISP_IOXGET_8(isp, &src->snscb_fpname[i], dst->snscb_fpname[i]);
	}
	ISP_IOXGET_8(isp, &src->snscb_reserved, dst->snscb_reserved);
	for (i = 0; i < 3; i++) {
		ISP_IOXGET_8(isp, &src->snscb_hardaddr[i], dst->snscb_hardaddr[i]);
	}
}

void
isp_get_els(ispsoftc_t *isp, els_t *src, els_t *dst)
{
	int i;

	isp_get_hdr(isp, &src->els_hdr, &dst->els_hdr);
	ISP_IOXGET_32(isp, &src->els_handle, dst->els_handle);
	ISP_IOXGET_16(isp, &src->els_status, dst->els_status);
	ISP_IOXGET_16(isp, &src->els_nphdl, dst->els_nphdl);
	ISP_IOXGET_16(isp, &src->els_xmit_dsd_count, dst->els_xmit_dsd_count);
	ISP_IOXGET_8(isp, &src->els_vphdl, dst->els_vphdl);
	ISP_IOXGET_8(isp, &src->els_sof, dst->els_sof);
	ISP_IOXGET_32(isp, &src->els_rxid, dst->els_rxid);
	ISP_IOXGET_16(isp, &src->els_recv_dsd_count, dst->els_recv_dsd_count);
	ISP_IOXGET_8(isp, &src->els_opcode, dst->els_opcode);
	ISP_IOXGET_8(isp, &src->els_reserved2, dst->els_reserved1);
	ISP_IOXGET_8(isp, &src->els_did_lo, dst->els_did_lo);
	ISP_IOXGET_8(isp, &src->els_did_mid, dst->els_did_mid);
	ISP_IOXGET_8(isp, &src->els_did_hi, dst->els_did_hi);
	ISP_IOXGET_8(isp, &src->els_reserved2, dst->els_reserved2);
	ISP_IOXGET_16(isp, &src->els_reserved3, dst->els_reserved3);
	ISP_IOXGET_16(isp, &src->els_ctl_flags, dst->els_ctl_flags);
	ISP_IOXGET_32(isp, &src->els_bytecnt, dst->els_bytecnt);
	ISP_IOXGET_32(isp, &src->els_subcode1, dst->els_subcode1);
	ISP_IOXGET_32(isp, &src->els_subcode2, dst->els_subcode2);
	for (i = 0; i < 20; i++) {
		ISP_IOXGET_8(isp, &src->els_reserved4[i], dst->els_reserved4[i]);
	}
}

void
isp_put_els(ispsoftc_t *isp, els_t *src, els_t *dst)
{
	isp_put_hdr(isp, &src->els_hdr, &dst->els_hdr);
	ISP_IOXPUT_32(isp, src->els_handle, &dst->els_handle);
	ISP_IOXPUT_16(isp, src->els_status, &dst->els_status);
	ISP_IOXPUT_16(isp, src->els_nphdl, &dst->els_nphdl);
	ISP_IOXPUT_16(isp, src->els_xmit_dsd_count, &dst->els_xmit_dsd_count);
	ISP_IOXPUT_8(isp, src->els_vphdl, &dst->els_vphdl);
	ISP_IOXPUT_8(isp, src->els_sof, &dst->els_sof);
	ISP_IOXPUT_32(isp, src->els_rxid, &dst->els_rxid);
	ISP_IOXPUT_16(isp, src->els_recv_dsd_count, &dst->els_recv_dsd_count);
	ISP_IOXPUT_8(isp, src->els_opcode, &dst->els_opcode);
	ISP_IOXPUT_8(isp, src->els_reserved2, &dst->els_reserved1);
	ISP_IOXPUT_8(isp, src->els_did_lo, &dst->els_did_lo);
	ISP_IOXPUT_8(isp, src->els_did_mid, &dst->els_did_mid);
	ISP_IOXPUT_8(isp, src->els_did_hi, &dst->els_did_hi);
	ISP_IOXPUT_8(isp, src->els_reserved2, &dst->els_reserved2);
	ISP_IOXPUT_16(isp, src->els_reserved3, &dst->els_reserved3);
	ISP_IOXPUT_16(isp, src->els_ctl_flags, &dst->els_ctl_flags);
	ISP_IOXPUT_32(isp, src->els_recv_bytecnt, &dst->els_recv_bytecnt);
	ISP_IOXPUT_32(isp, src->els_xmit_bytecnt, &dst->els_xmit_bytecnt);
	ISP_IOXPUT_32(isp, src->els_xmit_dsd_length, &dst->els_xmit_dsd_length);
	ISP_IOXPUT_16(isp, src->els_xmit_dsd_a1500, &dst->els_xmit_dsd_a1500);
	ISP_IOXPUT_16(isp, src->els_xmit_dsd_a3116, &dst->els_xmit_dsd_a3116);
	ISP_IOXPUT_16(isp, src->els_xmit_dsd_a4732, &dst->els_xmit_dsd_a4732);
	ISP_IOXPUT_16(isp, src->els_xmit_dsd_a6348, &dst->els_xmit_dsd_a6348);
	ISP_IOXPUT_32(isp, src->els_recv_dsd_length, &dst->els_recv_dsd_length);
	ISP_IOXPUT_16(isp, src->els_recv_dsd_a1500, &dst->els_recv_dsd_a1500);
	ISP_IOXPUT_16(isp, src->els_recv_dsd_a3116, &dst->els_recv_dsd_a3116);
	ISP_IOXPUT_16(isp, src->els_recv_dsd_a4732, &dst->els_recv_dsd_a4732);
	ISP_IOXPUT_16(isp, src->els_recv_dsd_a6348, &dst->els_recv_dsd_a6348);
}

/*
 * FC Structure Canonicalization
 */

void
isp_get_fc_hdr(ispsoftc_t *isp, fc_hdr_t *src, fc_hdr_t *dst)
{
        ISP_IOZGET_8(isp, &src->r_ctl, dst->r_ctl);
        ISP_IOZGET_8(isp, &src->d_id[0], dst->d_id[0]);
        ISP_IOZGET_8(isp, &src->d_id[1], dst->d_id[1]);
        ISP_IOZGET_8(isp, &src->d_id[2], dst->d_id[2]);
        ISP_IOZGET_8(isp, &src->cs_ctl, dst->cs_ctl);
        ISP_IOZGET_8(isp, &src->s_id[0], dst->s_id[0]);
        ISP_IOZGET_8(isp, &src->s_id[1], dst->s_id[1]);
        ISP_IOZGET_8(isp, &src->s_id[2], dst->s_id[2]);
        ISP_IOZGET_8(isp, &src->type, dst->type);
        ISP_IOZGET_8(isp, &src->f_ctl[0], dst->f_ctl[0]);
        ISP_IOZGET_8(isp, &src->f_ctl[1], dst->f_ctl[1]);
        ISP_IOZGET_8(isp, &src->f_ctl[2], dst->f_ctl[2]);
        ISP_IOZGET_8(isp, &src->seq_id, dst->seq_id);
        ISP_IOZGET_8(isp, &src->df_ctl, dst->df_ctl);
        ISP_IOZGET_16(isp, &src->seq_cnt, dst->seq_cnt);
        ISP_IOZGET_16(isp, &src->ox_id, dst->ox_id);
        ISP_IOZGET_16(isp, &src->rx_id, dst->rx_id);
        ISP_IOZGET_32(isp, &src->parameter, dst->parameter);
}

void
isp_put_fc_hdr(ispsoftc_t *isp, fc_hdr_t *src, fc_hdr_t *dst)
{
        ISP_IOZPUT_8(isp, src->r_ctl, &dst->r_ctl);
        ISP_IOZPUT_8(isp, src->d_id[0], &dst->d_id[0]);
        ISP_IOZPUT_8(isp, src->d_id[1], &dst->d_id[1]);
        ISP_IOZPUT_8(isp, src->d_id[2], &dst->d_id[2]);
        ISP_IOZPUT_8(isp, src->cs_ctl, &dst->cs_ctl);
        ISP_IOZPUT_8(isp, src->s_id[0], &dst->s_id[0]);
        ISP_IOZPUT_8(isp, src->s_id[1], &dst->s_id[1]);
        ISP_IOZPUT_8(isp, src->s_id[2], &dst->s_id[2]);
        ISP_IOZPUT_8(isp, src->type, &dst->type);
        ISP_IOZPUT_8(isp, src->f_ctl[0], &dst->f_ctl[0]);
        ISP_IOZPUT_8(isp, src->f_ctl[1], &dst->f_ctl[1]);
        ISP_IOZPUT_8(isp, src->f_ctl[2], &dst->f_ctl[2]);
        ISP_IOZPUT_8(isp, src->seq_id, &dst->seq_id);
        ISP_IOZPUT_8(isp, src->df_ctl, &dst->df_ctl);
        ISP_IOZPUT_16(isp, src->seq_cnt, &dst->seq_cnt);
        ISP_IOZPUT_16(isp, src->ox_id, &dst->ox_id);
        ISP_IOZPUT_16(isp, src->rx_id, &dst->rx_id);
        ISP_IOZPUT_32(isp, src->parameter, &dst->parameter);
}

void
isp_get_fcp_cmnd_iu(ispsoftc_t *isp, fcp_cmnd_iu_t *src, fcp_cmnd_iu_t *dst)
{
	int i;

	for (i = 0; i < 8; i++) {
		ISP_IOZGET_8(isp, &src->fcp_cmnd_lun[i], dst->fcp_cmnd_lun[i]);
	}
        ISP_IOZGET_8(isp, &src->fcp_cmnd_crn, dst->fcp_cmnd_crn);
        ISP_IOZGET_8(isp, &src->fcp_cmnd_task_attribute, dst->fcp_cmnd_task_attribute);
        ISP_IOZGET_8(isp, &src->fcp_cmnd_task_management, dst->fcp_cmnd_task_management);
        ISP_IOZGET_8(isp, &src->fcp_cmnd_alen_datadir, dst->fcp_cmnd_alen_datadir);
	for (i = 0; i < 16; i++) {
		ISP_IOZGET_8(isp, &src->cdb_dl.sf.fcp_cmnd_cdb[i], dst->cdb_dl.sf.fcp_cmnd_cdb[i]);
	}
	ISP_IOZGET_32(isp, &src->cdb_dl.sf.fcp_cmnd_dl, dst->cdb_dl.sf.fcp_cmnd_dl);
}

void
isp_put_rft_id(ispsoftc_t *isp, rft_id_t *src, rft_id_t *dst)
{
	int i;
	isp_put_ct_hdr(isp, &src->rftid_hdr, &dst->rftid_hdr);
	ISP_IOZPUT_8(isp, src->rftid_reserved, &dst->rftid_reserved);
	for (i = 0; i < 3; i++) {
		ISP_IOZPUT_8(isp, src->rftid_portid[i], &dst->rftid_portid[i]);
	}
	for (i = 0; i < 8; i++) {
		ISP_IOZPUT_32(isp, src->rftid_fc4types[i], &dst->rftid_fc4types[i]);
	}
}

void
isp_get_ct_hdr(ispsoftc_t *isp, ct_hdr_t *src, ct_hdr_t *dst)
{
	ISP_IOZGET_8(isp, &src->ct_revision, dst->ct_revision);
	ISP_IOZGET_8(isp, &src->ct_in_id[0], dst->ct_in_id[0]);
	ISP_IOZGET_8(isp, &src->ct_in_id[1], dst->ct_in_id[1]);
	ISP_IOZGET_8(isp, &src->ct_in_id[2], dst->ct_in_id[2]);
	ISP_IOZGET_8(isp, &src->ct_fcs_type, dst->ct_fcs_type);
	ISP_IOZGET_8(isp, &src->ct_fcs_subtype, dst->ct_fcs_subtype);
	ISP_IOZGET_8(isp, &src->ct_options, dst->ct_options);
	ISP_IOZGET_8(isp, &src->ct_reserved0, dst->ct_reserved0);
	ISP_IOZGET_16(isp, &src->ct_cmd_resp, dst->ct_cmd_resp);
	ISP_IOZGET_16(isp, &src->ct_bcnt_resid, dst->ct_bcnt_resid);
	ISP_IOZGET_8(isp, &src->ct_reserved1, dst->ct_reserved1);
	ISP_IOZGET_8(isp, &src->ct_reason, dst->ct_reason);
	ISP_IOZGET_8(isp, &src->ct_explanation, dst->ct_explanation);
	ISP_IOZGET_8(isp, &src->ct_vunique, dst->ct_vunique);
}

void
isp_put_ct_hdr(ispsoftc_t *isp, ct_hdr_t *src, ct_hdr_t *dst)
{
	ISP_IOZPUT_8(isp, src->ct_revision, &dst->ct_revision);
	ISP_IOZPUT_8(isp, src->ct_in_id[0], &dst->ct_in_id[0]);
	ISP_IOZPUT_8(isp, src->ct_in_id[1], &dst->ct_in_id[1]);
	ISP_IOZPUT_8(isp, src->ct_in_id[2], &dst->ct_in_id[2]);
	ISP_IOZPUT_8(isp, src->ct_fcs_type, &dst->ct_fcs_type);
	ISP_IOZPUT_8(isp, src->ct_fcs_subtype, &dst->ct_fcs_subtype);
	ISP_IOZPUT_8(isp, src->ct_options, &dst->ct_options);
	ISP_IOZPUT_8(isp, src->ct_reserved0, &dst->ct_reserved0);
	ISP_IOZPUT_16(isp, src->ct_cmd_resp, &dst->ct_cmd_resp);
	ISP_IOZPUT_16(isp, src->ct_bcnt_resid, &dst->ct_bcnt_resid);
	ISP_IOZPUT_8(isp, src->ct_reserved1, &dst->ct_reserved1);
	ISP_IOZPUT_8(isp, src->ct_reason, &dst->ct_reason);
	ISP_IOZPUT_8(isp, src->ct_explanation, &dst->ct_explanation);
	ISP_IOZPUT_8(isp, src->ct_vunique, &dst->ct_vunique);
}

void
isp_put_fcp_rsp_iu(ispsoftc_t *isp, fcp_rsp_iu_t *src, fcp_rsp_iu_t *dst)
{
	int i;
	for (i = 0; i < ((sizeof (src->fcp_rsp_reserved))/(sizeof (src->fcp_rsp_reserved[0]))); i++) {
		ISP_IOZPUT_8(isp, src->fcp_rsp_reserved[i], &dst->fcp_rsp_reserved[i]);
	}
	ISP_IOZPUT_16(isp, src->fcp_rsp_status_qualifier, &dst->fcp_rsp_status_qualifier);
	ISP_IOZPUT_8(isp, src->fcp_rsp_bits, &dst->fcp_rsp_bits);
	ISP_IOZPUT_8(isp, src->fcp_rsp_scsi_status, &dst->fcp_rsp_scsi_status);
	ISP_IOZPUT_32(isp, src->fcp_rsp_resid, &dst->fcp_rsp_resid);
	ISP_IOZPUT_32(isp, src->fcp_rsp_snslen, &dst->fcp_rsp_snslen);
	ISP_IOZPUT_32(isp, src->fcp_rsp_rsplen, &dst->fcp_rsp_rsplen);
}

#ifdef	ISP_TARGET_MODE

/*
 * Command shipping- finish off first queue entry and do dma mapping and
 * additional segments as needed.
 *
 * Called with the first queue entry mostly filled out.
 * Our job here is to finish that and add additional data
 * segments if needed.
 *
 * We used to do synthetic entries to split data and status
 * at this level, but that started getting too tricky.
 */
int
isp_send_tgt_cmd(ispsoftc_t *isp, void *fqe, busdma_md_t md, uint32_t totalcnt,
    isp_ddir_t ddir, void *snsptr, uint32_t snslen)
{
	uint8_t storage[QENTRY_LEN];
	uint8_t type, nqe;
	uint32_t seg, curseg, seglim, nxt, nxtnxt;
	ispds_t *dsp = NULL;
	ispds64_t *dsp64 = NULL;
<<<<<<< HEAD
	void *qe0, *qe1, *sqe = NULL;
	u_int nsegs;
=======
	void *qe0, *qe1;
>>>>>>> 9a1f5102

	qe0 = isp_getrqentry(isp);
	if (qe0 == NULL) {
		return (CMD_EAGAIN);
	}
	nxt = ISP_NXT_QENTRY(isp->isp_reqidx, RQUEST_QUEUE_LEN(isp));

	type = ((isphdr_t *)fqe)->rqs_entry_type;
	nqe = 1;
	seglim = 0;
	nsegs = busdma_md_get_nsegs(md);

	/*
	 * If we have data to transmit, figure out how many segments can fit into the first entry.
	 */
	if (ddir != ISP_NOXFR) {
		/*
		 * First, figure out how many pieces of data to transfer and what kind and how many we can put into the first queue entry.
		 */
		switch (type) {
		case RQSTYPE_CTIO:
			dsp = ((ct_entry_t *)fqe)->ct_dataseg;
			seglim = ISP_RQDSEG;
			break;
		case RQSTYPE_CTIO2:
			dsp = ((ct2_entry_t *)fqe)->rsp.m0.u.ct_dataseg;
			seglim = ISP_RQDSEG_T2;
			break;
		case RQSTYPE_CTIO3:
			dsp64 = ((ct2_entry_t *)fqe)->rsp.m0.u.ct_dataseg64;
			seglim = ISP_RQDSEG_T3;
			break;
		case RQSTYPE_CTIO7:
			dsp64 = &((ct7_entry_t *)fqe)->rsp.m0.ds;
			seglim = 1;
			break;
		default:
			return (CMD_COMPLETE);
		}
	}

	/*
	 * First, fill out any of the data transfer stuff that fits
	 * in the first queue entry.
	 */
	if (seglim > nsegs) {
		seglim = nsegs;
	}

	for (seg = curseg = 0; curseg < seglim; curseg++) {
		if (dsp64) {
			XS_GET_DMA64_SEG(dsp64++, md, seg++);
		} else {
			XS_GET_DMA_SEG(dsp++, md, seg++);
		}
	}

	/*
	 * Second, start building additional continuation segments as needed.
	 */
	while (seg < nsegs) {
		nxtnxt = ISP_NXT_QENTRY(nxt, RQUEST_QUEUE_LEN(isp));
		if (nxtnxt == isp->isp_reqodx) {
			return (CMD_EAGAIN);
		}
		ISP_MEMZERO(storage, QENTRY_LEN);
		qe1 = ISP_QUEUE_ENTRY(isp->isp_rquest, nxt);
		nxt = nxtnxt;
		if (dsp64) {
			ispcontreq64_t *crq = (ispcontreq64_t *) storage;
			seglim = ISP_CDSEG64;
			crq->req_header.rqs_entry_type = RQSTYPE_A64_CONT;
			crq->req_header.rqs_entry_count = 1;
			dsp64 = crq->req_dataseg;
		} else {
			ispcontreq_t *crq = (ispcontreq_t *) storage;
			seglim = ISP_CDSEG;
			crq->req_header.rqs_entry_type = RQSTYPE_DATASEG;
			crq->req_header.rqs_entry_count = 1;
			dsp = crq->req_dataseg;
		}
		if (seg + seglim > nsegs) {
			seglim = nsegs - seg;
		}
		for (curseg = 0; curseg < seglim; curseg++) {
			if (dsp64) {
				XS_GET_DMA64_SEG(dsp64++, md, seg++);
			} else {
				XS_GET_DMA_SEG(dsp++, md, seg++);
			}
		}
		if (dsp64) {
			isp_put_cont64_req(isp, (ispcontreq64_t *)storage, qe1);
		} else {
			isp_put_cont_req(isp, (ispcontreq_t *)storage, qe1);
		}
		if (isp->isp_dblev & ISP_LOGTDEBUG1) {
			isp_print_bytes(isp, "additional queue entry", QENTRY_LEN, storage);
		}
		nqe++;
        }

	/*
	 * Third, not patch up the first queue entry with the number of segments
	 * we actually are going to be transmitting. At the same time, handle
	 * any mode 2 requests.
	 */
	((isphdr_t *)fqe)->rqs_entry_count = nqe;
	switch (type) {
	case RQSTYPE_CTIO:
		((ct_entry_t *)fqe)->ct_seg_count = nsegs;
		isp_put_ctio(isp, fqe, qe0);
		break;
	case RQSTYPE_CTIO2:
	case RQSTYPE_CTIO3:
		if (((ct2_entry_t *)fqe)->ct_flags & CT2_FLAG_MODE2) {
			((ct2_entry_t *)fqe)->ct_seg_count = 1;
		} else {
			((ct2_entry_t *)fqe)->ct_seg_count = nsegs;
		}
		if (ISP_CAP_2KLOGIN(isp)) {
			isp_put_ctio2e(isp, fqe, qe0);
		} else {
			isp_put_ctio2(isp, fqe, qe0);
		}
		break;
	case RQSTYPE_CTIO7:
		if (((ct7_entry_t *)fqe)->ct_flags & CT7_FLAG_MODE2) {
			((ct7_entry_t *)fqe)->ct_seg_count = 1;
		} else {
			((ct7_entry_t *)fqe)->ct_seg_count = nsegs;
		}
		isp_put_ctio7(isp, fqe, qe0);
		break;
	default:
		return (CMD_COMPLETE);
	}
	if (isp->isp_dblev & ISP_LOGTDEBUG1) {
		isp_print_bytes(isp, "first queue entry", QENTRY_LEN, fqe);
	}
	ISP_ADD_REQUEST(isp, nxt);
	return (CMD_QUEUED);
}

int
isp_allocate_xs_tgt(ispsoftc_t *isp, void *xs, uint32_t *handlep)
{
	isp_hdl_t *hdp;

	hdp = isp->isp_tgtfree;
	if (hdp == NULL) {
		return (-1);
	}
	isp->isp_tgtfree = hdp->cmd;
	hdp->cmd = xs;
	hdp->handle = (hdp - isp->isp_tgtlist);
	hdp->handle |= (ISP_HANDLE_TARGET << ISP_HANDLE_USAGE_SHIFT);
	/*
	 * Target handles for SCSI cards are only 16 bits, so
	 * sequence number protection will be ommitted.
	 */
	if (IS_FC(isp)) {
		hdp->handle |= (isp->isp_seqno++ << ISP_HANDLE_SEQ_SHIFT);
	}
	*handlep = hdp->handle;
	return (0);
}

void *
isp_find_xs_tgt(ispsoftc_t *isp, uint32_t handle)
{
	if (!ISP_VALID_TGT_HANDLE(isp, handle)) {
		isp_prt(isp, ISP_LOGERR, "%s: bad handle 0x%x", __func__, handle);
		return (NULL);
	}
	return (isp->isp_tgtlist[(handle & ISP_HANDLE_CMD_MASK)].cmd);
}

uint32_t
isp_find_tgt_handle(ispsoftc_t *isp, void *xs)
{
	uint32_t i, foundhdl = ISP_HANDLE_FREE;

	if (xs != NULL) {
		for (i = 0; i < isp->isp_maxcmds; i++) {
			if (isp->isp_tgtlist[i].cmd != xs) {
				continue;
			}
			foundhdl = isp->isp_tgtlist[i].handle;
			break;
		}
	}
	return (foundhdl);
}

void
isp_destroy_tgt_handle(ispsoftc_t *isp, uint32_t handle)
{
	if (!ISP_VALID_TGT_HANDLE(isp, handle)) {
		isp_prt(isp, ISP_LOGERR, "%s: bad handle 0x%x", __func__, handle);
	} else {
		isp->isp_tgtlist[(handle & ISP_HANDLE_CMD_MASK)].handle = ISP_HANDLE_FREE;
		isp->isp_tgtlist[(handle & ISP_HANDLE_CMD_MASK)].cmd = isp->isp_tgtfree;
		isp->isp_tgtfree = &isp->isp_tgtlist[(handle & ISP_HANDLE_CMD_MASK)];
	}
}

/*
 * Find target mode entries
 */
int
isp_find_pdb_by_wwn(ispsoftc_t *isp, int chan, uint64_t wwn, fcportdb_t **lptr)
{
	fcparam *fcp;
	int i;

	if (chan < isp->isp_nchan) {
		fcp = FCPARAM(isp, chan);
		for (i = 0; i < MAX_FC_TARG; i++) {
			fcportdb_t *lp = &fcp->portdb[i];

			if (lp->target_mode == 0) {
				continue;
			}
			if (lp->port_wwn == wwn) {
				*lptr = lp;
				return (1);
			}
		}
	}
	return (0);
}

int
isp_find_pdb_by_loopid(ispsoftc_t *isp, int chan, uint32_t loopid, fcportdb_t **lptr)
{
	fcparam *fcp;
	int i;

	if (chan < isp->isp_nchan) {
		fcp = FCPARAM(isp, chan);
		for (i = 0; i < MAX_FC_TARG; i++) {
			fcportdb_t *lp = &fcp->portdb[i];

			if (lp->target_mode == 0) {
				continue;
			}
			if (lp->handle == loopid) {
				*lptr = lp;
				return (1);
			}
		}
	}
	return (0);
}

int
isp_find_pdb_by_sid(ispsoftc_t *isp, int chan, uint32_t sid, fcportdb_t **lptr)
{
	fcparam *fcp;
	int i;

	if (chan >= isp->isp_nchan) {
		return (0);
	}

	fcp = FCPARAM(isp, chan);
	for (i = 0; i < MAX_FC_TARG; i++) {
		fcportdb_t *lp = &fcp->portdb[i];

		if (lp->target_mode == 0) {
			continue;
		}
		if (lp->portid == sid) {
			*lptr = lp;
			return (1);
		}
	}
	return (0);
}

void
isp_find_chan_by_did(ispsoftc_t *isp, uint32_t did, uint16_t *cp)
{
	uint16_t chan;

	*cp = ISP_NOCHAN;
	for (chan = 0; chan < isp->isp_nchan; chan++) {
		fcparam *fcp = FCPARAM(isp, chan);
		if ((fcp->role & ISP_ROLE_TARGET) == 0 || fcp->isp_fwstate != FW_READY || fcp->isp_loopstate < LOOP_PDB_RCVD) {
			continue;
		}
		if (fcp->isp_portid == did) {
			*cp = chan;
			break;
		}
	}
}

/*
 * Add an initiator device to the port database
 */
void
isp_add_wwn_entry(ispsoftc_t *isp, int chan, uint64_t ini, uint16_t nphdl, uint32_t s_id, uint16_t prli_params)
{
	char buf[64];
	fcparam *fcp;
	fcportdb_t *lp;
	isp_notify_t nt;
	int i;

	fcp = FCPARAM(isp, chan);

	if (nphdl >= MAX_NPORT_HANDLE) {
		isp_prt(isp, ISP_LOGWARN, "Chan %d IID 0x%016llx bad N-Port handle 0x%04x Port ID 0x%06x",
		    chan, (unsigned long long) ini, nphdl, s_id);
		return;
	}

	lp = NULL;
	if (fcp->isp_tgt_map[nphdl]) {
		lp = &fcp->portdb[fcp->isp_tgt_map[nphdl] - 1];
	} else {
		/*
		 * Make sure the addition of a new target mode entry doesn't duplicate entries
		 * with the same N-Port handles, the same portids or the same Port WWN.
		 */
		for (i = 0; i < MAX_FC_TARG; i++) {
			lp = &fcp->portdb[i];
			if (lp->target_mode == 0) {
				lp = NULL;
				continue;
			}
			if (lp->handle == nphdl) {
				break;
			}
			if (s_id != PORT_ANY && lp->portid == s_id) {
				break;
			}
			if (VALID_INI(ini) && lp->port_wwn == ini) {
				break;
			}
			lp = NULL;
		}

	}

	if (lp) {
		int something = 0;
		if (lp->handle != nphdl) {
			isp_prt(isp, ISP_LOGWARN, "Chan %d attempt to re-enter N-port handle 0x%04x IID 0x%016llx Port ID 0x%06x finds IID 0x%016llx N-Port Handle 0x%04x Port ID 0x%06x",
			    chan, nphdl, (unsigned long long)ini, s_id, (unsigned long long) lp->port_wwn, lp->handle, lp->portid);
			isp_dump_portdb(isp, chan);
			return;
		}
		if (s_id != PORT_NONE) {
			if (lp->portid == PORT_NONE) {
				lp->portid = s_id;
				isp_prt(isp, ISP_LOGTINFO, "Chan %d N-port handle 0x%04x gets Port ID 0x%06x", chan, nphdl, s_id);
				something++;
			} else if (lp->portid != s_id) {
				isp_prt(isp, ISP_LOGTINFO, "Chan %d N-port handle 0x%04x tries to change Port ID 0x%06x to 0x%06x", chan, nphdl, lp->portid, s_id);
				isp_dump_portdb(isp, chan);
				return;
			}
		}
		if (VALID_INI(ini)) {
			if (!VALID_INI(lp->port_wwn)) {
				lp->port_wwn = ini;
				isp_prt(isp, ISP_LOGTINFO, "Chan %d N-port handle 0x%04x gets WWN 0x%016llxx", chan, nphdl, (unsigned long long) ini);
				something++;
			} else if (lp->port_wwn != ini) {
				isp_prt(isp, ISP_LOGWARN, "Chan %d N-port handle 0x%04x tries to change WWN 0x%016llx to 0x%016llx", chan, nphdl,
				    (unsigned long long) lp->port_wwn, (unsigned long long) ini);
				isp_dump_portdb(isp, chan);
				return;
			}
		}
		if (prli_params != lp->prli_word3) {
			lp->prli_word3 = prli_params;
			isp_gen_role_str(buf, sizeof (buf), lp->prli_word3);
			isp_prt(isp, ISP_LOGTINFO|ISP_LOGCONFIG, "Chan %d IID 0x%016llx N-Port Handle 0x%04x Port ID 0x%06x new PRLI Word 3 params %s", chan,
			    (unsigned long long) lp->port_wwn, lp->handle, lp->portid, buf);
			something++;
		}
		if (!something) {
			isp_prt(isp, ISP_LOGWARN, "Chan %d IID 0x%016llx N-Port Handle 0x%04x Port ID 0x%06x reentered", chan,
			    (unsigned long long) lp->port_wwn, lp->handle, lp->portid);
		}
		return;
	}

	/*
	 * Find a new spot
	 */
	for (i = MAX_FC_TARG - 1; i >= 0; i--) {
		if (fcp->portdb[i].target_mode == 1) {
			continue;
		}
		if (fcp->portdb[i].state == FC_PORTDB_STATE_NIL) {
			break;
		}
	}
	if (i < 0) {
		isp_prt(isp, ISP_LOGWARN, "Chan %d IID 0x%016llx N-Port Handle 0x%04x Port ID 0x%06x- no room in port database",
		    chan, (unsigned long long) ini, nphdl, s_id);
		return;
	}

	lp = &fcp->portdb[i];
	ISP_MEMZERO(lp, sizeof (fcportdb_t));
	lp->target_mode = 1;
	lp->handle = nphdl;
	lp->portid = s_id;
	lp->port_wwn = ini;
	lp->prli_word3 = prli_params;
	isp_gen_role_str(buf, sizeof (buf), lp->prli_word3);
	fcp->isp_tgt_map[nphdl] = i + 1;

	isp_prt(isp, ISP_LOGTINFO, "Chan %d IID 0x%016llx N-Port Handle 0x%04x Port ID 0x%06x vtgt %d %s added", chan,
	    (unsigned long long) ini, nphdl, s_id, fcp->isp_tgt_map[nphdl] - 1, buf);

	ISP_MEMZERO(&nt, sizeof (nt));
	nt.nt_hba = isp;
	nt.nt_wwn = ini;
	nt.nt_tgt = FCPARAM(isp, chan)->isp_wwpn;
	nt.nt_sid = s_id;
	nt.nt_did = FCPARAM(isp, chan)->isp_portid;
	nt.nt_nphdl = nphdl;
	nt.nt_channel = chan;
	nt.nt_ncode = NT_ARRIVED;
	isp_async(isp, ISPASYNC_TARGET_NOTIFY, &nt);
}

/*
 * Remove a target device to the port database
 */
void
isp_del_wwn_entry(ispsoftc_t *isp, int chan, uint64_t ini, uint16_t nphdl, uint32_t s_id)
{
	fcparam *fcp;
	isp_notify_t nt;
	fcportdb_t *lp;

	if (nphdl >= MAX_NPORT_HANDLE) {
		isp_prt(isp, ISP_LOGWARN, "Chan %d IID 0x%016llx bad N-Port handle 0x%04x Port ID 0x%06x",
		    chan, (unsigned long long) ini, nphdl, s_id);
		return;
	}

	fcp = FCPARAM(isp, chan);
	if (fcp->isp_tgt_map[nphdl] == 0) {
		lp = NULL;
	} else {
		lp = &fcp->portdb[fcp->isp_tgt_map[nphdl] - 1];
		if (lp->target_mode == 0) {
			lp = NULL;
		}
	}
	if (lp == NULL) {
		isp_prt(isp, ISP_LOGWARN, "Chan %d IID 0x%016llx N-Port Handle 0x%04x Port ID 0x%06x cannot be found to be cleared",
		    chan, (unsigned long long) ini, nphdl, s_id);
		isp_dump_portdb(isp, chan);
		return;
	}
	isp_prt(isp, ISP_LOGTINFO, "Chan %d IID 0x%016llx N-Port Handle 0x%04x Port ID 0x%06x vtgt %d cleared",
	    chan, (unsigned long long) lp->port_wwn, nphdl, lp->portid, fcp->isp_tgt_map[nphdl] - 1);
	fcp->isp_tgt_map[nphdl] = 0;

	ISP_MEMZERO(&nt, sizeof (nt));
	nt.nt_hba = isp;
	nt.nt_wwn = lp->port_wwn;
	nt.nt_tgt = FCPARAM(isp, chan)->isp_wwpn;
	nt.nt_sid = lp->portid;
	nt.nt_did = FCPARAM(isp, chan)->isp_portid;
	nt.nt_nphdl = nphdl;
	nt.nt_channel = chan;
	nt.nt_ncode = NT_DEPARTED;
	isp_async(isp, ISPASYNC_TARGET_NOTIFY, &nt);
}

void
isp_del_all_wwn_entries(ispsoftc_t *isp, int chan)
{
	fcparam *fcp;
	int i;

	if (!IS_FC(isp)) {
		return;
	}

	/*
	 * Handle iterations over all channels via recursion
	 */
	if (chan == ISP_NOCHAN) {
		for (chan = 0; chan < isp->isp_nchan; chan++) {
			isp_del_all_wwn_entries(isp, chan);
		}
		return;
	}

	if (chan > isp->isp_nchan) {
		return;
	}

	fcp = FCPARAM(isp, chan);
	if (fcp == NULL) {
		return;
	}
	for (i = 0; i < MAX_NPORT_HANDLE; i++) {
		if (fcp->isp_tgt_map[i]) {
			fcportdb_t *lp = &fcp->portdb[fcp->isp_tgt_map[i] - 1];
			isp_del_wwn_entry(isp, chan, lp->port_wwn, lp->handle, lp->portid);
		}
	}
}

void
isp_del_wwn_entries(ispsoftc_t *isp, isp_notify_t *mp)
{
	fcportdb_t *lp;

	/*
	 * Handle iterations over all channels via recursion
	 */
	if (mp->nt_channel == ISP_NOCHAN) {
		for (mp->nt_channel = 0; mp->nt_channel < isp->isp_nchan; mp->nt_channel++) {
			isp_del_wwn_entries(isp, mp);
		}
		mp->nt_channel = ISP_NOCHAN;
		return;
	}

	/*
	 * We have an entry which is only partially identified.
	 *
	 * It's only known by WWN, N-Port handle, or Port ID.
	 * We need to find the actual entry so we can delete it.
	 */
	if (mp->nt_nphdl != NIL_HANDLE) {
		if (isp_find_pdb_by_loopid(isp, mp->nt_channel, mp->nt_nphdl, &lp)) {
			isp_del_wwn_entry(isp, mp->nt_channel, lp->port_wwn, lp->handle, lp->portid);
			return;
		}
	}
	if (mp->nt_wwn != INI_ANY) {
		if (isp_find_pdb_by_wwn(isp, mp->nt_channel, mp->nt_wwn, &lp)) {
			isp_del_wwn_entry(isp, mp->nt_channel, lp->port_wwn, lp->handle, lp->portid);
			return;
		}
	}
	if (mp->nt_sid != PORT_ANY && mp->nt_sid != PORT_NONE) {
		if (isp_find_pdb_by_sid(isp, mp->nt_channel, mp->nt_sid, &lp)) {
			isp_del_wwn_entry(isp, mp->nt_channel, lp->port_wwn, lp->handle, lp->portid);
			return;
		}
	}
	isp_prt(isp, ISP_LOGWARN, "Chan %d unable to find entry to delete N-port handle 0x%04x initiator WWN 0x%016llx Port ID 0x%06x",
	    mp->nt_channel, mp->nt_nphdl, (unsigned long long) mp->nt_wwn, mp->nt_sid);
}

void
isp_put_atio(ispsoftc_t *isp, at_entry_t *src, at_entry_t *dst)
{
	int i;
	isp_put_hdr(isp, &src->at_header, &dst->at_header);
	ISP_IOXPUT_16(isp, src->at_reserved, &dst->at_reserved);
	ISP_IOXPUT_16(isp, src->at_handle, &dst->at_handle);
	if (ISP_IS_SBUS(isp)) {
		ISP_IOXPUT_8(isp, src->at_lun, &dst->at_iid);
		ISP_IOXPUT_8(isp, src->at_iid, &dst->at_lun);
		ISP_IOXPUT_8(isp, src->at_cdblen, &dst->at_tgt);
		ISP_IOXPUT_8(isp, src->at_tgt, &dst->at_cdblen);
		ISP_IOXPUT_8(isp, src->at_status, &dst->at_scsi_status);
		ISP_IOXPUT_8(isp, src->at_scsi_status, &dst->at_status);
		ISP_IOXPUT_8(isp, src->at_tag_val, &dst->at_tag_type);
		ISP_IOXPUT_8(isp, src->at_tag_type, &dst->at_tag_val);
	} else {
		ISP_IOXPUT_8(isp, src->at_lun, &dst->at_lun);
		ISP_IOXPUT_8(isp, src->at_iid, &dst->at_iid);
		ISP_IOXPUT_8(isp, src->at_cdblen, &dst->at_cdblen);
		ISP_IOXPUT_8(isp, src->at_tgt, &dst->at_tgt);
		ISP_IOXPUT_8(isp, src->at_status, &dst->at_status);
		ISP_IOXPUT_8(isp, src->at_scsi_status, &dst->at_scsi_status);
		ISP_IOXPUT_8(isp, src->at_tag_val, &dst->at_tag_val);
		ISP_IOXPUT_8(isp, src->at_tag_type, &dst->at_tag_type);
	}
	ISP_IOXPUT_32(isp, src->at_flags, &dst->at_flags);
	for (i = 0; i < ATIO_CDBLEN; i++) {
		ISP_IOXPUT_8(isp, src->at_cdb[i], &dst->at_cdb[i]);
	}
	for (i = 0; i < QLTM_SENSELEN; i++) {
		ISP_IOXPUT_8(isp, src->at_sense[i], &dst->at_sense[i]);
	}
}

void
isp_get_atio(ispsoftc_t *isp, at_entry_t *src, at_entry_t *dst)
{
	int i;
	isp_get_hdr(isp, &src->at_header, &dst->at_header);
	ISP_IOXGET_16(isp, &src->at_reserved, dst->at_reserved);
	ISP_IOXGET_16(isp, &src->at_handle, dst->at_handle);
	if (ISP_IS_SBUS(isp)) {
		ISP_IOXGET_8(isp, &src->at_lun, dst->at_iid);
		ISP_IOXGET_8(isp, &src->at_iid, dst->at_lun);
		ISP_IOXGET_8(isp, &src->at_cdblen, dst->at_tgt);
		ISP_IOXGET_8(isp, &src->at_tgt, dst->at_cdblen);
		ISP_IOXGET_8(isp, &src->at_status, dst->at_scsi_status);
		ISP_IOXGET_8(isp, &src->at_scsi_status, dst->at_status);
		ISP_IOXGET_8(isp, &src->at_tag_val, dst->at_tag_type);
		ISP_IOXGET_8(isp, &src->at_tag_type, dst->at_tag_val);
	} else {
		ISP_IOXGET_8(isp, &src->at_lun, dst->at_lun);
		ISP_IOXGET_8(isp, &src->at_iid, dst->at_iid);
		ISP_IOXGET_8(isp, &src->at_cdblen, dst->at_cdblen);
		ISP_IOXGET_8(isp, &src->at_tgt, dst->at_tgt);
		ISP_IOXGET_8(isp, &src->at_status, dst->at_status);
		ISP_IOXGET_8(isp, &src->at_scsi_status, dst->at_scsi_status);
		ISP_IOXGET_8(isp, &src->at_tag_val, dst->at_tag_val);
		ISP_IOXGET_8(isp, &src->at_tag_type, dst->at_tag_type);
	}
	ISP_IOXGET_32(isp, &src->at_flags, dst->at_flags);
	for (i = 0; i < ATIO_CDBLEN; i++) {
		ISP_IOXGET_8(isp, &src->at_cdb[i], dst->at_cdb[i]);
	}
	for (i = 0; i < QLTM_SENSELEN; i++) {
		ISP_IOXGET_8(isp, &src->at_sense[i], dst->at_sense[i]);
	}
}

void
isp_put_atio2(ispsoftc_t *isp, at2_entry_t *src, at2_entry_t *dst)
{
	int i;
	isp_put_hdr(isp, &src->at_header, &dst->at_header);
	ISP_IOXPUT_32(isp, src->at_reserved, &dst->at_reserved);
	ISP_IOXPUT_8(isp, src->at_lun, &dst->at_lun);
	ISP_IOXPUT_8(isp, src->at_iid, &dst->at_iid);
	ISP_IOXPUT_16(isp, src->at_rxid, &dst->at_rxid);
	ISP_IOXPUT_16(isp, src->at_flags, &dst->at_flags);
	ISP_IOXPUT_16(isp, src->at_status, &dst->at_status);
	ISP_IOXPUT_8(isp, src->at_crn, &dst->at_crn);
	ISP_IOXPUT_8(isp, src->at_taskcodes, &dst->at_taskcodes);
	ISP_IOXPUT_8(isp, src->at_taskflags, &dst->at_taskflags);
	ISP_IOXPUT_8(isp, src->at_execodes, &dst->at_execodes);
	for (i = 0; i < ATIO2_CDBLEN; i++) {
		ISP_IOXPUT_8(isp, src->at_cdb[i], &dst->at_cdb[i]);
	}
	ISP_IOXPUT_32(isp, src->at_datalen, &dst->at_datalen);
	ISP_IOXPUT_16(isp, src->at_scclun, &dst->at_scclun);
	for (i = 0; i < 4; i++) {
		ISP_IOXPUT_16(isp, src->at_wwpn[i], &dst->at_wwpn[i]);
	}
	for (i = 0; i < 6; i++) {
		ISP_IOXPUT_16(isp, src->at_reserved2[i], &dst->at_reserved2[i]);
	}
	ISP_IOXPUT_16(isp, src->at_oxid, &dst->at_oxid);
}

void
isp_put_atio2e(ispsoftc_t *isp, at2e_entry_t *src, at2e_entry_t *dst)
{
	int i;
	isp_put_hdr(isp, &src->at_header, &dst->at_header);
	ISP_IOXPUT_32(isp, src->at_reserved, &dst->at_reserved);
	ISP_IOXPUT_16(isp, src->at_iid, &dst->at_iid);
	ISP_IOXPUT_16(isp, src->at_rxid, &dst->at_rxid);
	ISP_IOXPUT_16(isp, src->at_flags, &dst->at_flags);
	ISP_IOXPUT_16(isp, src->at_status, &dst->at_status);
	ISP_IOXPUT_8(isp, src->at_crn, &dst->at_crn);
	ISP_IOXPUT_8(isp, src->at_taskcodes, &dst->at_taskcodes);
	ISP_IOXPUT_8(isp, src->at_taskflags, &dst->at_taskflags);
	ISP_IOXPUT_8(isp, src->at_execodes, &dst->at_execodes);
	for (i = 0; i < ATIO2_CDBLEN; i++) {
		ISP_IOXPUT_8(isp, src->at_cdb[i], &dst->at_cdb[i]);
	}
	ISP_IOXPUT_32(isp, src->at_datalen, &dst->at_datalen);
	ISP_IOXPUT_16(isp, src->at_scclun, &dst->at_scclun);
	for (i = 0; i < 4; i++) {
		ISP_IOXPUT_16(isp, src->at_wwpn[i], &dst->at_wwpn[i]);
	}
	for (i = 0; i < 6; i++) {
		ISP_IOXPUT_16(isp, src->at_reserved2[i], &dst->at_reserved2[i]);
	}
	ISP_IOXPUT_16(isp, src->at_oxid, &dst->at_oxid);
}

void
isp_get_atio2(ispsoftc_t *isp, at2_entry_t *src, at2_entry_t *dst)
{
	int i;
	isp_get_hdr(isp, &src->at_header, &dst->at_header);
	ISP_IOXGET_32(isp, &src->at_reserved, dst->at_reserved);
	ISP_IOXGET_8(isp, &src->at_lun, dst->at_lun);
	ISP_IOXGET_8(isp, &src->at_iid, dst->at_iid);
	ISP_IOXGET_16(isp, &src->at_rxid, dst->at_rxid);
	ISP_IOXGET_16(isp, &src->at_flags, dst->at_flags);
	ISP_IOXGET_16(isp, &src->at_status, dst->at_status);
	ISP_IOXGET_8(isp, &src->at_crn, dst->at_crn);
	ISP_IOXGET_8(isp, &src->at_taskcodes, dst->at_taskcodes);
	ISP_IOXGET_8(isp, &src->at_taskflags, dst->at_taskflags);
	ISP_IOXGET_8(isp, &src->at_execodes, dst->at_execodes);
	for (i = 0; i < ATIO2_CDBLEN; i++) {
		ISP_IOXGET_8(isp, &src->at_cdb[i], dst->at_cdb[i]);
	}
	ISP_IOXGET_32(isp, &src->at_datalen, dst->at_datalen);
	ISP_IOXGET_16(isp, &src->at_scclun, dst->at_scclun);
	for (i = 0; i < 4; i++) {
		ISP_IOXGET_16(isp, &src->at_wwpn[i], dst->at_wwpn[i]);
	}
	for (i = 0; i < 6; i++) {
		ISP_IOXGET_16(isp, &src->at_reserved2[i], dst->at_reserved2[i]);
	}
	ISP_IOXGET_16(isp, &src->at_oxid, dst->at_oxid);
}

void
isp_get_atio2e(ispsoftc_t *isp, at2e_entry_t *src, at2e_entry_t *dst)
{
	int i;
	isp_get_hdr(isp, &src->at_header, &dst->at_header);
	ISP_IOXGET_32(isp, &src->at_reserved, dst->at_reserved);
	ISP_IOXGET_16(isp, &src->at_iid, dst->at_iid);
	ISP_IOXGET_16(isp, &src->at_rxid, dst->at_rxid);
	ISP_IOXGET_16(isp, &src->at_flags, dst->at_flags);
	ISP_IOXGET_16(isp, &src->at_status, dst->at_status);
	ISP_IOXGET_8(isp, &src->at_crn, dst->at_crn);
	ISP_IOXGET_8(isp, &src->at_taskcodes, dst->at_taskcodes);
	ISP_IOXGET_8(isp, &src->at_taskflags, dst->at_taskflags);
	ISP_IOXGET_8(isp, &src->at_execodes, dst->at_execodes);
	for (i = 0; i < ATIO2_CDBLEN; i++) {
		ISP_IOXGET_8(isp, &src->at_cdb[i], dst->at_cdb[i]);
	}
	ISP_IOXGET_32(isp, &src->at_datalen, dst->at_datalen);
	ISP_IOXGET_16(isp, &src->at_scclun, dst->at_scclun);
	for (i = 0; i < 4; i++) {
		ISP_IOXGET_16(isp, &src->at_wwpn[i], dst->at_wwpn[i]);
	}
	for (i = 0; i < 6; i++) {
		ISP_IOXGET_16(isp, &src->at_reserved2[i], dst->at_reserved2[i]);
	}
	ISP_IOXGET_16(isp, &src->at_oxid, dst->at_oxid);
}

void
isp_get_atio7(ispsoftc_t *isp, at7_entry_t *src, at7_entry_t *dst)
{
	ISP_IOXGET_8(isp, &src->at_type, dst->at_type);
	ISP_IOXGET_8(isp, &src->at_count, dst->at_count);
	ISP_IOXGET_16(isp, &src->at_ta_len, dst->at_ta_len);
	ISP_IOXGET_32(isp, &src->at_rxid, dst->at_rxid);
	isp_get_fc_hdr(isp, &src->at_hdr, &dst->at_hdr);
	isp_get_fcp_cmnd_iu(isp, &src->at_cmnd, &dst->at_cmnd);
}

void
isp_put_ctio(ispsoftc_t *isp, ct_entry_t *src, ct_entry_t *dst)
{
	int i;
	isp_put_hdr(isp, &src->ct_header, &dst->ct_header);
	ISP_IOXPUT_16(isp, src->ct_syshandle, &dst->ct_syshandle);
	ISP_IOXPUT_16(isp, src->ct_fwhandle, &dst->ct_fwhandle);
	if (ISP_IS_SBUS(isp)) {
		ISP_IOXPUT_8(isp, src->ct_iid, &dst->ct_lun);
		ISP_IOXPUT_8(isp, src->ct_lun, &dst->ct_iid);
		ISP_IOXPUT_8(isp, src->ct_tgt, &dst->ct_reserved2);
		ISP_IOXPUT_8(isp, src->ct_reserved2, &dst->ct_tgt);
		ISP_IOXPUT_8(isp, src->ct_status, &dst->ct_scsi_status);
		ISP_IOXPUT_8(isp, src->ct_scsi_status, &dst->ct_status);
		ISP_IOXPUT_8(isp, src->ct_tag_type, &dst->ct_tag_val);
		ISP_IOXPUT_8(isp, src->ct_tag_val, &dst->ct_tag_type);
	} else {
		ISP_IOXPUT_8(isp, src->ct_iid, &dst->ct_iid);
		ISP_IOXPUT_8(isp, src->ct_lun, &dst->ct_lun);
		ISP_IOXPUT_8(isp, src->ct_tgt, &dst->ct_tgt);
		ISP_IOXPUT_8(isp, src->ct_reserved2, &dst->ct_reserved2);
		ISP_IOXPUT_8(isp, src->ct_scsi_status,
		    &dst->ct_scsi_status);
		ISP_IOXPUT_8(isp, src->ct_status, &dst->ct_status);
		ISP_IOXPUT_8(isp, src->ct_tag_type, &dst->ct_tag_type);
		ISP_IOXPUT_8(isp, src->ct_tag_val, &dst->ct_tag_val);
	}
	ISP_IOXPUT_32(isp, src->ct_flags, &dst->ct_flags);
	ISP_IOXPUT_32(isp, src->ct_xfrlen, &dst->ct_xfrlen);
	ISP_IOXPUT_32(isp, src->ct_resid, &dst->ct_resid);
	ISP_IOXPUT_16(isp, src->ct_timeout, &dst->ct_timeout);
	ISP_IOXPUT_16(isp, src->ct_seg_count, &dst->ct_seg_count);
	for (i = 0; i < ISP_RQDSEG; i++) {
		ISP_IOXPUT_32(isp, src->ct_dataseg[i].ds_base, &dst->ct_dataseg[i].ds_base);
		ISP_IOXPUT_32(isp, src->ct_dataseg[i].ds_count, &dst->ct_dataseg[i].ds_count);
	}
}

void
isp_get_ctio(ispsoftc_t *isp, ct_entry_t *src, ct_entry_t *dst)
{
	int i;
	isp_get_hdr(isp, &src->ct_header, &dst->ct_header);
	ISP_IOXGET_16(isp, &src->ct_syshandle, dst->ct_syshandle);
	ISP_IOXGET_16(isp, &src->ct_fwhandle, dst->ct_fwhandle);
	if (ISP_IS_SBUS(isp)) {
		ISP_IOXGET_8(isp, &src->ct_lun, dst->ct_iid);
		ISP_IOXGET_8(isp, &src->ct_iid, dst->ct_lun);
		ISP_IOXGET_8(isp, &src->ct_reserved2, dst->ct_tgt);
		ISP_IOXGET_8(isp, &src->ct_tgt, dst->ct_reserved2);
		ISP_IOXGET_8(isp, &src->ct_status, dst->ct_scsi_status);
		ISP_IOXGET_8(isp, &src->ct_scsi_status, dst->ct_status);
		ISP_IOXGET_8(isp, &src->ct_tag_val, dst->ct_tag_type);
		ISP_IOXGET_8(isp, &src->ct_tag_type, dst->ct_tag_val);
	} else {
		ISP_IOXGET_8(isp, &src->ct_lun, dst->ct_lun);
		ISP_IOXGET_8(isp, &src->ct_iid, dst->ct_iid);
		ISP_IOXGET_8(isp, &src->ct_reserved2, dst->ct_reserved2);
		ISP_IOXGET_8(isp, &src->ct_tgt, dst->ct_tgt);
		ISP_IOXGET_8(isp, &src->ct_status, dst->ct_status);
		ISP_IOXGET_8(isp, &src->ct_scsi_status, dst->ct_scsi_status);
		ISP_IOXGET_8(isp, &src->ct_tag_val, dst->ct_tag_val);
		ISP_IOXGET_8(isp, &src->ct_tag_type, dst->ct_tag_type);
	}
	ISP_IOXGET_32(isp, &src->ct_flags, dst->ct_flags);
	ISP_IOXGET_32(isp, &src->ct_xfrlen, dst->ct_xfrlen);
	ISP_IOXGET_32(isp, &src->ct_resid, dst->ct_resid);
	ISP_IOXGET_16(isp, &src->ct_timeout, dst->ct_timeout);
	ISP_IOXGET_16(isp, &src->ct_seg_count, dst->ct_seg_count);
	for (i = 0; i < ISP_RQDSEG; i++) {
		ISP_IOXGET_32(isp, &src->ct_dataseg[i].ds_base, dst->ct_dataseg[i].ds_base);
		ISP_IOXGET_32(isp, &src->ct_dataseg[i].ds_count, dst->ct_dataseg[i].ds_count);
	}
}

void
isp_put_ctio2(ispsoftc_t *isp, ct2_entry_t *src, ct2_entry_t *dst)
{
	int i;
	isp_put_hdr(isp, &src->ct_header, &dst->ct_header);
	ISP_IOXPUT_32(isp, src->ct_syshandle, &dst->ct_syshandle);
	ISP_IOXPUT_8(isp, src->ct_lun, &dst->ct_lun);
	ISP_IOXPUT_8(isp, src->ct_iid, &dst->ct_iid);
	ISP_IOXPUT_16(isp, src->ct_rxid, &dst->ct_rxid);
	ISP_IOXPUT_16(isp, src->ct_flags, &dst->ct_flags);
	ISP_IOXPUT_16(isp, src->ct_timeout, &dst->ct_timeout);
	ISP_IOXPUT_16(isp, src->ct_seg_count, &dst->ct_seg_count);
	ISP_IOXPUT_32(isp, src->ct_resid, &dst->ct_resid);
	ISP_IOXPUT_32(isp, src->ct_reloff, &dst->ct_reloff);
	if ((src->ct_flags & CT2_FLAG_MMASK) == CT2_FLAG_MODE0) {
		ISP_IOXPUT_32(isp, src->rsp.m0._reserved, &dst->rsp.m0._reserved);
		ISP_IOXPUT_16(isp, src->rsp.m0._reserved2, &dst->rsp.m0._reserved2);
		ISP_IOXPUT_16(isp, src->rsp.m0.ct_scsi_status, &dst->rsp.m0.ct_scsi_status);
		ISP_IOXPUT_32(isp, src->rsp.m0.ct_xfrlen, &dst->rsp.m0.ct_xfrlen);
		if (src->ct_header.rqs_entry_type == RQSTYPE_CTIO2) {
			for (i = 0; i < ISP_RQDSEG_T2; i++) {
				ISP_IOXPUT_32(isp, src->rsp.m0.u.ct_dataseg[i].ds_base, &dst->rsp.m0.u.ct_dataseg[i].ds_base);
				ISP_IOXPUT_32(isp, src->rsp.m0.u.ct_dataseg[i].ds_count, &dst->rsp.m0.u.ct_dataseg[i].ds_count);
			}
		} else if (src->ct_header.rqs_entry_type == RQSTYPE_CTIO3) {
			for (i = 0; i < ISP_RQDSEG_T3; i++) {
				ISP_IOXPUT_32(isp, src->rsp.m0.u.ct_dataseg64[i].ds_base, &dst->rsp.m0.u.ct_dataseg64[i].ds_base);
				ISP_IOXPUT_32(isp, src->rsp.m0.u.ct_dataseg64[i].ds_basehi, &dst->rsp.m0.u.ct_dataseg64[i].ds_basehi);
				ISP_IOXPUT_32(isp, src->rsp.m0.u.ct_dataseg64[i].ds_count, &dst->rsp.m0.u.ct_dataseg64[i].ds_count);
			}
		} else if (src->ct_header.rqs_entry_type == RQSTYPE_CTIO4) {
			ISP_IOXPUT_16(isp, src->rsp.m0.u.ct_dslist.ds_type, &dst->rsp.m0.u.ct_dslist.ds_type); ISP_IOXPUT_32(isp, src->rsp.m0.u.ct_dslist.ds_segment,
			    &dst->rsp.m0.u.ct_dslist.ds_segment);
			ISP_IOXPUT_32(isp, src->rsp.m0.u.ct_dslist.ds_base, &dst->rsp.m0.u.ct_dslist.ds_base);
		}
	} else if ((src->ct_flags & CT2_FLAG_MMASK) == CT2_FLAG_MODE1) {
		ISP_IOXPUT_16(isp, src->rsp.m1._reserved, &dst->rsp.m1._reserved);
		ISP_IOXPUT_16(isp, src->rsp.m1._reserved2, &dst->rsp.m1._reserved2);
		ISP_IOXPUT_16(isp, src->rsp.m1.ct_senselen, &dst->rsp.m1.ct_senselen);
		ISP_IOXPUT_16(isp, src->rsp.m1.ct_scsi_status, &dst->rsp.m1.ct_scsi_status);
		ISP_IOXPUT_16(isp, src->rsp.m1.ct_resplen, &dst->rsp.m1.ct_resplen);
		for (i = 0; i < MAXRESPLEN; i++) {
			ISP_IOXPUT_8(isp, src->rsp.m1.ct_resp[i], &dst->rsp.m1.ct_resp[i]);
		}
	} else {
		ISP_IOXPUT_32(isp, src->rsp.m2._reserved, &dst->rsp.m2._reserved);
		ISP_IOXPUT_16(isp, src->rsp.m2._reserved2, &dst->rsp.m2._reserved2);
		ISP_IOXPUT_16(isp, src->rsp.m2._reserved3, &dst->rsp.m2._reserved3);
		ISP_IOXPUT_32(isp, src->rsp.m2.ct_datalen, &dst->rsp.m2.ct_datalen);
		if (src->ct_header.rqs_entry_type == RQSTYPE_CTIO2) {
			ISP_IOXPUT_32(isp, src->rsp.m2.u.ct_fcp_rsp_iudata_32.ds_base, &dst->rsp.m2.u.ct_fcp_rsp_iudata_32.ds_base);
			ISP_IOXPUT_32(isp, src->rsp.m2.u.ct_fcp_rsp_iudata_32.ds_count, &dst->rsp.m2.u.ct_fcp_rsp_iudata_32.ds_count);
		} else {
			ISP_IOXPUT_32(isp, src->rsp.m2.u.ct_fcp_rsp_iudata_64.ds_base, &dst->rsp.m2.u.ct_fcp_rsp_iudata_64.ds_base);
			ISP_IOXPUT_32(isp, src->rsp.m2.u.ct_fcp_rsp_iudata_64.ds_basehi, &dst->rsp.m2.u.ct_fcp_rsp_iudata_64.ds_basehi);
			ISP_IOXPUT_32(isp, src->rsp.m2.u.ct_fcp_rsp_iudata_64.ds_count, &dst->rsp.m2.u.ct_fcp_rsp_iudata_64.ds_count);
		}
	}
}

void
isp_put_ctio2e(ispsoftc_t *isp, ct2e_entry_t *src, ct2e_entry_t *dst)
{
	int i;
	isp_put_hdr(isp, &src->ct_header, &dst->ct_header);
	ISP_IOXPUT_32(isp, src->ct_syshandle, &dst->ct_syshandle);
	ISP_IOXPUT_16(isp, src->ct_iid, &dst->ct_iid);
	ISP_IOXPUT_16(isp, src->ct_rxid, &dst->ct_rxid);
	ISP_IOXPUT_16(isp, src->ct_flags, &dst->ct_flags);
	ISP_IOXPUT_16(isp, src->ct_timeout, &dst->ct_timeout);
	ISP_IOXPUT_16(isp, src->ct_seg_count, &dst->ct_seg_count);
	ISP_IOXPUT_32(isp, src->ct_resid, &dst->ct_resid);
	ISP_IOXPUT_32(isp, src->ct_reloff, &dst->ct_reloff);
	if ((src->ct_flags & CT2_FLAG_MMASK) == CT2_FLAG_MODE0) {
		ISP_IOXPUT_32(isp, src->rsp.m0._reserved, &dst->rsp.m0._reserved);
		ISP_IOXPUT_16(isp, src->rsp.m0._reserved2, &dst->rsp.m0._reserved2);
		ISP_IOXPUT_16(isp, src->rsp.m0.ct_scsi_status, &dst->rsp.m0.ct_scsi_status);
		ISP_IOXPUT_32(isp, src->rsp.m0.ct_xfrlen, &dst->rsp.m0.ct_xfrlen);
		if (src->ct_header.rqs_entry_type == RQSTYPE_CTIO2) {
			for (i = 0; i < ISP_RQDSEG_T2; i++) {
				ISP_IOXPUT_32(isp, src->rsp.m0.u.ct_dataseg[i].ds_base, &dst->rsp.m0.u.ct_dataseg[i].ds_base);
				ISP_IOXPUT_32(isp, src->rsp.m0.u.ct_dataseg[i].ds_count, &dst->rsp.m0.u.ct_dataseg[i].ds_count);
			}
		} else if (src->ct_header.rqs_entry_type == RQSTYPE_CTIO3) {
			for (i = 0; i < ISP_RQDSEG_T3; i++) {
				ISP_IOXPUT_32(isp, src->rsp.m0.u.ct_dataseg64[i].ds_base, &dst->rsp.m0.u.ct_dataseg64[i].ds_base);
				ISP_IOXPUT_32(isp, src->rsp.m0.u.ct_dataseg64[i].ds_basehi, &dst->rsp.m0.u.ct_dataseg64[i].ds_basehi);
				ISP_IOXPUT_32(isp, src->rsp.m0.u.ct_dataseg64[i].ds_count, &dst->rsp.m0.u.ct_dataseg64[i].ds_count);
			}
		} else if (src->ct_header.rqs_entry_type == RQSTYPE_CTIO4) {
			ISP_IOXPUT_16(isp, src->rsp.m0.u.ct_dslist.ds_type, &dst->rsp.m0.u.ct_dslist.ds_type);
			ISP_IOXPUT_32(isp, src->rsp.m0.u.ct_dslist.ds_segment, &dst->rsp.m0.u.ct_dslist.ds_segment);
			ISP_IOXPUT_32(isp, src->rsp.m0.u.ct_dslist.ds_base, &dst->rsp.m0.u.ct_dslist.ds_base);
		}
	} else if ((src->ct_flags & CT2_FLAG_MMASK) == CT2_FLAG_MODE1) {
		ISP_IOXPUT_16(isp, src->rsp.m1._reserved, &dst->rsp.m1._reserved);
		ISP_IOXPUT_16(isp, src->rsp.m1._reserved2, &dst->rsp.m1._reserved2);
		ISP_IOXPUT_16(isp, src->rsp.m1.ct_senselen, &dst->rsp.m1.ct_senselen);
		ISP_IOXPUT_16(isp, src->rsp.m1.ct_scsi_status, &dst->rsp.m1.ct_scsi_status);
		ISP_IOXPUT_16(isp, src->rsp.m1.ct_resplen, &dst->rsp.m1.ct_resplen);
		for (i = 0; i < MAXRESPLEN; i++) {
			ISP_IOXPUT_8(isp, src->rsp.m1.ct_resp[i], &dst->rsp.m1.ct_resp[i]);
		}
	} else {
		ISP_IOXPUT_32(isp, src->rsp.m2._reserved, &dst->rsp.m2._reserved);
		ISP_IOXPUT_16(isp, src->rsp.m2._reserved2, &dst->rsp.m2._reserved2);
		ISP_IOXPUT_16(isp, src->rsp.m2._reserved3, &dst->rsp.m2._reserved3);
		ISP_IOXPUT_32(isp, src->rsp.m2.ct_datalen, &dst->rsp.m2.ct_datalen);
		if (src->ct_header.rqs_entry_type == RQSTYPE_CTIO2) {
			ISP_IOXPUT_32(isp, src->rsp.m2.u.ct_fcp_rsp_iudata_32.ds_base, &dst->rsp.m2.u.ct_fcp_rsp_iudata_32.ds_base);
			ISP_IOXPUT_32(isp, src->rsp.m2.u.ct_fcp_rsp_iudata_32.ds_count, &dst->rsp.m2.u.ct_fcp_rsp_iudata_32.ds_count);
		} else {
			ISP_IOXPUT_32(isp, src->rsp.m2.u.ct_fcp_rsp_iudata_64.ds_base, &dst->rsp.m2.u.ct_fcp_rsp_iudata_64.ds_base);
			ISP_IOXPUT_32(isp, src->rsp.m2.u.ct_fcp_rsp_iudata_64.ds_basehi, &dst->rsp.m2.u.ct_fcp_rsp_iudata_64.ds_basehi);
			ISP_IOXPUT_32(isp, src->rsp.m2.u.ct_fcp_rsp_iudata_64.ds_count, &dst->rsp.m2.u.ct_fcp_rsp_iudata_64.ds_count);
		}
	}
}

void
isp_put_ctio7(ispsoftc_t *isp, ct7_entry_t *src, ct7_entry_t *dst)
{
	int i;

	isp_put_hdr(isp, &src->ct_header, &dst->ct_header);
	ISP_IOXPUT_32(isp, src->ct_syshandle, &dst->ct_syshandle);
	ISP_IOXPUT_16(isp, src->ct_nphdl, &dst->ct_nphdl);
	ISP_IOXPUT_16(isp, src->ct_timeout, &dst->ct_timeout);
	ISP_IOXPUT_16(isp, src->ct_seg_count, &dst->ct_seg_count);
	ISP_IOXPUT_8(isp, src->ct_vpidx, &dst->ct_vpidx);
	ISP_IOXPUT_8(isp, src->ct_xflags, &dst->ct_xflags);
	ISP_IOXPUT_16(isp, src->ct_iid_lo, &dst->ct_iid_lo);
	ISP_IOXPUT_8(isp, src->ct_iid_hi, &dst->ct_iid_hi);
	ISP_IOXPUT_8(isp, src->ct_reserved, &dst->ct_reserved);
	ISP_IOXPUT_32(isp, src->ct_rxid, &dst->ct_rxid);
	ISP_IOXPUT_16(isp, src->ct_senselen, &dst->ct_senselen);
	ISP_IOXPUT_16(isp, src->ct_flags, &dst->ct_flags);
	ISP_IOXPUT_32(isp, src->ct_resid, &dst->ct_resid);
	ISP_IOXPUT_16(isp, src->ct_oxid, &dst->ct_oxid);
	ISP_IOXPUT_16(isp, src->ct_scsi_status, &dst->ct_scsi_status);
	if ((dst->ct_flags & CT7_FLAG_MMASK) == CT7_FLAG_MODE0) {
		ISP_IOXPUT_32(isp, src->rsp.m0.reloff, &dst->rsp.m0.reloff);
		ISP_IOXPUT_32(isp, src->rsp.m0.reserved0, &dst->rsp.m0.reserved0);
		ISP_IOXPUT_32(isp, src->rsp.m0.ct_xfrlen, &dst->rsp.m0.ct_xfrlen);
		ISP_IOXPUT_32(isp, src->rsp.m0.reserved1, &dst->rsp.m0.reserved1);
		ISP_IOXPUT_32(isp, src->rsp.m0.ds.ds_base, &dst->rsp.m0.ds.ds_base);
		ISP_IOXPUT_32(isp, src->rsp.m0.ds.ds_basehi, &dst->rsp.m0.ds.ds_basehi);
		ISP_IOXPUT_32(isp, src->rsp.m0.ds.ds_count, &dst->rsp.m0.ds.ds_count);
	} else if ((dst->ct_flags & CT7_FLAG_MMASK) == CT7_FLAG_MODE1) {
		uint32_t *a, *b;

		ISP_IOXPUT_16(isp, src->rsp.m1.ct_resplen, &dst->rsp.m1.ct_resplen);
		ISP_IOXPUT_16(isp, src->rsp.m1.reserved, &dst->rsp.m1.reserved);
		a = (uint32_t *) src->rsp.m1.ct_resp;
		b = (uint32_t *) dst->rsp.m1.ct_resp;
		for (i = 0; i < (ASIZE(src->rsp.m1.ct_resp) >> 2); i++) {
			*b++ = ISP_SWAP32(isp, *a++);
		}
	} else {
		ISP_IOXPUT_32(isp, src->rsp.m2.reserved0, &dst->rsp.m2.reserved0);
		ISP_IOXPUT_32(isp, src->rsp.m2.reserved1, &dst->rsp.m2.reserved1);
		ISP_IOXPUT_32(isp, src->rsp.m2.ct_datalen, &dst->rsp.m2.ct_datalen);
		ISP_IOXPUT_32(isp, src->rsp.m2.reserved2, &dst->rsp.m2.reserved2);
		ISP_IOXPUT_32(isp, src->rsp.m2.ct_fcp_rsp_iudata.ds_base, &dst->rsp.m2.ct_fcp_rsp_iudata.ds_base);
		ISP_IOXPUT_32(isp, src->rsp.m2.ct_fcp_rsp_iudata.ds_basehi, &dst->rsp.m2.ct_fcp_rsp_iudata.ds_basehi);
		ISP_IOXPUT_32(isp, src->rsp.m2.ct_fcp_rsp_iudata.ds_count, &dst->rsp.m2.ct_fcp_rsp_iudata.ds_count);
	}
}


void
isp_get_ctio2(ispsoftc_t *isp, ct2_entry_t *src, ct2_entry_t *dst)
{
	int i;

	isp_get_hdr(isp, &src->ct_header, &dst->ct_header);
	ISP_IOXGET_32(isp, &src->ct_syshandle, dst->ct_syshandle);
	ISP_IOXGET_8(isp, &src->ct_lun, dst->ct_lun);
	ISP_IOXGET_8(isp, &src->ct_iid, dst->ct_iid);
	ISP_IOXGET_16(isp, &src->ct_rxid, dst->ct_rxid);
	ISP_IOXGET_16(isp, &src->ct_flags, dst->ct_flags);
	ISP_IOXGET_16(isp, &src->ct_status, dst->ct_status);
	ISP_IOXGET_16(isp, &src->ct_timeout, dst->ct_timeout);
	ISP_IOXGET_16(isp, &src->ct_seg_count, dst->ct_seg_count);
	ISP_IOXGET_32(isp, &src->ct_reloff, dst->ct_reloff);
	ISP_IOXGET_32(isp, &src->ct_resid, dst->ct_resid);
	if ((dst->ct_flags & CT2_FLAG_MMASK) == CT2_FLAG_MODE0) {
		ISP_IOXGET_32(isp, &src->rsp.m0._reserved, dst->rsp.m0._reserved);
		ISP_IOXGET_16(isp, &src->rsp.m0._reserved2, dst->rsp.m0._reserved2);
		ISP_IOXGET_16(isp, &src->rsp.m0.ct_scsi_status, dst->rsp.m0.ct_scsi_status);
		ISP_IOXGET_32(isp, &src->rsp.m0.ct_xfrlen, dst->rsp.m0.ct_xfrlen);
		if (dst->ct_header.rqs_entry_type == RQSTYPE_CTIO2) {
			for (i = 0; i < ISP_RQDSEG_T2; i++) {
				ISP_IOXGET_32(isp, &src->rsp.m0.u.ct_dataseg[i].ds_base, dst->rsp.m0.u.ct_dataseg[i].ds_base);
				ISP_IOXGET_32(isp, &src->rsp.m0.u.ct_dataseg[i].ds_count, dst->rsp.m0.u.ct_dataseg[i].ds_count);
			}
		} else if (dst->ct_header.rqs_entry_type == RQSTYPE_CTIO3) {
			for (i = 0; i < ISP_RQDSEG_T3; i++) {
				ISP_IOXGET_32(isp, &src->rsp.m0.u.ct_dataseg64[i].ds_base, dst->rsp.m0.u.ct_dataseg64[i].ds_base);
				ISP_IOXGET_32(isp, &src->rsp.m0.u.ct_dataseg64[i].ds_basehi, dst->rsp.m0.u.ct_dataseg64[i].ds_basehi);
				ISP_IOXGET_32(isp, &src->rsp.m0.u.ct_dataseg64[i].ds_count, dst->rsp.m0.u.ct_dataseg64[i].ds_count);
			}
		} else if (dst->ct_header.rqs_entry_type == RQSTYPE_CTIO4) {
			ISP_IOXGET_16(isp, &src->rsp.m0.u.ct_dslist.ds_type, dst->rsp.m0.u.ct_dslist.ds_type);
			ISP_IOXGET_32(isp, &src->rsp.m0.u.ct_dslist.ds_segment, dst->rsp.m0.u.ct_dslist.ds_segment);
			ISP_IOXGET_32(isp, &src->rsp.m0.u.ct_dslist.ds_base, dst->rsp.m0.u.ct_dslist.ds_base);
		}
	} else if ((dst->ct_flags & CT2_FLAG_MMASK) == CT2_FLAG_MODE1) {
		ISP_IOXGET_16(isp, &src->rsp.m1._reserved, dst->rsp.m1._reserved);
		ISP_IOXGET_16(isp, &src->rsp.m1._reserved2, dst->rsp.m1._reserved2);
		ISP_IOXGET_16(isp, &src->rsp.m1.ct_senselen, dst->rsp.m1.ct_senselen);
		ISP_IOXGET_16(isp, &src->rsp.m1.ct_scsi_status, dst->rsp.m1.ct_scsi_status);
		ISP_IOXGET_16(isp, &src->rsp.m1.ct_resplen, dst->rsp.m1.ct_resplen);
		for (i = 0; i < MAXRESPLEN; i++) {
			ISP_IOXGET_8(isp, &src->rsp.m1.ct_resp[i], dst->rsp.m1.ct_resp[i]);
		}
	} else {
		ISP_IOXGET_32(isp, &src->rsp.m2._reserved, dst->rsp.m2._reserved);
		ISP_IOXGET_16(isp, &src->rsp.m2._reserved2, dst->rsp.m2._reserved2);
		ISP_IOXGET_16(isp, &src->rsp.m2._reserved3, dst->rsp.m2._reserved3);
		ISP_IOXGET_32(isp, &src->rsp.m2.ct_datalen, dst->rsp.m2.ct_datalen);
		if (src->ct_header.rqs_entry_type == RQSTYPE_CTIO2) {
			ISP_IOXGET_32(isp, &src->rsp.m2.u.ct_fcp_rsp_iudata_32.ds_base, dst->rsp.m2.u.ct_fcp_rsp_iudata_32.ds_base);
			ISP_IOXGET_32(isp, &src->rsp.m2.u.ct_fcp_rsp_iudata_32.ds_count, dst->rsp.m2.u.ct_fcp_rsp_iudata_32.ds_count);
		} else {
			ISP_IOXGET_32(isp, &src->rsp.m2.u.ct_fcp_rsp_iudata_64.ds_base, dst->rsp.m2.u.ct_fcp_rsp_iudata_64.ds_base);
			ISP_IOXGET_32(isp, &src->rsp.m2.u.ct_fcp_rsp_iudata_64.ds_basehi, dst->rsp.m2.u.ct_fcp_rsp_iudata_64.ds_basehi);
			ISP_IOXGET_32(isp, &src->rsp.m2.u.ct_fcp_rsp_iudata_64.ds_count, dst->rsp.m2.u.ct_fcp_rsp_iudata_64.ds_count);
		}
	}
}

void
isp_get_ctio2e(ispsoftc_t *isp, ct2e_entry_t *src, ct2e_entry_t *dst)
{
	int i;

	isp_get_hdr(isp, &src->ct_header, &dst->ct_header);
	ISP_IOXGET_32(isp, &src->ct_syshandle, dst->ct_syshandle);
	ISP_IOXGET_16(isp, &src->ct_iid, dst->ct_iid);
	ISP_IOXGET_16(isp, &src->ct_rxid, dst->ct_rxid);
	ISP_IOXGET_16(isp, &src->ct_flags, dst->ct_flags);
	ISP_IOXGET_16(isp, &src->ct_status, dst->ct_status);
	ISP_IOXGET_16(isp, &src->ct_timeout, dst->ct_timeout);
	ISP_IOXGET_16(isp, &src->ct_seg_count, dst->ct_seg_count);
	ISP_IOXGET_32(isp, &src->ct_reloff, dst->ct_reloff);
	ISP_IOXGET_32(isp, &src->ct_resid, dst->ct_resid);
	if ((dst->ct_flags & CT2_FLAG_MMASK) == CT2_FLAG_MODE0) {
		ISP_IOXGET_32(isp, &src->rsp.m0._reserved, dst->rsp.m0._reserved);
		ISP_IOXGET_16(isp, &src->rsp.m0._reserved2, dst->rsp.m0._reserved2);
		ISP_IOXGET_16(isp, &src->rsp.m0.ct_scsi_status, dst->rsp.m0.ct_scsi_status);
		ISP_IOXGET_32(isp, &src->rsp.m0.ct_xfrlen, dst->rsp.m0.ct_xfrlen);
		if (src->ct_header.rqs_entry_type == RQSTYPE_CTIO2) {
			for (i = 0; i < ISP_RQDSEG_T2; i++) {
				ISP_IOXGET_32(isp, &src->rsp.m0.u.ct_dataseg[i].ds_base, dst->rsp.m0.u.ct_dataseg[i].ds_base);
				ISP_IOXGET_32(isp, &src->rsp.m0.u.ct_dataseg[i].ds_count, dst->rsp.m0.u.ct_dataseg[i].ds_count);
			}
		} else if (dst->ct_header.rqs_entry_type == RQSTYPE_CTIO3) {
			for (i = 0; i < ISP_RQDSEG_T3; i++) {
				ISP_IOXGET_32(isp, &src->rsp.m0.u.ct_dataseg64[i].ds_base, dst->rsp.m0.u.ct_dataseg64[i].ds_base);
				ISP_IOXGET_32(isp, &src->rsp.m0.u.ct_dataseg64[i].ds_basehi, dst->rsp.m0.u.ct_dataseg64[i].ds_basehi);
				ISP_IOXGET_32(isp, &src->rsp.m0.u.ct_dataseg64[i].ds_count, dst->rsp.m0.u.ct_dataseg64[i].ds_count);
			}
		} else if (dst->ct_header.rqs_entry_type == RQSTYPE_CTIO4) {
			ISP_IOXGET_16(isp, &src->rsp.m0.u.ct_dslist.ds_type, dst->rsp.m0.u.ct_dslist.ds_type);
			ISP_IOXGET_32(isp, &src->rsp.m0.u.ct_dslist.ds_segment, dst->rsp.m0.u.ct_dslist.ds_segment);
			ISP_IOXGET_32(isp, &src->rsp.m0.u.ct_dslist.ds_base, dst->rsp.m0.u.ct_dslist.ds_base);
		}
	} else if ((dst->ct_flags & CT2_FLAG_MMASK) == CT2_FLAG_MODE1) {
		ISP_IOXGET_16(isp, &src->rsp.m1._reserved, dst->rsp.m1._reserved);
		ISP_IOXGET_16(isp, &src->rsp.m1._reserved2, dst->rsp.m1._reserved2);
		ISP_IOXGET_16(isp, &src->rsp.m1.ct_senselen, dst->rsp.m1.ct_senselen);
		ISP_IOXGET_16(isp, &src->rsp.m1.ct_scsi_status, dst->rsp.m1.ct_scsi_status);
		ISP_IOXGET_16(isp, &src->rsp.m1.ct_resplen, dst->rsp.m1.ct_resplen);
		for (i = 0; i < MAXRESPLEN; i++) {
			ISP_IOXGET_8(isp, &src->rsp.m1.ct_resp[i], dst->rsp.m1.ct_resp[i]);
		}
	} else {
		ISP_IOXGET_32(isp, &src->rsp.m2._reserved, dst->rsp.m2._reserved);
		ISP_IOXGET_16(isp, &src->rsp.m2._reserved2, dst->rsp.m2._reserved2);
		ISP_IOXGET_16(isp, &src->rsp.m2._reserved3, dst->rsp.m2._reserved3);
		ISP_IOXGET_32(isp, &src->rsp.m2.ct_datalen, dst->rsp.m2.ct_datalen);
		if (src->ct_header.rqs_entry_type == RQSTYPE_CTIO2) {
			ISP_IOXGET_32(isp, &src->rsp.m2.u.ct_fcp_rsp_iudata_32.ds_base, dst->rsp.m2.u.ct_fcp_rsp_iudata_32.ds_base);
			ISP_IOXGET_32(isp, &src->rsp.m2.u.ct_fcp_rsp_iudata_32.ds_count, dst->rsp.m2.u.ct_fcp_rsp_iudata_32.ds_count);
		} else {
			ISP_IOXGET_32(isp, &src->rsp.m2.u.ct_fcp_rsp_iudata_64.ds_base, dst->rsp.m2.u.ct_fcp_rsp_iudata_64.ds_base);
			ISP_IOXGET_32(isp, &src->rsp.m2.u.ct_fcp_rsp_iudata_64.ds_basehi, dst->rsp.m2.u.ct_fcp_rsp_iudata_64.ds_basehi);
			ISP_IOXGET_32(isp, &src->rsp.m2.u.ct_fcp_rsp_iudata_64.ds_count, dst->rsp.m2.u.ct_fcp_rsp_iudata_64.ds_count);
		}
	}
}

void
isp_get_ctio7(ispsoftc_t *isp, ct7_entry_t *src, ct7_entry_t *dst)
{
	int i;

	isp_get_hdr(isp, &src->ct_header, &dst->ct_header);
	ISP_IOXGET_32(isp, &src->ct_syshandle, dst->ct_syshandle);
	ISP_IOXGET_16(isp, &src->ct_nphdl, dst->ct_nphdl);
	ISP_IOXGET_16(isp, &src->ct_timeout, dst->ct_timeout);
	ISP_IOXGET_16(isp, &src->ct_seg_count, dst->ct_seg_count);
	ISP_IOXGET_8(isp, &src->ct_vpidx, dst->ct_vpidx);
	ISP_IOXGET_8(isp, &src->ct_xflags, dst->ct_xflags);
	ISP_IOXGET_16(isp, &src->ct_iid_lo, dst->ct_iid_lo);
	ISP_IOXGET_8(isp, &src->ct_iid_hi, dst->ct_iid_hi);
	ISP_IOXGET_8(isp, &src->ct_reserved, dst->ct_reserved);
	ISP_IOXGET_32(isp, &src->ct_rxid, dst->ct_rxid);
	ISP_IOXGET_16(isp, &src->ct_senselen, dst->ct_senselen);
	ISP_IOXGET_16(isp, &src->ct_flags, dst->ct_flags);
	ISP_IOXGET_32(isp, &src->ct_resid, dst->ct_resid);
	ISP_IOXGET_16(isp, &src->ct_oxid, dst->ct_oxid);
	ISP_IOXGET_16(isp, &src->ct_scsi_status, dst->ct_scsi_status);
	if ((dst->ct_flags & CT7_FLAG_MMASK) == CT7_FLAG_MODE0) {
		ISP_IOXGET_32(isp, &src->rsp.m0.reloff, dst->rsp.m0.reloff);
		ISP_IOXGET_32(isp, &src->rsp.m0.reserved0, dst->rsp.m0.reserved0);
		ISP_IOXGET_32(isp, &src->rsp.m0.ct_xfrlen, dst->rsp.m0.ct_xfrlen);
		ISP_IOXGET_32(isp, &src->rsp.m0.reserved1, dst->rsp.m0.reserved1);
		ISP_IOXGET_32(isp, &src->rsp.m0.ds.ds_base, dst->rsp.m0.ds.ds_base);
		ISP_IOXGET_32(isp, &src->rsp.m0.ds.ds_basehi, dst->rsp.m0.ds.ds_basehi);
		ISP_IOXGET_32(isp, &src->rsp.m0.ds.ds_count, dst->rsp.m0.ds.ds_count);
	} else if ((dst->ct_flags & CT7_FLAG_MMASK) == CT7_FLAG_MODE1) {
		uint32_t *a, *b;

		ISP_IOXGET_16(isp, &src->rsp.m1.ct_resplen, dst->rsp.m1.ct_resplen);
		ISP_IOXGET_16(isp, &src->rsp.m1.reserved, dst->rsp.m1.reserved);
		a = (uint32_t *) src->rsp.m1.ct_resp;
		b = (uint32_t *) dst->rsp.m1.ct_resp;
		for (i = 0; i < MAXRESPLEN_24XX; i++) {
			ISP_IOXGET_8(isp, &src->rsp.m1.ct_resp[i], dst->rsp.m1.ct_resp[i]);
		}
		for (i = 0; i < (ASIZE(src->rsp.m1.ct_resp) >> 2); i++) {
			*b++ = ISP_SWAP32(isp, *a++);
		}
	} else {
		ISP_IOXGET_32(isp, &src->rsp.m2.reserved0, dst->rsp.m2.reserved0);
		ISP_IOXGET_32(isp, &src->rsp.m2.ct_datalen, dst->rsp.m2.ct_datalen);
		ISP_IOXGET_32(isp, &src->rsp.m2.reserved1, dst->rsp.m2.reserved1);
		ISP_IOXGET_32(isp, &src->rsp.m2.ct_fcp_rsp_iudata.ds_base, dst->rsp.m2.ct_fcp_rsp_iudata.ds_base);
		ISP_IOXGET_32(isp, &src->rsp.m2.ct_fcp_rsp_iudata.ds_basehi, dst->rsp.m2.ct_fcp_rsp_iudata.ds_basehi);
		ISP_IOXGET_32(isp, &src->rsp.m2.ct_fcp_rsp_iudata.ds_count, dst->rsp.m2.ct_fcp_rsp_iudata.ds_count);
	}
}

void
isp_put_enable_lun(ispsoftc_t *isp, lun_entry_t *lesrc, lun_entry_t *ledst)
{
	int i;
	isp_put_hdr(isp, &lesrc->le_header, &ledst->le_header);
	ISP_IOXPUT_32(isp, lesrc->le_reserved, &ledst->le_reserved);
	if (ISP_IS_SBUS(isp)) {
		ISP_IOXPUT_8(isp, lesrc->le_lun, &ledst->le_rsvd);
		ISP_IOXPUT_8(isp, lesrc->le_rsvd, &ledst->le_lun);
		ISP_IOXPUT_8(isp, lesrc->le_ops, &ledst->le_tgt);
		ISP_IOXPUT_8(isp, lesrc->le_tgt, &ledst->le_ops);
		ISP_IOXPUT_8(isp, lesrc->le_status, &ledst->le_reserved2);
		ISP_IOXPUT_8(isp, lesrc->le_reserved2, &ledst->le_status);
		ISP_IOXPUT_8(isp, lesrc->le_cmd_count, &ledst->le_in_count);
		ISP_IOXPUT_8(isp, lesrc->le_in_count, &ledst->le_cmd_count);
		ISP_IOXPUT_8(isp, lesrc->le_cdb6len, &ledst->le_cdb7len);
		ISP_IOXPUT_8(isp, lesrc->le_cdb7len, &ledst->le_cdb6len);
	} else {
		ISP_IOXPUT_8(isp, lesrc->le_lun, &ledst->le_lun);
		ISP_IOXPUT_8(isp, lesrc->le_rsvd, &ledst->le_rsvd);
		ISP_IOXPUT_8(isp, lesrc->le_ops, &ledst->le_ops);
		ISP_IOXPUT_8(isp, lesrc->le_tgt, &ledst->le_tgt);
		ISP_IOXPUT_8(isp, lesrc->le_status, &ledst->le_status);
		ISP_IOXPUT_8(isp, lesrc->le_reserved2, &ledst->le_reserved2);
		ISP_IOXPUT_8(isp, lesrc->le_cmd_count, &ledst->le_cmd_count);
		ISP_IOXPUT_8(isp, lesrc->le_in_count, &ledst->le_in_count);
		ISP_IOXPUT_8(isp, lesrc->le_cdb6len, &ledst->le_cdb6len);
		ISP_IOXPUT_8(isp, lesrc->le_cdb7len, &ledst->le_cdb7len);
	}
	ISP_IOXPUT_32(isp, lesrc->le_flags, &ledst->le_flags);
	ISP_IOXPUT_16(isp, lesrc->le_timeout, &ledst->le_timeout);
	for (i = 0; i < 20; i++) {
		ISP_IOXPUT_8(isp, lesrc->le_reserved3[i], &ledst->le_reserved3[i]);
	}
}

void
isp_get_enable_lun(ispsoftc_t *isp, lun_entry_t *lesrc, lun_entry_t *ledst)
{
	int i;
	isp_get_hdr(isp, &lesrc->le_header, &ledst->le_header);
	ISP_IOXGET_32(isp, &lesrc->le_reserved, ledst->le_reserved);
	if (ISP_IS_SBUS(isp)) {
		ISP_IOXGET_8(isp, &lesrc->le_lun, ledst->le_rsvd);
		ISP_IOXGET_8(isp, &lesrc->le_rsvd, ledst->le_lun);
		ISP_IOXGET_8(isp, &lesrc->le_ops, ledst->le_tgt);
		ISP_IOXGET_8(isp, &lesrc->le_tgt, ledst->le_ops);
		ISP_IOXGET_8(isp, &lesrc->le_status, ledst->le_reserved2);
		ISP_IOXGET_8(isp, &lesrc->le_reserved2, ledst->le_status);
		ISP_IOXGET_8(isp, &lesrc->le_cmd_count, ledst->le_in_count);
		ISP_IOXGET_8(isp, &lesrc->le_in_count, ledst->le_cmd_count);
		ISP_IOXGET_8(isp, &lesrc->le_cdb6len, ledst->le_cdb7len);
		ISP_IOXGET_8(isp, &lesrc->le_cdb7len, ledst->le_cdb6len);
	} else {
		ISP_IOXGET_8(isp, &lesrc->le_lun, ledst->le_lun);
		ISP_IOXGET_8(isp, &lesrc->le_rsvd, ledst->le_rsvd);
		ISP_IOXGET_8(isp, &lesrc->le_ops, ledst->le_ops);
		ISP_IOXGET_8(isp, &lesrc->le_tgt, ledst->le_tgt);
		ISP_IOXGET_8(isp, &lesrc->le_status, ledst->le_status);
		ISP_IOXGET_8(isp, &lesrc->le_reserved2, ledst->le_reserved2);
		ISP_IOXGET_8(isp, &lesrc->le_cmd_count, ledst->le_cmd_count);
		ISP_IOXGET_8(isp, &lesrc->le_in_count, ledst->le_in_count);
		ISP_IOXGET_8(isp, &lesrc->le_cdb6len, ledst->le_cdb6len);
		ISP_IOXGET_8(isp, &lesrc->le_cdb7len, ledst->le_cdb7len);
	}
	ISP_IOXGET_32(isp, &lesrc->le_flags, ledst->le_flags);
	ISP_IOXGET_16(isp, &lesrc->le_timeout, ledst->le_timeout);
	for (i = 0; i < 20; i++) {
		ISP_IOXGET_8(isp, &lesrc->le_reserved3[i], ledst->le_reserved3[i]);
	}
}

void
isp_put_notify(ispsoftc_t *isp, in_entry_t *src, in_entry_t *dst)
{
	int i;
	isp_put_hdr(isp, &src->in_header, &dst->in_header);
	ISP_IOXPUT_32(isp, src->in_reserved, &dst->in_reserved);
	if (ISP_IS_SBUS(isp)) {
		ISP_IOXPUT_8(isp, src->in_lun, &dst->in_iid);
		ISP_IOXPUT_8(isp, src->in_iid, &dst->in_lun);
		ISP_IOXPUT_8(isp, src->in_reserved2, &dst->in_tgt);
		ISP_IOXPUT_8(isp, src->in_tgt, &dst->in_reserved2);
		ISP_IOXPUT_8(isp, src->in_status, &dst->in_rsvd2);
		ISP_IOXPUT_8(isp, src->in_rsvd2, &dst->in_status);
		ISP_IOXPUT_8(isp, src->in_tag_val, &dst->in_tag_type);
		ISP_IOXPUT_8(isp, src->in_tag_type, &dst->in_tag_val);
	} else {
		ISP_IOXPUT_8(isp, src->in_lun, &dst->in_lun);
		ISP_IOXPUT_8(isp, src->in_iid, &dst->in_iid);
		ISP_IOXPUT_8(isp, src->in_reserved2, &dst->in_reserved2);
		ISP_IOXPUT_8(isp, src->in_tgt, &dst->in_tgt);
		ISP_IOXPUT_8(isp, src->in_status, &dst->in_status);
		ISP_IOXPUT_8(isp, src->in_rsvd2, &dst->in_rsvd2);
		ISP_IOXPUT_8(isp, src->in_tag_val, &dst->in_tag_val);
		ISP_IOXPUT_8(isp, src->in_tag_type, &dst->in_tag_type);
	}
	ISP_IOXPUT_32(isp, src->in_flags, &dst->in_flags);
	ISP_IOXPUT_16(isp, src->in_seqid, &dst->in_seqid);
	for (i = 0; i < IN_MSGLEN; i++) {
		ISP_IOXPUT_8(isp, src->in_msg[i], &dst->in_msg[i]);
	}
	for (i = 0; i < IN_RSVDLEN; i++) {
		ISP_IOXPUT_8(isp, src->in_reserved3[i], &dst->in_reserved3[i]);
	}
	for (i = 0; i < QLTM_SENSELEN; i++) {
		ISP_IOXPUT_8(isp, src->in_sense[i], &dst->in_sense[i]);
	}
}

void
isp_get_notify(ispsoftc_t *isp, in_entry_t *src, in_entry_t *dst)
{
	int i;
	isp_get_hdr(isp, &src->in_header, &dst->in_header);
	ISP_IOXGET_32(isp, &src->in_reserved, dst->in_reserved);
	if (ISP_IS_SBUS(isp)) {
		ISP_IOXGET_8(isp, &src->in_lun, dst->in_iid);
		ISP_IOXGET_8(isp, &src->in_iid, dst->in_lun);
		ISP_IOXGET_8(isp, &src->in_reserved2, dst->in_tgt);
		ISP_IOXGET_8(isp, &src->in_tgt, dst->in_reserved2);
		ISP_IOXGET_8(isp, &src->in_status, dst->in_rsvd2);
		ISP_IOXGET_8(isp, &src->in_rsvd2, dst->in_status);
		ISP_IOXGET_8(isp, &src->in_tag_val, dst->in_tag_type);
		ISP_IOXGET_8(isp, &src->in_tag_type, dst->in_tag_val);
	} else {
		ISP_IOXGET_8(isp, &src->in_lun, dst->in_lun);
		ISP_IOXGET_8(isp, &src->in_iid, dst->in_iid);
		ISP_IOXGET_8(isp, &src->in_reserved2, dst->in_reserved2);
		ISP_IOXGET_8(isp, &src->in_tgt, dst->in_tgt);
		ISP_IOXGET_8(isp, &src->in_status, dst->in_status);
		ISP_IOXGET_8(isp, &src->in_rsvd2, dst->in_rsvd2);
		ISP_IOXGET_8(isp, &src->in_tag_val, dst->in_tag_val);
		ISP_IOXGET_8(isp, &src->in_tag_type, dst->in_tag_type);
	}
	ISP_IOXGET_32(isp, &src->in_flags, dst->in_flags);
	ISP_IOXGET_16(isp, &src->in_seqid, dst->in_seqid);
	for (i = 0; i < IN_MSGLEN; i++) {
		ISP_IOXGET_8(isp, &src->in_msg[i], dst->in_msg[i]);
	}
	for (i = 0; i < IN_RSVDLEN; i++) {
		ISP_IOXGET_8(isp, &src->in_reserved3[i], dst->in_reserved3[i]);
	}
	for (i = 0; i < QLTM_SENSELEN; i++) {
		ISP_IOXGET_8(isp, &src->in_sense[i], dst->in_sense[i]);
	}
}

void
isp_put_notify_fc(ispsoftc_t *isp, in_fcentry_t *src, in_fcentry_t *dst)
{
	isp_put_hdr(isp, &src->in_header, &dst->in_header);
	ISP_IOXPUT_32(isp, src->in_reserved, &dst->in_reserved);
	ISP_IOXPUT_8(isp, src->in_lun, &dst->in_lun);
	ISP_IOXPUT_8(isp, src->in_iid, &dst->in_iid);
	ISP_IOXPUT_16(isp, src->in_scclun, &dst->in_scclun);
	ISP_IOXPUT_32(isp, src->in_reserved2, &dst->in_reserved2);
	ISP_IOXPUT_16(isp, src->in_status, &dst->in_status);
	ISP_IOXPUT_16(isp, src->in_task_flags, &dst->in_task_flags);
	ISP_IOXPUT_16(isp, src->in_seqid, &dst->in_seqid);
}

void
isp_put_notify_fc_e(ispsoftc_t *isp, in_fcentry_e_t *src, in_fcentry_e_t *dst)
{
	isp_put_hdr(isp, &src->in_header, &dst->in_header);
	ISP_IOXPUT_32(isp, src->in_reserved, &dst->in_reserved);
	ISP_IOXPUT_16(isp, src->in_iid, &dst->in_iid);
	ISP_IOXPUT_16(isp, src->in_scclun, &dst->in_scclun);
	ISP_IOXPUT_32(isp, src->in_reserved2, &dst->in_reserved2);
	ISP_IOXPUT_16(isp, src->in_status, &dst->in_status);
	ISP_IOXPUT_16(isp, src->in_task_flags, &dst->in_task_flags);
	ISP_IOXPUT_16(isp, src->in_seqid, &dst->in_seqid);
}

void
isp_put_notify_24xx(ispsoftc_t *isp, in_fcentry_24xx_t *src, in_fcentry_24xx_t *dst)
{
	int i;

	isp_put_hdr(isp, &src->in_header, &dst->in_header);
	ISP_IOXPUT_32(isp, src->in_reserved, &dst->in_reserved);
	ISP_IOXPUT_16(isp, src->in_nphdl, &dst->in_nphdl);
	ISP_IOXPUT_16(isp, src->in_reserved1, &dst->in_reserved1);
	ISP_IOXPUT_16(isp, src->in_flags, &dst->in_flags);
	ISP_IOXPUT_16(isp, src->in_srr_rxid, &dst->in_srr_rxid);
	ISP_IOXPUT_16(isp, src->in_status, &dst->in_status);
	ISP_IOXPUT_8(isp, src->in_status_subcode, &dst->in_status_subcode);
	ISP_IOXPUT_16(isp, src->in_reserved2, &dst->in_reserved2);
	ISP_IOXPUT_32(isp, src->in_rxid, &dst->in_rxid);
	ISP_IOXPUT_16(isp, src->in_srr_reloff_hi, &dst->in_srr_reloff_hi);
	ISP_IOXPUT_16(isp, src->in_srr_reloff_lo, &dst->in_srr_reloff_lo);
	ISP_IOXPUT_16(isp, src->in_srr_iu, &dst->in_srr_iu);
	ISP_IOXPUT_16(isp, src->in_srr_oxid, &dst->in_srr_oxid);
	ISP_IOXPUT_16(isp, src->in_nport_id_hi, &dst->in_nport_id_hi);
	ISP_IOXPUT_8(isp, src->in_nport_id_lo, &dst->in_nport_id_lo);
	ISP_IOXPUT_8(isp, src->in_reserved3, &dst->in_reserved3);
	ISP_IOXPUT_16(isp, src->in_np_handle, &dst->in_np_handle);
	for (i = 0; i < ASIZE(src->in_reserved4); i++) {
		ISP_IOXPUT_8(isp, src->in_reserved4[i], &dst->in_reserved4[i]);
	}
	ISP_IOXPUT_8(isp, src->in_reserved5, &dst->in_reserved5);
	ISP_IOXPUT_8(isp, src->in_vpidx, &dst->in_vpidx);
	ISP_IOXPUT_32(isp, src->in_reserved6, &dst->in_reserved6);
	ISP_IOXPUT_16(isp, src->in_portid_lo, &dst->in_portid_lo);
	ISP_IOXPUT_8(isp, src->in_portid_hi, &dst->in_portid_hi);
	ISP_IOXPUT_8(isp, src->in_reserved7, &dst->in_reserved7);
	ISP_IOXPUT_16(isp, src->in_reserved8, &dst->in_reserved8);
	ISP_IOXPUT_16(isp, src->in_oxid, &dst->in_oxid);
}

void
isp_get_notify_fc(ispsoftc_t *isp, in_fcentry_t *src, in_fcentry_t *dst)
{
	isp_get_hdr(isp, &src->in_header, &dst->in_header);
	ISP_IOXGET_32(isp, &src->in_reserved, dst->in_reserved);
	ISP_IOXGET_8(isp, &src->in_lun, dst->in_lun);
	ISP_IOXGET_8(isp, &src->in_iid, dst->in_iid);
	ISP_IOXGET_16(isp, &src->in_scclun, dst->in_scclun);
	ISP_IOXGET_32(isp, &src->in_reserved2, dst->in_reserved2);
	ISP_IOXGET_16(isp, &src->in_status, dst->in_status);
	ISP_IOXGET_16(isp, &src->in_task_flags, dst->in_task_flags);
	ISP_IOXGET_16(isp, &src->in_seqid, dst->in_seqid);
}

void
isp_get_notify_fc_e(ispsoftc_t *isp, in_fcentry_e_t *src, in_fcentry_e_t *dst)
{
	isp_get_hdr(isp, &src->in_header, &dst->in_header);
	ISP_IOXGET_32(isp, &src->in_reserved, dst->in_reserved);
	ISP_IOXGET_16(isp, &src->in_iid, dst->in_iid);
	ISP_IOXGET_16(isp, &src->in_scclun, dst->in_scclun);
	ISP_IOXGET_32(isp, &src->in_reserved2, dst->in_reserved2);
	ISP_IOXGET_16(isp, &src->in_status, dst->in_status);
	ISP_IOXGET_16(isp, &src->in_task_flags, dst->in_task_flags);
	ISP_IOXGET_16(isp, &src->in_seqid, dst->in_seqid);
}

void
isp_get_notify_24xx(ispsoftc_t *isp, in_fcentry_24xx_t *src, in_fcentry_24xx_t *dst)
{
	int i;

	isp_get_hdr(isp, &src->in_header, &dst->in_header);
	ISP_IOXGET_32(isp, &src->in_reserved, dst->in_reserved);
	ISP_IOXGET_16(isp, &src->in_nphdl, dst->in_nphdl);
	ISP_IOXGET_16(isp, &src->in_reserved1, dst->in_reserved1);
	ISP_IOXGET_16(isp, &src->in_flags, dst->in_flags);
	ISP_IOXGET_16(isp, &src->in_srr_rxid, dst->in_srr_rxid);
	ISP_IOXGET_16(isp, &src->in_status, dst->in_status);
	ISP_IOXGET_8(isp, &src->in_status_subcode, dst->in_status_subcode);
	ISP_IOXGET_16(isp, &src->in_reserved2, dst->in_reserved2);
	ISP_IOXGET_32(isp, &src->in_rxid, dst->in_rxid);
	ISP_IOXGET_16(isp, &src->in_srr_reloff_hi, dst->in_srr_reloff_hi);
	ISP_IOXGET_16(isp, &src->in_srr_reloff_lo, dst->in_srr_reloff_lo);
	ISP_IOXGET_16(isp, &src->in_srr_iu, dst->in_srr_iu);
	ISP_IOXGET_16(isp, &src->in_srr_oxid, dst->in_srr_oxid);
	ISP_IOXGET_16(isp, &src->in_nport_id_hi, dst->in_nport_id_hi);
	ISP_IOXGET_8(isp, &src->in_nport_id_lo, dst->in_nport_id_lo);
	ISP_IOXGET_8(isp, &src->in_reserved3, dst->in_reserved3);
	ISP_IOXGET_16(isp, &src->in_np_handle, dst->in_np_handle);
	for (i = 0; i < ASIZE(src->in_reserved4); i++) {
		ISP_IOXGET_8(isp, &src->in_reserved4[i], dst->in_reserved4[i]);
	}
	ISP_IOXGET_8(isp, &src->in_reserved5, dst->in_reserved5);
	ISP_IOXGET_8(isp, &src->in_vpidx, dst->in_vpidx);
	ISP_IOXGET_32(isp, &src->in_reserved6, dst->in_reserved6);
	ISP_IOXGET_16(isp, &src->in_portid_lo, dst->in_portid_lo);
	ISP_IOXGET_8(isp, &src->in_portid_hi, dst->in_portid_hi);
	ISP_IOXGET_8(isp, &src->in_reserved7, dst->in_reserved7);
	ISP_IOXGET_16(isp, &src->in_reserved8, dst->in_reserved8);
	ISP_IOXGET_16(isp, &src->in_oxid, dst->in_oxid);
}

void
isp_put_notify_ack(ispsoftc_t *isp, na_entry_t *src,  na_entry_t *dst)
{
	int i;
	isp_put_hdr(isp, &src->na_header, &dst->na_header);
	ISP_IOXPUT_32(isp, src->na_reserved, &dst->na_reserved);
	if (ISP_IS_SBUS(isp)) {
		ISP_IOXPUT_8(isp, src->na_lun, &dst->na_iid);
		ISP_IOXPUT_8(isp, src->na_iid, &dst->na_lun);
		ISP_IOXPUT_8(isp, src->na_status, &dst->na_event);
		ISP_IOXPUT_8(isp, src->na_event, &dst->na_status);
	} else {
		ISP_IOXPUT_8(isp, src->na_lun, &dst->na_lun);
		ISP_IOXPUT_8(isp, src->na_iid, &dst->na_iid);
		ISP_IOXPUT_8(isp, src->na_status, &dst->na_status);
		ISP_IOXPUT_8(isp, src->na_event, &dst->na_event);
	}
	ISP_IOXPUT_32(isp, src->na_flags, &dst->na_flags);
	for (i = 0; i < NA_RSVDLEN; i++) {
		ISP_IOXPUT_16(isp, src->na_reserved3[i], &dst->na_reserved3[i]);
	}
}

void
isp_get_notify_ack(ispsoftc_t *isp, na_entry_t *src, na_entry_t *dst)
{
	int i;
	isp_get_hdr(isp, &src->na_header, &dst->na_header);
	ISP_IOXGET_32(isp, &src->na_reserved, dst->na_reserved);
	if (ISP_IS_SBUS(isp)) {
		ISP_IOXGET_8(isp, &src->na_lun, dst->na_iid);
		ISP_IOXGET_8(isp, &src->na_iid, dst->na_lun);
		ISP_IOXGET_8(isp, &src->na_status, dst->na_event);
		ISP_IOXGET_8(isp, &src->na_event, dst->na_status);
	} else {
		ISP_IOXGET_8(isp, &src->na_lun, dst->na_lun);
		ISP_IOXGET_8(isp, &src->na_iid, dst->na_iid);
		ISP_IOXGET_8(isp, &src->na_status, dst->na_status);
		ISP_IOXGET_8(isp, &src->na_event, dst->na_event);
	}
	ISP_IOXGET_32(isp, &src->na_flags, dst->na_flags);
	for (i = 0; i < NA_RSVDLEN; i++) {
		ISP_IOXGET_16(isp, &src->na_reserved3[i], dst->na_reserved3[i]);
	}
}

void
isp_put_notify_ack_fc(ispsoftc_t *isp, na_fcentry_t *src, na_fcentry_t *dst)
{
	int i;
	isp_put_hdr(isp, &src->na_header, &dst->na_header);
	ISP_IOXPUT_32(isp, src->na_reserved, &dst->na_reserved);
	ISP_IOXPUT_8(isp, src->na_reserved1, &dst->na_reserved1);
	ISP_IOXPUT_8(isp, src->na_iid, &dst->na_iid);
	ISP_IOXPUT_16(isp, src->na_response, &dst->na_response);
	ISP_IOXPUT_16(isp, src->na_flags, &dst->na_flags);
	ISP_IOXPUT_16(isp, src->na_reserved2, &dst->na_reserved2);
	ISP_IOXPUT_16(isp, src->na_status, &dst->na_status);
	ISP_IOXPUT_16(isp, src->na_task_flags, &dst->na_task_flags);
	ISP_IOXPUT_16(isp, src->na_seqid, &dst->na_seqid);
	for (i = 0; i < NA2_RSVDLEN; i++) {
		ISP_IOXPUT_16(isp, src->na_reserved3[i], &dst->na_reserved3[i]);
	}
}

void
isp_put_notify_ack_fc_e(ispsoftc_t *isp, na_fcentry_e_t *src, na_fcentry_e_t *dst)
{
	int i;
	isp_put_hdr(isp, &src->na_header, &dst->na_header);
	ISP_IOXPUT_32(isp, src->na_reserved, &dst->na_reserved);
	ISP_IOXPUT_16(isp, src->na_iid, &dst->na_iid);
	ISP_IOXPUT_16(isp, src->na_response, &dst->na_response);
	ISP_IOXPUT_16(isp, src->na_flags, &dst->na_flags);
	ISP_IOXPUT_16(isp, src->na_reserved2, &dst->na_reserved2);
	ISP_IOXPUT_16(isp, src->na_status, &dst->na_status);
	ISP_IOXPUT_16(isp, src->na_task_flags, &dst->na_task_flags);
	ISP_IOXPUT_16(isp, src->na_seqid, &dst->na_seqid);
	for (i = 0; i < NA2_RSVDLEN; i++) {
		ISP_IOXPUT_16(isp, src->na_reserved3[i], &dst->na_reserved3[i]);
	}
}

void
isp_put_notify_24xx_ack(ispsoftc_t *isp, na_fcentry_24xx_t *src, na_fcentry_24xx_t *dst)
{
	int i;

	isp_put_hdr(isp, &src->na_header, &dst->na_header);
	ISP_IOXPUT_32(isp, src->na_handle, &dst->na_handle);
	ISP_IOXPUT_16(isp, src->na_nphdl, &dst->na_nphdl);
	ISP_IOXPUT_16(isp, src->na_reserved1, &dst->na_reserved1);
	ISP_IOXPUT_16(isp, src->na_flags, &dst->na_flags);
	ISP_IOXPUT_16(isp, src->na_srr_rxid, &dst->na_srr_rxid);
	ISP_IOXPUT_16(isp, src->na_status, &dst->na_status);
	ISP_IOXPUT_8(isp, src->na_status_subcode, &dst->na_status_subcode);
	ISP_IOXPUT_16(isp, src->na_reserved2, &dst->na_reserved2);
	ISP_IOXPUT_32(isp, src->na_rxid, &dst->na_rxid);
	ISP_IOXPUT_16(isp, src->na_srr_reloff_hi, &dst->na_srr_reloff_hi);
	ISP_IOXPUT_16(isp, src->na_srr_reloff_lo, &dst->na_srr_reloff_lo);
	ISP_IOXPUT_16(isp, src->na_srr_iu, &dst->na_srr_iu);
	ISP_IOXPUT_16(isp, src->na_srr_flags, &dst->na_srr_flags);
	for (i = 0; i < 18; i++) {
		ISP_IOXPUT_8(isp, src->na_reserved3[i], &dst->na_reserved3[i]);
	}
	ISP_IOXPUT_8(isp, src->na_reserved4, &dst->na_reserved4);
	ISP_IOXPUT_8(isp, src->na_vpidx, &dst->na_vpidx);
	ISP_IOXPUT_8(isp, src->na_srr_reject_vunique, &dst->na_srr_reject_vunique);
	ISP_IOXPUT_8(isp, src->na_srr_reject_explanation, &dst->na_srr_reject_explanation);
	ISP_IOXPUT_8(isp, src->na_srr_reject_code, &dst->na_srr_reject_code);
	ISP_IOXPUT_8(isp, src->na_reserved5, &dst->na_reserved5);
	for (i = 0; i < 6; i++) {
		ISP_IOXPUT_8(isp, src->na_reserved6[i], &dst->na_reserved6[i]);
	}
	ISP_IOXPUT_16(isp, src->na_oxid, &dst->na_oxid);
}

void
isp_get_notify_ack_fc(ispsoftc_t *isp, na_fcentry_t *src, na_fcentry_t *dst)
{
	int i;
	isp_get_hdr(isp, &src->na_header, &dst->na_header);
	ISP_IOXGET_32(isp, &src->na_reserved, dst->na_reserved);
	ISP_IOXGET_8(isp, &src->na_reserved1, dst->na_reserved1);
	ISP_IOXGET_8(isp, &src->na_iid, dst->na_iid);
	ISP_IOXGET_16(isp, &src->na_response, dst->na_response);
	ISP_IOXGET_16(isp, &src->na_flags, dst->na_flags);
	ISP_IOXGET_16(isp, &src->na_reserved2, dst->na_reserved2);
	ISP_IOXGET_16(isp, &src->na_status, dst->na_status);
	ISP_IOXGET_16(isp, &src->na_task_flags, dst->na_task_flags);
	ISP_IOXGET_16(isp, &src->na_seqid, dst->na_seqid);
	for (i = 0; i < NA2_RSVDLEN; i++) {
		ISP_IOXGET_16(isp, &src->na_reserved3[i], dst->na_reserved3[i]);
	}
}

void
isp_get_notify_ack_fc_e(ispsoftc_t *isp, na_fcentry_e_t *src, na_fcentry_e_t *dst)
{
	int i;
	isp_get_hdr(isp, &src->na_header, &dst->na_header);
	ISP_IOXGET_32(isp, &src->na_reserved, dst->na_reserved);
	ISP_IOXGET_16(isp, &src->na_iid, dst->na_iid);
	ISP_IOXGET_16(isp, &src->na_response, dst->na_response);
	ISP_IOXGET_16(isp, &src->na_flags, dst->na_flags);
	ISP_IOXGET_16(isp, &src->na_reserved2, dst->na_reserved2);
	ISP_IOXGET_16(isp, &src->na_status, dst->na_status);
	ISP_IOXGET_16(isp, &src->na_task_flags, dst->na_task_flags);
	ISP_IOXGET_16(isp, &src->na_seqid, dst->na_seqid);
	for (i = 0; i < NA2_RSVDLEN; i++) {
		ISP_IOXGET_16(isp, &src->na_reserved3[i], dst->na_reserved3[i]);
	}
}

void
isp_get_notify_ack_24xx(ispsoftc_t *isp, na_fcentry_24xx_t *src, na_fcentry_24xx_t *dst)
{
	int i;

	isp_get_hdr(isp, &src->na_header, &dst->na_header);
	ISP_IOXGET_32(isp, &src->na_handle, dst->na_handle);
	ISP_IOXGET_16(isp, &src->na_nphdl, dst->na_nphdl);
	ISP_IOXGET_16(isp, &src->na_reserved1, dst->na_reserved1);
	ISP_IOXGET_16(isp, &src->na_flags, dst->na_flags);
	ISP_IOXGET_16(isp, &src->na_srr_rxid, dst->na_srr_rxid);
	ISP_IOXGET_16(isp, &src->na_status, dst->na_status);
	ISP_IOXGET_8(isp, &src->na_status_subcode, dst->na_status_subcode);
	ISP_IOXGET_16(isp, &src->na_reserved2, dst->na_reserved2);
	ISP_IOXGET_32(isp, &src->na_rxid, dst->na_rxid);
	ISP_IOXGET_16(isp, &src->na_srr_reloff_hi, dst->na_srr_reloff_hi);
	ISP_IOXGET_16(isp, &src->na_srr_reloff_lo, dst->na_srr_reloff_lo);
	ISP_IOXGET_16(isp, &src->na_srr_iu, dst->na_srr_iu);
	ISP_IOXGET_16(isp, &src->na_srr_flags, dst->na_srr_flags);
	for (i = 0; i < 18; i++) {
		ISP_IOXGET_8(isp, &src->na_reserved3[i], dst->na_reserved3[i]);
	}
	ISP_IOXGET_8(isp, &src->na_reserved4, dst->na_reserved4);
	ISP_IOXGET_8(isp, &src->na_vpidx, dst->na_vpidx);
	ISP_IOXGET_8(isp, &src->na_srr_reject_vunique, dst->na_srr_reject_vunique);
	ISP_IOXGET_8(isp, &src->na_srr_reject_explanation, dst->na_srr_reject_explanation);
	ISP_IOXGET_8(isp, &src->na_srr_reject_code, dst->na_srr_reject_code);
	ISP_IOXGET_8(isp, &src->na_reserved5, dst->na_reserved5);
	for (i = 0; i < 6; i++) {
		ISP_IOXGET_8(isp, &src->na_reserved6[i], dst->na_reserved6[i]);
	}
	ISP_IOXGET_16(isp, &src->na_oxid, dst->na_oxid);
}

void
isp_get_abts(ispsoftc_t *isp, abts_t *src, abts_t *dst)
{
	int i;

	isp_get_hdr(isp, &src->abts_header, &dst->abts_header);
	for (i = 0; i < 6; i++) {
		ISP_IOXGET_8(isp, &src->abts_reserved0[i], dst->abts_reserved0[i]);
	}
	ISP_IOXGET_16(isp, &src->abts_nphdl, dst->abts_nphdl);
	ISP_IOXGET_16(isp, &src->abts_reserved1, dst->abts_reserved1);
	ISP_IOXGET_16(isp, &src->abts_sof, dst->abts_sof);
	ISP_IOXGET_32(isp, &src->abts_rxid_abts, dst->abts_rxid_abts);
	ISP_IOXGET_16(isp, &src->abts_did_lo, dst->abts_did_lo);
	ISP_IOXGET_8(isp, &src->abts_did_hi, dst->abts_did_hi);
	ISP_IOXGET_8(isp, &src->abts_r_ctl, dst->abts_r_ctl);
	ISP_IOXGET_16(isp, &src->abts_sid_lo, dst->abts_sid_lo);
	ISP_IOXGET_8(isp, &src->abts_sid_hi, dst->abts_sid_hi);
	ISP_IOXGET_8(isp, &src->abts_cs_ctl, dst->abts_cs_ctl);
	ISP_IOXGET_16(isp, &src->abts_fs_ctl, dst->abts_fs_ctl);
	ISP_IOXGET_8(isp, &src->abts_f_ctl, dst->abts_f_ctl);
	ISP_IOXGET_8(isp, &src->abts_type, dst->abts_type);
	ISP_IOXGET_16(isp, &src->abts_seq_cnt, dst->abts_seq_cnt);
	ISP_IOXGET_8(isp, &src->abts_df_ctl, dst->abts_df_ctl);
	ISP_IOXGET_8(isp, &src->abts_seq_id, dst->abts_seq_id);
	ISP_IOXGET_16(isp, &src->abts_rx_id, dst->abts_rx_id);
	ISP_IOXGET_16(isp, &src->abts_ox_id, dst->abts_ox_id);
	ISP_IOXGET_32(isp, &src->abts_param, dst->abts_param);
	for (i = 0; i < 16; i++) {
		ISP_IOXGET_8(isp, &src->abts_reserved2[i], dst->abts_reserved2[i]);
	}
	ISP_IOXGET_32(isp, &src->abts_rxid_task, dst->abts_rxid_task);
}

void
isp_put_abts_rsp(ispsoftc_t *isp, abts_rsp_t *src, abts_rsp_t *dst)
{
	int i;

	isp_put_hdr(isp, &src->abts_rsp_header, &dst->abts_rsp_header);
	ISP_IOXPUT_32(isp, src->abts_rsp_handle, &dst->abts_rsp_handle);
	ISP_IOXPUT_16(isp, src->abts_rsp_status, &dst->abts_rsp_status);
	ISP_IOXPUT_16(isp, src->abts_rsp_nphdl, &dst->abts_rsp_nphdl);
	ISP_IOXPUT_16(isp, src->abts_rsp_ctl_flags, &dst->abts_rsp_ctl_flags);
	ISP_IOXPUT_16(isp, src->abts_rsp_sof, &dst->abts_rsp_sof);
	ISP_IOXPUT_32(isp, src->abts_rsp_rxid_abts, &dst->abts_rsp_rxid_abts);
	ISP_IOXPUT_16(isp, src->abts_rsp_did_lo, &dst->abts_rsp_did_lo);
	ISP_IOXPUT_8(isp, src->abts_rsp_did_hi, &dst->abts_rsp_did_hi);
	ISP_IOXPUT_8(isp, src->abts_rsp_r_ctl, &dst->abts_rsp_r_ctl);
	ISP_IOXPUT_16(isp, src->abts_rsp_sid_lo, &dst->abts_rsp_sid_lo);
	ISP_IOXPUT_8(isp, src->abts_rsp_sid_hi, &dst->abts_rsp_sid_hi);
	ISP_IOXPUT_8(isp, src->abts_rsp_cs_ctl, &dst->abts_rsp_cs_ctl);
	ISP_IOXPUT_16(isp, src->abts_rsp_f_ctl_lo, &dst->abts_rsp_f_ctl_lo);
	ISP_IOXPUT_8(isp, src->abts_rsp_f_ctl_hi, &dst->abts_rsp_f_ctl_hi);
	ISP_IOXPUT_8(isp, src->abts_rsp_type, &dst->abts_rsp_type);
	ISP_IOXPUT_16(isp, src->abts_rsp_seq_cnt, &dst->abts_rsp_seq_cnt);
	ISP_IOXPUT_8(isp, src->abts_rsp_df_ctl, &dst->abts_rsp_df_ctl);
	ISP_IOXPUT_8(isp, src->abts_rsp_seq_id, &dst->abts_rsp_seq_id);
	ISP_IOXPUT_16(isp, src->abts_rsp_rx_id, &dst->abts_rsp_rx_id);
	ISP_IOXPUT_16(isp, src->abts_rsp_ox_id, &dst->abts_rsp_ox_id);
	ISP_IOXPUT_32(isp, src->abts_rsp_param, &dst->abts_rsp_param);
	if (src->abts_rsp_r_ctl == BA_ACC) {
		ISP_IOXPUT_16(isp, src->abts_rsp_payload.ba_acc.reserved, &dst->abts_rsp_payload.ba_acc.reserved);
		ISP_IOXPUT_8(isp, src->abts_rsp_payload.ba_acc.last_seq_id, &dst->abts_rsp_payload.ba_acc.last_seq_id);
		ISP_IOXPUT_8(isp, src->abts_rsp_payload.ba_acc.seq_id_valid, &dst->abts_rsp_payload.ba_acc.seq_id_valid);
		ISP_IOXPUT_16(isp, src->abts_rsp_payload.ba_acc.aborted_rx_id, &dst->abts_rsp_payload.ba_acc.aborted_rx_id);
		ISP_IOXPUT_16(isp, src->abts_rsp_payload.ba_acc.aborted_ox_id, &dst->abts_rsp_payload.ba_acc.aborted_ox_id);
		ISP_IOXPUT_16(isp, src->abts_rsp_payload.ba_acc.high_seq_cnt, &dst->abts_rsp_payload.ba_acc.high_seq_cnt);
		ISP_IOXPUT_16(isp, src->abts_rsp_payload.ba_acc.low_seq_cnt, &dst->abts_rsp_payload.ba_acc.low_seq_cnt);
		for (i = 0; i < 4; i++) {
			ISP_IOXPUT_16(isp, src->abts_rsp_payload.ba_acc.reserved2[i], &dst->abts_rsp_payload.ba_acc.reserved2[i]);
		}
	} else if (src->abts_rsp_r_ctl == BA_RJT) {
		ISP_IOXPUT_8(isp, src->abts_rsp_payload.ba_rjt.vendor_unique, &dst->abts_rsp_payload.ba_rjt.vendor_unique);
		ISP_IOXPUT_8(isp, src->abts_rsp_payload.ba_rjt.explanation, &dst->abts_rsp_payload.ba_rjt.explanation);
		ISP_IOXPUT_8(isp, src->abts_rsp_payload.ba_rjt.reason, &dst->abts_rsp_payload.ba_rjt.reason);
		ISP_IOXPUT_8(isp, src->abts_rsp_payload.ba_rjt.reserved, &dst->abts_rsp_payload.ba_rjt.reserved);
		for (i = 0; i < 12; i++) {
			ISP_IOXPUT_16(isp, src->abts_rsp_payload.ba_rjt.reserved2[i], &dst->abts_rsp_payload.ba_rjt.reserved2[i]);
		}
	} else {
		for (i = 0; i < 16; i++) {
			ISP_IOXPUT_8(isp, src->abts_rsp_payload.reserved[i], &dst->abts_rsp_payload.reserved[i]);
		}
	}
	ISP_IOXPUT_32(isp, src->abts_rsp_rxid_task, &dst->abts_rsp_rxid_task);
}

void
isp_get_abts_rsp(ispsoftc_t *isp, abts_rsp_t *src, abts_rsp_t *dst)
{
	int i;

	isp_get_hdr(isp, &src->abts_rsp_header, &dst->abts_rsp_header);
	ISP_IOXGET_32(isp, &src->abts_rsp_handle, dst->abts_rsp_handle);
	ISP_IOXGET_16(isp, &src->abts_rsp_status, dst->abts_rsp_status);
	ISP_IOXGET_16(isp, &src->abts_rsp_nphdl, dst->abts_rsp_nphdl);
	ISP_IOXGET_16(isp, &src->abts_rsp_ctl_flags, dst->abts_rsp_ctl_flags);
	ISP_IOXGET_16(isp, &src->abts_rsp_sof, dst->abts_rsp_sof);
	ISP_IOXGET_32(isp, &src->abts_rsp_rxid_abts, dst->abts_rsp_rxid_abts);
	ISP_IOXGET_16(isp, &src->abts_rsp_did_lo, dst->abts_rsp_did_lo);
	ISP_IOXGET_8(isp, &src->abts_rsp_did_hi, dst->abts_rsp_did_hi);
	ISP_IOXGET_8(isp, &src->abts_rsp_r_ctl, dst->abts_rsp_r_ctl);
	ISP_IOXGET_16(isp, &src->abts_rsp_sid_lo, dst->abts_rsp_sid_lo);
	ISP_IOXGET_8(isp, &src->abts_rsp_sid_hi, dst->abts_rsp_sid_hi);
	ISP_IOXGET_8(isp, &src->abts_rsp_cs_ctl, dst->abts_rsp_cs_ctl);
	ISP_IOXGET_16(isp, &src->abts_rsp_f_ctl_lo, dst->abts_rsp_f_ctl_lo);
	ISP_IOXGET_8(isp, &src->abts_rsp_f_ctl_hi, dst->abts_rsp_f_ctl_hi);
	ISP_IOXGET_8(isp, &src->abts_rsp_type, dst->abts_rsp_type);
	ISP_IOXGET_16(isp, &src->abts_rsp_seq_cnt, dst->abts_rsp_seq_cnt);
	ISP_IOXGET_8(isp, &src->abts_rsp_df_ctl, dst->abts_rsp_df_ctl);
	ISP_IOXGET_8(isp, &src->abts_rsp_seq_id, dst->abts_rsp_seq_id);
	ISP_IOXGET_16(isp, &src->abts_rsp_rx_id, dst->abts_rsp_rx_id);
	ISP_IOXGET_16(isp, &src->abts_rsp_ox_id, dst->abts_rsp_ox_id);
	ISP_IOXGET_32(isp, &src->abts_rsp_param, dst->abts_rsp_param);
	for (i = 0; i < 8; i++) {
		ISP_IOXGET_8(isp, &src->abts_rsp_payload.rsp.reserved[i], dst->abts_rsp_payload.rsp.reserved[i]);
	}
	ISP_IOXGET_32(isp, &src->abts_rsp_payload.rsp.subcode1, dst->abts_rsp_payload.rsp.subcode1);
	ISP_IOXGET_32(isp, &src->abts_rsp_payload.rsp.subcode2, dst->abts_rsp_payload.rsp.subcode2);
	ISP_IOXGET_32(isp, &src->abts_rsp_rxid_task, dst->abts_rsp_rxid_task);
}
#endif	/* ISP_TARGET_MODE */
/*
 * vim:ts=8:sw=8
 */<|MERGE_RESOLUTION|>--- conflicted
+++ resolved
@@ -58,12 +58,7 @@
  * Called with the first queue entry at least partially filled out.
  */
 int
-<<<<<<< HEAD
-isp_send_cmd(ispsoftc_t *isp, void *fqe, busdma_md_t md, uint32_t totalcnt,
-    isp_ddir_t ddir)
-=======
-isp_send_cmd(ispsoftc_t *isp, void *fqe, void *segp, uint32_t nsegs, uint32_t totalcnt, isp_ddir_t ddir, ispds64_t *ecmd)
->>>>>>> 9a1f5102
+isp_send_cmd(ispsoftc_t *isp, void *fqe, busdma_md_t md, uint32_t totalcnt, isp_ddir_t ddir, ispds64_t *ecmd)
 {
 	uint8_t storage[QENTRY_LEN];
 	uint8_t type, nqe;
@@ -2151,12 +2146,8 @@
 	uint32_t seg, curseg, seglim, nxt, nxtnxt;
 	ispds_t *dsp = NULL;
 	ispds64_t *dsp64 = NULL;
-<<<<<<< HEAD
-	void *qe0, *qe1, *sqe = NULL;
+	void *qe0, *qe1;
 	u_int nsegs;
-=======
-	void *qe0, *qe1;
->>>>>>> 9a1f5102
 
 	qe0 = isp_getrqentry(isp);
 	if (qe0 == NULL) {
