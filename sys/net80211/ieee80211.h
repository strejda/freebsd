--- conflicted
+++ resolved
@@ -1,6 +1,6 @@
 /*-
  * Copyright (c) 2001 Atsushi Onoe
- * Copyright (c) 2002-2008 Sam Leffler, Errno Consulting
+ * Copyright (c) 2002-2009 Sam Leffler, Errno Consulting
  * All rights reserved.
  *
  * Redistribution and use in source and binary forms, with or without
@@ -47,6 +47,11 @@
 
 #define IEEE80211_PLCP_SFD      0xF3A0 
 #define IEEE80211_PLCP_SERVICE  0x00
+#define IEEE80211_PLCP_SERVICE_LOCKED	0x04
+#define IEEE80211_PLCL_SERVICE_PBCC	0x08
+#define IEEE80211_PLCP_SERVICE_LENEXT5	0x20
+#define IEEE80211_PLCP_SERVICE_LENEXT6	0x40
+#define IEEE80211_PLCP_SERVICE_LENEXT7	0x80
 
 /*
  * generic definitions for IEEE 802.11 frames
@@ -183,8 +188,8 @@
 #define	IEEE80211_QOS_ACKPOLICY_S		5
 #define	IEEE80211_QOS_ACKPOLICY_NOACK		0x20	/* No ACK required */
 #define	IEEE80211_QOS_ACKPOLICY_BA		0x60	/* Block ACK */
-#define	IEEE80211_QOS_ESOP			0x10
-#define	IEEE80211_QOS_ESOP_S			4
+#define	IEEE80211_QOS_EOSP			0x10	/* EndOfService Period*/
+#define	IEEE80211_QOS_EOSP_S			4
 #define	IEEE80211_QOS_TID			0x0f
 
 /* does frame have QoS sequence control data */
@@ -392,9 +397,13 @@
 /* BAR Control */
 #define	IEEE80211_BAR_TID	0xf000		/* TID */
 #define	IEEE80211_BAR_TID_S	12
-#define	IEEE80211_BAR_COMP	0x0004		/* compressed */
-#define	IEEE80211_BAR_MTID	0x0002
-#define	IEEE80211_BAR_NOACK	0x0001		/* no-ack policy */
+#define	IEEE80211_BAR_COMP	0x0004		/* Compressed Bitmap */
+#define	IEEE80211_BAR_MTID	0x0002		/* Multi-TID */
+#define	IEEE80211_BAR_NOACK	0x0001		/* No-Ack policy */
+
+/* BAR Starting Sequence Control */
+#define	IEEE80211_BAR_SEQ_START	0xfff0		/* starting seqnum */
+#define	IEEE80211_BAR_SEQ_START_S	4
 
 struct ieee80211_ba_request {
 	uint16_t	rq_barctl;
@@ -531,10 +540,10 @@
 #define	IEEE80211_HTCAP_LDPC		0x0001	/* LDPC supported */
 #define	IEEE80211_HTCAP_CHWIDTH40	0x0002	/* 20/40 supported */
 #define	IEEE80211_HTCAP_SMPS		0x000c	/* SM Power Save mode */
-#define	IEEE80211_HTCAP_SMPS_OFF	0x0000	/* none (static mode) */
+#define	IEEE80211_HTCAP_SMPS_OFF	0x000c	/* disabled */
 #define	IEEE80211_HTCAP_SMPS_DYNAMIC	0x0004	/* send RTS first */
 /* NB: SMPS value 2 is reserved */
-#define	IEEE80211_HTCAP_SMPS_ENA	0x000c	/* enabled */
+#define	IEEE80211_HTCAP_SMPS_ENA	0x0000	/* enabled (static mode) */
 #define	IEEE80211_HTCAP_GREENFIELD	0x0010	/* Greenfield supported */
 #define	IEEE80211_HTCAP_SHORTGI20	0x0020	/* Short GI in 20MHz */
 #define	IEEE80211_HTCAP_SHORTGI40	0x0040	/* Short GI in 40MHz */
@@ -696,11 +705,7 @@
 		uint8_t schan;			/* starting channel */
 		uint8_t nchan;			/* number channels */
 		uint8_t maxtxpwr;		/* tx power cap */
-<<<<<<< HEAD
-	} __packed band[10];			/* sub bands */
-=======
 	} __packed band[1];			/* sub bands (NB: var size) */
->>>>>>> 3569e353
 } __packed;
 
 #define	IEEE80211_COUNTRY_MAX_BANDS	84	/* max possible bands */
@@ -866,6 +871,14 @@
 	IEEE80211_REASON_INVALID_RSN_IE_CAP	= 22,	/* 11i */
 	IEEE80211_REASON_802_1X_AUTH_FAILED	= 23,	/* 11i */
 	IEEE80211_REASON_CIPHER_SUITE_REJECTED	= 24,	/* 11i */
+	IEEE80211_REASON_UNSPECIFIED_QOS	= 32,	/* 11e */
+	IEEE80211_REASON_INSUFFICIENT_BW	= 33,	/* 11e */
+	IEEE80211_REASON_TOOMANY_FRAMES		= 34,	/* 11e */
+	IEEE80211_REASON_OUTSIDE_TXOP		= 35,	/* 11e */
+	IEEE80211_REASON_LEAVING_QBSS		= 36,	/* 11e */
+	IEEE80211_REASON_BAD_MECHANISM		= 37,	/* 11e */
+	IEEE80211_REASON_SETUP_NEEDED		= 38,	/* 11e */
+	IEEE80211_REASON_TIMEOUT		= 39,	/* 11e */
 
 	IEEE80211_STATUS_SUCCESS		= 0,
 	IEEE80211_STATUS_UNSPECIFIED		= 1,
@@ -1051,4 +1064,26 @@
 #define	ATH_FF_SNAP_ORGCODE_1	0x03
 #define	ATH_FF_SNAP_ORGCODE_2	0x7f
 
+struct ieee80211_tdma_param {
+	u_int8_t	tdma_id;	/* IEEE80211_ELEMID_VENDOR */
+	u_int8_t	tdma_len;
+	u_int8_t	tdma_oui[3];	/* 0x00, 0x03, 0x7f */
+	u_int8_t	tdma_type;	/* OUI type */
+	u_int8_t	tdma_subtype;	/* OUI subtype */
+	u_int8_t	tdma_version;	/* spec revision */
+	u_int8_t	tdma_slot;	/* station slot # */
+	u_int8_t	tdma_slotcnt;	/* bss slot count */
+	u_int16_t	tdma_slotlen;	/* bss slot len (100us) */
+	u_int8_t	tdma_bintval;	/* beacon interval (superframes) */
+	u_int8_t	tdma_inuse[1];	/* slot occupancy map */
+	u_int8_t	tdma_pad[2];
+	u_int8_t	tdma_tstamp[8];	/* timestamp from last beacon */
+} __packed;
+
+/* NB: Atheros allocated the OUI for this purpose ~3 years ago but beware ... */
+#define	TDMA_OUI		ATH_OUI
+#define	TDMA_OUI_TYPE		0x02
+#define	TDMA_SUBTYPE_PARAM	0x01
+#define	TDMA_VERSION		2
+
 #endif /* _NET80211_IEEE80211_H_ */