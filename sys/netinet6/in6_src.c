/*-
 * Copyright (C) 1995, 1996, 1997, and 1998 WIDE Project.
 * All rights reserved.
 *
 * Redistribution and use in source and binary forms, with or without
 * modification, are permitted provided that the following conditions
 * are met:
 * 1. Redistributions of source code must retain the above copyright
 *    notice, this list of conditions and the following disclaimer.
 * 2. Redistributions in binary form must reproduce the above copyright
 *    notice, this list of conditions and the following disclaimer in the
 *    documentation and/or other materials provided with the distribution.
 * 3. Neither the name of the project nor the names of its contributors
 *    may be used to endorse or promote products derived from this software
 *    without specific prior written permission.
 *
 * THIS SOFTWARE IS PROVIDED BY THE PROJECT AND CONTRIBUTORS ``AS IS'' AND
 * ANY EXPRESS OR IMPLIED WARRANTIES, INCLUDING, BUT NOT LIMITED TO, THE
 * IMPLIED WARRANTIES OF MERCHANTABILITY AND FITNESS FOR A PARTICULAR PURPOSE
 * ARE DISCLAIMED.  IN NO EVENT SHALL THE PROJECT OR CONTRIBUTORS BE LIABLE
 * FOR ANY DIRECT, INDIRECT, INCIDENTAL, SPECIAL, EXEMPLARY, OR CONSEQUENTIAL
 * DAMAGES (INCLUDING, BUT NOT LIMITED TO, PROCUREMENT OF SUBSTITUTE GOODS
 * OR SERVICES; LOSS OF USE, DATA, OR PROFITS; OR BUSINESS INTERRUPTION)
 * HOWEVER CAUSED AND ON ANY THEORY OF LIABILITY, WHETHER IN CONTRACT, STRICT
 * LIABILITY, OR TORT (INCLUDING NEGLIGENCE OR OTHERWISE) ARISING IN ANY WAY
 * OUT OF THE USE OF THIS SOFTWARE, EVEN IF ADVISED OF THE POSSIBILITY OF
 * SUCH DAMAGE.
 *
 *	$KAME: in6_src.c,v 1.132 2003/08/26 04:42:27 keiichi Exp $
 */

/*-
 * Copyright (c) 1982, 1986, 1991, 1993
 *	The Regents of the University of California.  All rights reserved.
 *
 * Redistribution and use in source and binary forms, with or without
 * modification, are permitted provided that the following conditions
 * are met:
 * 1. Redistributions of source code must retain the above copyright
 *    notice, this list of conditions and the following disclaimer.
 * 2. Redistributions in binary form must reproduce the above copyright
 *    notice, this list of conditions and the following disclaimer in the
 *    documentation and/or other materials provided with the distribution.
 * 4. Neither the name of the University nor the names of its contributors
 *    may be used to endorse or promote products derived from this software
 *    without specific prior written permission.
 *
 * THIS SOFTWARE IS PROVIDED BY THE REGENTS AND CONTRIBUTORS ``AS IS'' AND
 * ANY EXPRESS OR IMPLIED WARRANTIES, INCLUDING, BUT NOT LIMITED TO, THE
 * IMPLIED WARRANTIES OF MERCHANTABILITY AND FITNESS FOR A PARTICULAR PURPOSE
 * ARE DISCLAIMED.  IN NO EVENT SHALL THE REGENTS OR CONTRIBUTORS BE LIABLE
 * FOR ANY DIRECT, INDIRECT, INCIDENTAL, SPECIAL, EXEMPLARY, OR CONSEQUENTIAL
 * DAMAGES (INCLUDING, BUT NOT LIMITED TO, PROCUREMENT OF SUBSTITUTE GOODS
 * OR SERVICES; LOSS OF USE, DATA, OR PROFITS; OR BUSINESS INTERRUPTION)
 * HOWEVER CAUSED AND ON ANY THEORY OF LIABILITY, WHETHER IN CONTRACT, STRICT
 * LIABILITY, OR TORT (INCLUDING NEGLIGENCE OR OTHERWISE) ARISING IN ANY WAY
 * OUT OF THE USE OF THIS SOFTWARE, EVEN IF ADVISED OF THE POSSIBILITY OF
 * SUCH DAMAGE.
 *
 *	@(#)in_pcb.c	8.2 (Berkeley) 1/4/94
 */

#include <sys/cdefs.h>
__FBSDID("$FreeBSD$");

#include "opt_inet.h"
#include "opt_inet6.h"
#include "opt_mpath.h"

#include <sys/param.h>
#include <sys/systm.h>
#include <sys/lock.h>
#include <sys/malloc.h>
#include <sys/mbuf.h>
#include <sys/priv.h>
#include <sys/protosw.h>
#include <sys/socket.h>
#include <sys/socketvar.h>
#include <sys/sockio.h>
#include <sys/sysctl.h>
#include <sys/errno.h>
#include <sys/time.h>
#include <sys/jail.h>
#include <sys/kernel.h>
#include <sys/sx.h>

#include <net/if.h>
#include <net/if_var.h>
#include <net/if_dl.h>
#include <net/route.h>
#include <net/if_llatbl.h>
#ifdef RADIX_MPATH
#include <net/radix_mpath.h>
#endif

#include <netinet/in.h>
#include <netinet/in_var.h>
#include <netinet/in_systm.h>
#include <netinet/ip.h>
#include <netinet/in_pcb.h>
#include <netinet/ip_var.h>
#include <netinet/udp.h>
#include <netinet/udp_var.h>

#include <netinet6/in6_var.h>
#include <netinet/ip6.h>
#include <netinet6/in6_pcb.h>
#include <netinet6/ip6_var.h>
#include <netinet6/scope6_var.h>
#include <netinet6/nd6.h>

static struct mtx addrsel_lock;
#define	ADDRSEL_LOCK_INIT()	mtx_init(&addrsel_lock, "addrsel_lock", NULL, MTX_DEF)
#define	ADDRSEL_LOCK()		mtx_lock(&addrsel_lock)
#define	ADDRSEL_UNLOCK()	mtx_unlock(&addrsel_lock)
#define	ADDRSEL_LOCK_ASSERT()	mtx_assert(&addrsel_lock, MA_OWNED)

static struct sx addrsel_sxlock;
#define	ADDRSEL_SXLOCK_INIT()	sx_init(&addrsel_sxlock, "addrsel_sxlock")
#define	ADDRSEL_SLOCK()		sx_slock(&addrsel_sxlock)
#define	ADDRSEL_SUNLOCK()	sx_sunlock(&addrsel_sxlock)
#define	ADDRSEL_XLOCK()		sx_xlock(&addrsel_sxlock)
#define	ADDRSEL_XUNLOCK()	sx_xunlock(&addrsel_sxlock)

#define ADDR_LABEL_NOTAPP (-1)
static VNET_DEFINE(struct in6_addrpolicy, defaultaddrpolicy);
#define	V_defaultaddrpolicy		VNET(defaultaddrpolicy)

VNET_DEFINE(int, ip6_prefer_tempaddr) = 0;

static int cached_rtlookup(const struct sockaddr_in6 *dst,
    struct route_in6 *ro, u_int fibnum);
static int handle_nexthop(struct ip6po_nhinfo *nh, u_int fibnum,
    struct ifnet **ifpp);
static int handle_pktinfo(const struct in6_pktinfo* pi, struct ifnet **ifpp,
    struct in6_addr *srcp);

static int lookup_policy_label(const struct in6_addr *, uint32_t);

static void init_policy_queue(void);
static int add_addrsel_policyent(struct in6_addrpolicy *);
static int delete_addrsel_policyent(struct in6_addrpolicy *);
static int walk_addrsel_policy(int (*)(struct in6_addrpolicy *, void *),
	void *);
static int dump_addrsel_policyent(struct in6_addrpolicy *, void *);
static struct in6_addrpolicy *match_addrsel_policy(struct sockaddr_in6 *);
static int in6_srcaddrscope(const struct in6_addr *);

/*
 * Return an IPv6 address, which is the most appropriate for a given
 * destination and user specified options.
 * If necessary, this function lookups the routing table and returns
 * an entry to the caller for later use.
 */
struct srcaddr_choice {
	struct in6_ifaddr *ia;
	int scope;
	int label;
	int prefixlen;
	int rule;
};
struct dstaddr_props {
	struct ifnet *ifp;
	struct in6_addr *addr;
	int scope;
	int label;
	int prefixlen;
};

#define	REPLACE(r)	{ rule = r; goto replace; }
#define	NEXT(r)		{ rule = r; goto next; }

static int
srcaddrcmp(struct srcaddr_choice *c, struct in6_ifaddr *ia,
    struct dstaddr_props *dst, struct ucred *cred,
    struct ip6_pktopts *opts)
{
	int srcscope, rule, label, prefer_tempaddr, prefixlen;

	/* Avoid unusable addresses */
	if ((ia->ia6_flags & (IN6_IFF_NOTREADY | IN6_IFF_DETACHED)) ||
	    (ia->ia_ifp->if_flags & IFF_UP) == 0)
		return (-1);
	/*
	 * In any case, multicast addresses and the unspecified address
	 * MUST NOT be included in a candidate set.
	 */
	if (IN6_IS_ADDR_MULTICAST(IA6_IN6(ia)) ||
	    IN6_IS_ADDR_UNSPECIFIED(IA6_IN6(ia)))
		return (-1);
	if (!V_ip6_use_deprecated && IFA6_IS_DEPRECATED(ia))
		return (-1);
	/* If jailed, only take addresses of the jail into account. */
	if (cred != NULL && prison_check_ip6(cred, IA6_SIN6(ia)) != 0)
		return (-1);
	/* Source address can not break the destination zone */
	srcscope = in6_srcaddrscope(IA6_IN6(ia));
	if (ia->ia_ifp != dst->ifp &&
	    in6_getscopezone(ia->ia_ifp, srcscope) !=
	    in6_getscopezone(dst->ifp, dst->scope))
		return (-1);
	label = ADDR_LABEL_NOTAPP;
	prefixlen = -1;
	/* Rule 1: Prefer same address. */
	if (IN6_ARE_ADDR_EQUAL(IA6_IN6(ia), dst->addr))
		REPLACE(1);
	/* Rule 2: Prefer appropriate scope. */
	if (c->ia == NULL) {
		dst->label = lookup_policy_label(dst->addr,
		    in6_getscopezone(dst->ifp, dst->scope));
		REPLACE(0);
	}
	if (IN6_ARE_SCOPE_CMP(c->scope, srcscope) < 0) {
		if (IN6_ARE_SCOPE_CMP(c->scope, dst->scope) < 0)
			REPLACE(2);
		NEXT(2);
	} else if (IN6_ARE_SCOPE_CMP(srcscope, c->scope) < 0) {
		if (IN6_ARE_SCOPE_CMP(srcscope, dst->scope) < 0)
			NEXT(2);
		REPLACE(2);
	}
	/* Rule 3: Avoid deprecated addresses. */
	if (!IFA6_IS_DEPRECATED(c->ia) && IFA6_IS_DEPRECATED(ia))
		NEXT(3);
	if (IFA6_IS_DEPRECATED(c->ia) && !IFA6_IS_DEPRECATED(ia))
		REPLACE(3);
	/*
	 * Rule 4: Prefer home addresses.
	 * XXX: This is a TODO.
	 */
	/* Rule 5: Prefer outgoing interface. */
	if (c->ia->ia_ifp == dst->ifp && ia->ia_ifp != dst->ifp)
		NEXT(5);
	if (c->ia->ia_ifp != dst->ifp && ia->ia_ifp == dst->ifp)
		REPLACE(5);
	/*
	 * Rule 5.5: Prefer addresses in a prefix advertised by
	 * the next-hop.
	 * XXX: not yet.
	 */
	/* Rule 6: Prefer matching label. */
	if (dst->label != ADDR_LABEL_NOTAPP) {
		c->label = lookup_policy_label(IA6_IN6(c->ia),
		    in6_getscopezone(c->ia->ia_ifp, c->scope));
		label = lookup_policy_label(IA6_IN6(ia),
		    in6_getscopezone(ia->ia_ifp, srcscope));
		if (c->label == dst->label && label != dst->label)
			NEXT(6);
		if (label == dst->label && c->label != dst->label)
			REPLACE(6);
	}
	/* Rule 7: Prefer temporary addresses. */
	if (opts == NULL ||
	    opts->ip6po_prefer_tempaddr == IP6PO_TEMPADDR_SYSTEM)
		prefer_tempaddr = V_ip6_prefer_tempaddr;
	else if (opts->ip6po_prefer_tempaddr == IP6PO_TEMPADDR_NOTPREFER)
		prefer_tempaddr = 0;
	else
		prefer_tempaddr = 1;
	if ((c->ia->ia6_flags & IN6_IFF_TEMPORARY) != 0 &&
	    (ia->ia6_flags & IN6_IFF_TEMPORARY) == 0) {
		if (prefer_tempaddr)
			NEXT(7);
		REPLACE(7);
	}
	if ((c->ia->ia6_flags & IN6_IFF_TEMPORARY) == 0 &&
	    (ia->ia6_flags & IN6_IFF_TEMPORARY) != 0) {
		if (prefer_tempaddr)
			REPLACE(7);
		NEXT(7);
	}
	/* Rule 8: Use longest matching prefix. */
	if (c->prefixlen < 0)
		c->prefixlen = in6_matchlen(IA6_IN6(c->ia), dst->addr);
	prefixlen = in6_matchlen(IA6_IN6(ia), dst->addr);
	if (c->prefixlen > prefixlen)
		NEXT(8);
	if (prefixlen > c->prefixlen)
		REPLACE(8);
	return (-1);
replace:
	/* debug output */
	c->ia = ia;
	c->label = label;
	c->scope = srcscope;
	c->rule = rule;
	c->prefixlen = prefixlen;
	/* Update statistic */
	IP6STAT_INC(ip6s_sources_rule[rule]);
	return (rule);
next:
	/* debug output */
	return (rule);
}
#undef	REPLACE
#undef	NEXT

static int
cached_rtlookup(const struct sockaddr_in6 *dst, struct route_in6 *ro,
    u_int fibnum)
{

	/*
	 * Use a cached route if it exists and is valid, else try to allocate
	 * a new one. Note that we should check the address family of the
	 * cached destination, in case of sharing the cache with IPv4.
	 */
	KASSERT(ro != NULL, ("%s: ro is NULL", __func__));
	if (ro->ro_rt != NULL && (
	    (ro->ro_rt->rt_flags & RTF_UP) == 0 ||
	    ro->ro_dst.sin6_family != AF_INET6 ||
	    !IN6_ARE_ADDR_EQUAL(&ro->ro_dst.sin6_addr, &dst->sin6_addr))) {
		RO_RTFREE(ro);
	}
	if (ro->ro_rt == NULL) {
		/* No route yet, so try to acquire one */
		memcpy(&ro->ro_dst, dst, sizeof(*dst));
		in6_rtalloc(ro, fibnum);
	}
	if (ro->ro_rt == NULL)
		return (EHOSTUNREACH);
	return (0);
}

/*
 * pi - options configured via IPV6_PKTINFO;
 *
 * These parameters are returned back to caller:
 * ifpp - determined outgoing interface;
 * srcp - determined source address;
 */
static int
handle_pktinfo(const struct in6_pktinfo* pi, struct ifnet **ifpp,
    struct in6_addr *srcp)
{
	struct ifnet *ifp;

	ifp = NULL;
	if (pi->ipi6_ifindex != 0) {
		ifp = ifnet_byindex(pi->ipi6_ifindex);
		if (ifp == NULL)
			return (ENXIO);
		if (ND_IFINFO(ifp)->flags & ND6_IFF_IFDISABLED)
			return (ENETDOWN);
	}
	if (ifp != NULL)
		*ifpp = ifp;
	if (IN6_IS_ADDR_UNSPECIFIED(&pi->ipi6_addr))
		return (0);
	*srcp = pi->ipi6_addr;
	return (0);
}

/*
 * nh - next hop destination and route;
 * fibnum - FIB number.
 * ifpp - pointer to outgoing interface.
 *
 * NOTE: we can keep this route, it will be freed in the socket
 * option handling code (see ip6_output.c).
 */
static int
handle_nexthop(struct ip6po_nhinfo *nh, u_int fibnum, struct ifnet **ifpp)
{
	struct sockaddr_in6 *sa;
	struct route_in6 *ro;
	struct ifnet *ifp, *oifp;

	sa = (struct sockaddr_in6 *)nh->ip6po_nhi_nexthop;
	ro = &nh->ip6po_nhi_route;
	if (sa->sin6_family != AF_INET6)
		return (EAFNOSUPPORT);
	/*
	 * If *ifpp is not NULL, this means that outgoing interface
	 * was determined in the PKTINFO handling code.
	 */
	oifp = *ifpp;
	if (IN6_IS_ADDR_LINKLOCAL(&sa->sin6_addr))
		/*
		 * Next hop is LLA, thus it should be neighbor.
		 * Determine outgoing interface by zone index.
		 */
<<<<<<< HEAD
			ifp = in6_getlinkifnet(sa->sin6_scope_id);
=======


		if (ron->ro_rt == NULL) {
			in6_rtalloc(ron, fibnum); /* multi path case? */
			if (ron->ro_rt == NULL) {
				/* XXX-BZ WT.? */
				if (ron->ro_rt) {
					RTFREE(ron->ro_rt);
					ron->ro_rt = NULL;
				}
				error = EHOSTUNREACH;
				goto done;
			} 
		}

		rt = ron->ro_rt;
		ifp = rt->rt_ifp;
		IF_AFDATA_RLOCK(ifp);
		la = lla_lookup(LLTABLE6(ifp), 0, (struct sockaddr *)sin6_next);
		IF_AFDATA_RUNLOCK(ifp);
		if (la != NULL) 
			LLE_RUNLOCK(la);
>>>>>>> 308e5129
		else {
			if (cached_rtlookup(sa, ro, fibnum) != 0)
				return (EHOSTUNREACH);
			/*
			 * The node identified by that address must be a
			 * neighbor of the sending host.
			 */
			if (ro->ro_rt->rt_flags & RTF_GATEWAY)
				return (EHOSTUNREACH);
			ifp = ro->ro_rt->rt_ifp;
		}
	/*
	 * When the outgoing interface is specified by IPV6_PKTINFO
	 * as well, the next hop specified by this option must be
	 * reachable via the specified interface.
	 */
	if (ifp == NULL || (oifp != NULL && oifp != ifp))
		return (EHOSTUNREACH);

	*ifpp = ifp;
	return (0);
}

static int
check_addrs(const struct sockaddr_in6 *src, const struct sockaddr_in6 *dst,
    struct ifnet *ifp)
{
	struct in6_ifaddr *ia;

	/*
	 * Check that source address is available on the interface.
	 */
	ia = in6ifa_ifpwithaddr(ifp, &src->sin6_addr);
	if (ia == NULL || (
	    ia->ia6_flags & (IN6_IFF_ANYCAST | IN6_IFF_NOTREADY))) {
		if (ia != NULL)
			ifa_free(&ia->ia_ifa);
		return (EADDRNOTAVAIL);
	}
	ifa_free(&ia->ia_ifa);
	/*
	 * Check that source address does not break the destination
	 * zone.
	 */
	if (dst->sin6_scope_id != 0 &&
	    dst->sin6_scope_id != in6_getscopezone(ifp,
	    in6_srcaddrscope(&dst->sin6_addr)))
		return (EHOSTUNREACH);
	return (0);
}

int
in6_selectsrc(struct sockaddr_in6 *dst, struct ip6_pktopts *opts,
    struct inpcb *inp, struct route_in6 *ro, struct ucred *cred,
    struct ifnet **ifpp, struct in6_addr *srcp)
{
	struct route_in6 ro6;
	struct dstaddr_props dstprops;
	struct srcaddr_choice best;
	struct sockaddr_in6 srcsock;
	struct ip6_moptions *mopts;
	struct in6_ifaddr *ia;
	struct ifaddr *ifa;
	struct ifnet *ifp, *oifp;
	u_int fibnum;
	int error;

	KASSERT(srcp != NULL, ("%s: srcp is NULL", __func__));
	KASSERT(ifpp != NULL, ("%s: ifpp is NULL", __func__));
	KASSERT(sa6_checkzone(dst) == 0, ("%s: invalid zone information",
	    __func__));

	ifp = NULL;
	/*
	 * XXX: Save a possibly passed in ifp for in6_selectsrc. Only
	 * neighbor discovery code should use this feature, where
	 * we may know the interface but not the FIB number holding
	 * the connected subnet in case someone deleted it from the
	 * default FIB and we need to check the interface.
	 */
	oifp = *ifpp;
	if (inp != NULL) {
		INP_LOCK_ASSERT(inp);
		mopts = inp->in6p_moptions;
		fibnum = inp->inp_inc.inc_fibnum;
		/* Use "sticky" options if opts isn't specified. */
		if (opts == NULL)
			opts = inp->in6p_outputopts;
	} else {
		mopts = NULL;
		fibnum = RT_DEFAULT_FIB;
	}
	if (ro == NULL) {
		ro = &ro6;
		bzero(ro, sizeof(*ro));
	}
	srcsock = sa6_any;
	if (opts != NULL && opts->ip6po_pktinfo != NULL) {
		error = handle_pktinfo(opts->ip6po_pktinfo, &ifp,
		    &srcsock.sin6_addr);
		if (error != 0)
			return (error);
		if (ifp != NULL) {
			/*
			 * When the outgoing interface is specified by
			 * IPV6_PKTINFO as well, the next hop specified by
			 * this option must be reachable via the specified
			 * interface.
			 * We ignore next hop for multicast destinations.
			 */
			if (!IN6_IS_ADDR_MULTICAST(&dst->sin6_addr) &&
			    opts->ip6po_nexthop != NULL) {
				error = handle_nexthop(&opts->ip6po_nhinfo,
				    fibnum, &ifp);
				if (error != 0)
					return (error);
			}
		}
	}
	if (ifp != NULL)
		goto oif_found;
	if (IN6_IS_ADDR_MULTICAST(&dst->sin6_addr)) {
		/*
		 * If the destination address is a multicast address and
		 * the IPV6_MULTICAST_IF socket option is specified for the
		 * socket, the interface is used.
		 */
		if (mopts && mopts->im6o_multicast_ifp) {
			ifp = mopts->im6o_multicast_ifp;
		} else if (IN6_IS_ADDR_MC_LINKLOCAL(&dst->sin6_addr) ||
		    IN6_IS_ADDR_MC_INTFACELOCAL(&dst->sin6_addr)) {
			/*
			 * Destination multicast address is in the link-local
			 * or interface-local scope. Use its sin6_scope_id to
			 * determine outgoing interface.
			 */
			if (dst->sin6_scope_id != 0)
				ifp = in6_getlinkifnet(dst->sin6_scope_id);
		} else {
			/*
			 * Try to lookup route for this multicast
			 * destination address.
			 */
			if (cached_rtlookup(dst, ro, fibnum) != 0)
				return (EHOSTUNREACH);
			ifp = ro->ro_rt->rt_ifp;
		}
	} else if (opts != NULL && opts->ip6po_nexthop != NULL) {
		error = handle_nexthop(&opts->ip6po_nhinfo, fibnum, &ifp);
		if (error != 0)
			return (error);
	} else {
		/*
		 * We don't have any options and destination isn't multicast.
		 * Use sin6_scope_id for link-local addresses.
		 * Do a route lookup for global addresses.
		 */
		if (IN6_IS_ADDR_LINKLOCAL(&dst->sin6_addr)) {
			if (dst->sin6_scope_id != 0)
				ifp = in6_getlinkifnet(dst->sin6_scope_id);
		} else {
			if (cached_rtlookup(dst, ro, fibnum) != 0)
				return (EHOSTUNREACH);
			ifp = ro->ro_rt->rt_ifp;
		}
	}
	if (ifp == NULL) {
		if (oifp == NULL)
			return (EHOSTUNREACH);
		/* Use outgoing interface specified by caller. */
		ifp = oifp;
	}
oif_found:
	if (!IN6_IS_ADDR_UNSPECIFIED(&srcsock.sin6_addr)) {
		if (ro == &ro6)
			RO_RTFREE(ro);
		if (cred != NULL) {
			srcsock.sin6_scope_id = in6_getscopezone(ifp,
			    in6_srcaddrscope(&srcsock.sin6_addr));
			error = prison_local_ip6(cred, &srcsock,
			    (inp != NULL &&
			    (inp->inp_flags & IN6P_IPV6_V6ONLY) != 0));
			if (error != 0)
				return (error);
		}
		error = check_addrs(&srcsock, dst, ifp);
		if (error != 0)
			return (error);
		*ifpp = ifp;
		*srcp = srcsock.sin6_addr;
		return (0);
	}
	/*
	 * Otherwise, if the socket has already bound the source, just use it.
	 */
	if (inp != NULL && !IN6_IS_ADDR_UNSPECIFIED(&inp->in6p_laddr)) {
		if (ro == &ro6)
			RO_RTFREE(ro);
		*srcp = inp->in6p_laddr;
		*ifpp = ifp;
		return (0);
	}
	/*
	 * Bypass source address selection and use the primary jail IP
	 * if requested.
	 */
	if (cred != NULL && !prison_saddrsel_ip6(cred, &srcsock)) {
		if (ro == &ro6)
			RO_RTFREE(ro);
		error = check_addrs(&srcsock, dst, ifp);
		if (error != 0)
			return (error);
		*ifpp = ifp;
		*srcp = srcsock.sin6_addr;
		return (0);
	}

	/*
	 * If the address is not specified, choose the best one based on
	 * the outgoing interface and the destination address.
	 */
	dstprops.ifp = ifp;
	dstprops.addr = &dst->sin6_addr;
	dstprops.scope = in6_srcaddrscope(&dst->sin6_addr);
	best.rule = -1;
	best.ia = NULL;
	/*
	 * RFC 6724 (section 4):
	 * For all multicast and link-local destination addresses, the set of
	 * candidate source addresses MUST only include addresses assigned to
	 * interfaces belonging to the same link as the outgoing interface.
	 */
	if (IN6_IS_ADDR_MULTICAST(&dst->sin6_addr) ||
	    dstprops.scope == IPV6_ADDR_SCOPE_LINKLOCAL) {
		IF_ADDR_RLOCK(ifp);
		TAILQ_FOREACH(ifa, &ifp->if_addrhead, ifa_link) {
			if (ifa->ifa_addr->sa_family != AF_INET6)
				continue;
			error = srcaddrcmp(&best, (struct in6_ifaddr*)ifa,
			    &dstprops, cred, opts);
			if (error == 1)
				break;
		}
		if (best.rule >= 0)
			ifa_ref(&best.ia->ia_ifa);
		IF_ADDR_RUNLOCK(ifp);
	} else {
		IN6_IFADDR_RLOCK();
		TAILQ_FOREACH(ia, &V_in6_ifaddrhead, ia_link) {
			error = srcaddrcmp(&best, ia, &dstprops, cred, opts);
			if (error == 1)
				break;
		}
		if (best.rule >= 0)
			ifa_ref(&best.ia->ia_ifa);
		IN6_IFADDR_RUNLOCK();
	}
	if (best.rule < 0) {
		IP6STAT_INC(ip6s_sources_none);
		if (ro == &ro6)
			RO_RTFREE(ro);
		return (EADDRNOTAVAIL);
	}
	*ifpp = ifp;
	*srcp = best.ia->ia_addr.sin6_addr;

	/* Update statistic */
	if (best.ia->ia_ifp == ifp)
		IP6STAT_INC(ip6s_sources_sameif[best.scope]);
	else
		IP6STAT_INC(ip6s_sources_otherif[best.scope]);
	if (dstprops.scope == best.scope)
		IP6STAT_INC(ip6s_sources_samescope[best.scope]);
	else
		IP6STAT_INC(ip6s_sources_otherscope[best.scope]);
	if (IFA6_IS_DEPRECATED(best.ia))
		IP6STAT_INC(ip6s_sources_deprecated[best.scope]);
	ifa_free(&best.ia->ia_ifa);
	if (ro == &ro6)
		RO_RTFREE(ro);
	return (0);
}

/*
 * Default hop limit selection. The precedence is as follows:
 * 1. Hoplimit value specified via ioctl.
 * 2. (If the outgoing interface is detected) the current
 *     hop limit of the interface specified by router advertisement.
 * 3. If destination address is from link-local scope, use its zoneid
 *    to determine outgoing interface and use its hop limit.
 * 4. The system default hoplimit.
 */
int
in6_selecthlim(struct inpcb *in6p, struct ifnet *ifp)
{
	struct route_in6 ro6;

	if (in6p && in6p->in6p_hops >= 0)
		return (in6p->in6p_hops);

	if (ifp != NULL)
		return (ND_IFINFO(ifp)->chlim);

	/* XXX: should we check for multicast here?*/
	if (in6p && IN6_IS_ADDR_LINKLOCAL(&in6p->in6p_faddr)) {
		if (in6p->in6p_zoneid != 0 &&
		    (ifp = in6_getlinkifnet(in6p->in6p_zoneid)))
			return (ND_IFINFO(ifp)->chlim);
	} else if (in6p && !IN6_IS_ADDR_UNSPECIFIED(&in6p->in6p_faddr)) {
		bzero(&ro6, sizeof(ro6));
		ro6.ro_dst.sin6_family = AF_INET6;
		ro6.ro_dst.sin6_len = sizeof(struct sockaddr_in6);
		ro6.ro_dst.sin6_addr = in6p->in6p_faddr;
		in6_rtalloc(&ro6, in6p->inp_inc.inc_fibnum);
		if (ro6.ro_rt) {
			ifp = ro6.ro_rt->rt_ifp;
			RTFREE(ro6.ro_rt);
			if (ifp)
				return (ND_IFINFO(ifp)->chlim);
		}
	}
	return (V_ip6_defhlim);
}
/*
 * XXX: this is borrowed from in6_pcbbind(). If possible, we should
 * share this function by all *bsd*...
 */
int
in6_pcbsetport(struct in6_addr *laddr, struct inpcb *inp, struct ucred *cred)
{
	struct socket *so = inp->inp_socket;
	u_int16_t lport = 0;
	int error, lookupflags = 0;
#ifdef INVARIANTS
	struct inpcbinfo *pcbinfo = inp->inp_pcbinfo;
#endif

	INP_WLOCK_ASSERT(inp);
	INP_HASH_WLOCK_ASSERT(pcbinfo);

#if 0
	error = prison_local_ip6(cred, laddr,
	    ((inp->inp_flags & IN6P_IPV6_V6ONLY) != 0));
	if (error)
		return(error);
#endif

	/* XXX: this is redundant when called from in6_pcbbind */
	if ((so->so_options & (SO_REUSEADDR|SO_REUSEPORT)) == 0)
		lookupflags = INPLOOKUP_WILDCARD;

	inp->inp_flags |= INP_ANONPORT;

	error = in_pcb_lport(inp, NULL, &lport, cred, lookupflags);
	if (error != 0)
		return (error);

	inp->inp_lport = lport;
	if (in_pcbinshash(inp) != 0) {
		inp->in6p_laddr = in6addr_any;
		inp->inp_lport = 0;
		return (EAGAIN);
	}

	return (0);
}

void
addrsel_policy_init(void)
{

	init_policy_queue();

	/* initialize the "last resort" policy */
	bzero(&V_defaultaddrpolicy, sizeof(V_defaultaddrpolicy));
	V_defaultaddrpolicy.label = ADDR_LABEL_NOTAPP;

	if (!IS_DEFAULT_VNET(curvnet))
		return;

	ADDRSEL_LOCK_INIT();
	ADDRSEL_SXLOCK_INIT();
}

static int
lookup_policy_label(const struct in6_addr *addr, uint32_t zoneid)
{
	struct sockaddr_in6 sa6;
	struct in6_addrpolicy *match = NULL;

	sa6.sin6_addr = *addr;
	sa6.sin6_scope_id = zoneid;

	ADDRSEL_LOCK();
	match = match_addrsel_policy(&sa6);
	if (match == NULL)
		match = &V_defaultaddrpolicy;
	else
		match->use++;
	ADDRSEL_UNLOCK();

	return (match->label);
}

/*
 * Subroutines to manage the address selection policy table via sysctl.
 */
struct walkarg {
	struct sysctl_req *w_req;
};

static int in6_src_sysctl(SYSCTL_HANDLER_ARGS);
SYSCTL_DECL(_net_inet6_ip6);
static SYSCTL_NODE(_net_inet6_ip6, IPV6CTL_ADDRCTLPOLICY, addrctlpolicy,
	CTLFLAG_RD, in6_src_sysctl, "");

static int
in6_src_sysctl(SYSCTL_HANDLER_ARGS)
{
	struct walkarg w;

	if (req->newptr)
		return EPERM;

	bzero(&w, sizeof(w));
	w.w_req = req;

	return (walk_addrsel_policy(dump_addrsel_policyent, &w));
}

int
in6_src_ioctl(u_long cmd, caddr_t data)
{
	struct in6_addrpolicy ent0;

	if (cmd != SIOCAADDRCTL_POLICY && cmd != SIOCDADDRCTL_POLICY)
		return (EOPNOTSUPP); /* check for safety */

	ent0 = *(struct in6_addrpolicy *)data;

	if (ent0.label == ADDR_LABEL_NOTAPP)
		return (EINVAL);
	/* check if the prefix mask is consecutive. */
	if (in6_mask2len(&ent0.addrmask.sin6_addr, NULL) < 0)
		return (EINVAL);
	/* clear trailing garbages (if any) of the prefix address. */
	IN6_MASK_ADDR(&ent0.addr.sin6_addr, &ent0.addrmask.sin6_addr);
	ent0.use = 0;

	switch (cmd) {
	case SIOCAADDRCTL_POLICY:
		return (add_addrsel_policyent(&ent0));
	case SIOCDADDRCTL_POLICY:
		return (delete_addrsel_policyent(&ent0));
	}

	return (0);		/* XXX: compromise compilers */
}

/*
 * The followings are implementation of the policy table using a
 * simple tail queue.
 * XXX such details should be hidden.
 * XXX implementation using binary tree should be more efficient.
 */
struct addrsel_policyent {
	TAILQ_ENTRY(addrsel_policyent) ape_entry;
	struct in6_addrpolicy ape_policy;
};

TAILQ_HEAD(addrsel_policyhead, addrsel_policyent);

static VNET_DEFINE(struct addrsel_policyhead, addrsel_policytab);
#define	V_addrsel_policytab		VNET(addrsel_policytab)

static void
init_policy_queue(void)
{

	TAILQ_INIT(&V_addrsel_policytab);
}

static int
add_addrsel_policyent(struct in6_addrpolicy *newpolicy)
{
	struct addrsel_policyent *new, *pol;

	new = malloc(sizeof(*new), M_IFADDR,
	       M_WAITOK);
	ADDRSEL_XLOCK();
	ADDRSEL_LOCK();

	/* duplication check */
	TAILQ_FOREACH(pol, &V_addrsel_policytab, ape_entry) {
		if (IN6_ARE_ADDR_EQUAL(&newpolicy->addr.sin6_addr,
				       &pol->ape_policy.addr.sin6_addr) &&
		    IN6_ARE_ADDR_EQUAL(&newpolicy->addrmask.sin6_addr,
				       &pol->ape_policy.addrmask.sin6_addr)) {
			ADDRSEL_UNLOCK();
			ADDRSEL_XUNLOCK();
			free(new, M_IFADDR);
			return (EEXIST);	/* or override it? */
		}
	}

	bzero(new, sizeof(*new));

	/* XXX: should validate entry */
	new->ape_policy = *newpolicy;

	TAILQ_INSERT_TAIL(&V_addrsel_policytab, new, ape_entry);
	ADDRSEL_UNLOCK();
	ADDRSEL_XUNLOCK();

	return (0);
}

static int
delete_addrsel_policyent(struct in6_addrpolicy *key)
{
	struct addrsel_policyent *pol;

	ADDRSEL_XLOCK();
	ADDRSEL_LOCK();

	/* search for the entry in the table */
	TAILQ_FOREACH(pol, &V_addrsel_policytab, ape_entry) {
		if (IN6_ARE_ADDR_EQUAL(&key->addr.sin6_addr,
		    &pol->ape_policy.addr.sin6_addr) &&
		    IN6_ARE_ADDR_EQUAL(&key->addrmask.sin6_addr,
		    &pol->ape_policy.addrmask.sin6_addr)) {
			break;
		}
	}
	if (pol == NULL) {
		ADDRSEL_UNLOCK();
		ADDRSEL_XUNLOCK();
		return (ESRCH);
	}

	TAILQ_REMOVE(&V_addrsel_policytab, pol, ape_entry);
	ADDRSEL_UNLOCK();
	ADDRSEL_XUNLOCK();
	free(pol, M_IFADDR);

	return (0);
}

static int
walk_addrsel_policy(int (*callback)(struct in6_addrpolicy *, void *), void *w)
{
	struct addrsel_policyent *pol;
	int error = 0;

	ADDRSEL_SLOCK();
	TAILQ_FOREACH(pol, &V_addrsel_policytab, ape_entry) {
		if ((error = (*callback)(&pol->ape_policy, w)) != 0) {
			ADDRSEL_SUNLOCK();
			return (error);
		}
	}
	ADDRSEL_SUNLOCK();
	return (error);
}

static int
dump_addrsel_policyent(struct in6_addrpolicy *pol, void *arg)
{
	int error = 0;
	struct walkarg *w = arg;

	error = SYSCTL_OUT(w->w_req, pol, sizeof(*pol));

	return (error);
}

static struct in6_addrpolicy *
match_addrsel_policy(struct sockaddr_in6 *key)
{
	struct addrsel_policyent *pent;
	struct in6_addrpolicy *bestpol = NULL, *pol;
	int matchlen, bestmatchlen = -1;
	u_char *mp, *ep, *k, *p, m;

	TAILQ_FOREACH(pent, &V_addrsel_policytab, ape_entry) {
		matchlen = 0;

		pol = &pent->ape_policy;
		mp = (u_char *)&pol->addrmask.sin6_addr;
		ep = mp + 16;	/* XXX: scope field? */
		k = (u_char *)&key->sin6_addr;
		p = (u_char *)&pol->addr.sin6_addr;
		for (; mp < ep && *mp; mp++, k++, p++) {
			m = *mp;
			if ((*k & m) != *p)
				goto next; /* not match */
			if (m == 0xff) /* short cut for a typical case */
				matchlen += 8;
			else {
				while (m >= 0x80) {
					matchlen++;
					m <<= 1;
				}
			}
		}

		/* matched.  check if this is better than the current best. */
		if (bestpol == NULL ||
		    matchlen > bestmatchlen) {
			bestpol = pol;
			bestmatchlen = matchlen;
		}

	  next:
		continue;
	}

	return (bestpol);
}

/*
 * This function is similar to in6_addrscope, but has some difference,
 * specific for the source address selection algorithm (RFC 6724).
 */
static int
in6_srcaddrscope(const struct in6_addr *addr)
{

	/* 169.254/16 and 127/8 have link-local scope */
	if (IN6_IS_ADDR_V4MAPPED(addr)) {
		if (addr->s6_addr[12] == 127 || (
		    addr->s6_addr[12] == 169 && addr->s6_addr[13] == 254))
			return (IPV6_ADDR_SCOPE_LINKLOCAL);
	}
	return (in6_addrscope(addr));
}<|MERGE_RESOLUTION|>--- conflicted
+++ resolved
@@ -380,43 +380,18 @@
 		 * Next hop is LLA, thus it should be neighbor.
 		 * Determine outgoing interface by zone index.
 		 */
-<<<<<<< HEAD
-			ifp = in6_getlinkifnet(sa->sin6_scope_id);
-=======
-
-
-		if (ron->ro_rt == NULL) {
-			in6_rtalloc(ron, fibnum); /* multi path case? */
-			if (ron->ro_rt == NULL) {
-				/* XXX-BZ WT.? */
-				if (ron->ro_rt) {
-					RTFREE(ron->ro_rt);
-					ron->ro_rt = NULL;
-				}
-				error = EHOSTUNREACH;
-				goto done;
-			} 
-		}
-
-		rt = ron->ro_rt;
-		ifp = rt->rt_ifp;
-		IF_AFDATA_RLOCK(ifp);
-		la = lla_lookup(LLTABLE6(ifp), 0, (struct sockaddr *)sin6_next);
-		IF_AFDATA_RUNLOCK(ifp);
-		if (la != NULL) 
-			LLE_RUNLOCK(la);
->>>>>>> 308e5129
-		else {
-			if (cached_rtlookup(sa, ro, fibnum) != 0)
-				return (EHOSTUNREACH);
-			/*
-			 * The node identified by that address must be a
-			 * neighbor of the sending host.
-			 */
-			if (ro->ro_rt->rt_flags & RTF_GATEWAY)
-				return (EHOSTUNREACH);
-			ifp = ro->ro_rt->rt_ifp;
-		}
+		ifp = in6_getlinkifnet(sa->sin6_scope_id);
+	else {
+		if (cached_rtlookup(sa, ro, fibnum) != 0)
+			return (EHOSTUNREACH);
+		/*
+		 * The node identified by that address must be a
+		 * neighbor of the sending host.
+		 */
+		if (ro->ro_rt->rt_flags & RTF_GATEWAY)
+			return (EHOSTUNREACH);
+		ifp = ro->ro_rt->rt_ifp;
+	}
 	/*
 	 * When the outgoing interface is specified by IPV6_PKTINFO
 	 * as well, the next hop specified by this option must be
